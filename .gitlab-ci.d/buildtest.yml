include:
  - local: '/.gitlab-ci.d/buildtest-template.yml'

build-system-alpine:
  extends:
    - .native_build_job_template
    - .native_build_artifact_template
  needs:
    - job: amd64-alpine-container
  variables:
    IMAGE: alpine
    TARGETS: avr-softmmu loongarch64-softmmu mips64-softmmu mipsel-softmmu
    MAKE_CHECK_ARGS: check-build
    CONFIGURE_ARGS: --enable-docs --enable-trace-backends=log,simple,syslog

check-system-alpine:
  extends: .native_test_job_template
  needs:
    - job: build-system-alpine
      artifacts: true
  variables:
    IMAGE: alpine
    MAKE_CHECK_ARGS: check-unit check-qtest

functional-system-alpine:
  extends: .functional_test_job_template
  needs:
    - job: build-system-alpine
      artifacts: true
  variables:
    IMAGE: alpine
    MAKE_CHECK_ARGS: check-avocado check-functional
    AVOCADO_TAGS: arch:avr arch:loongarch64 arch:mips64 arch:mipsel

build-system-ubuntu:
  extends:
    - .native_build_job_template
    - .native_build_artifact_template
  needs:
    job: amd64-ubuntu2204-container
  variables:
    IMAGE: ubuntu2204
    CONFIGURE_ARGS: --enable-docs
    TARGETS: alpha-softmmu microblazeel-softmmu mips64el-softmmu
    MAKE_CHECK_ARGS: check-build

check-system-ubuntu:
  extends: .native_test_job_template
  needs:
    - job: build-system-ubuntu
      artifacts: true
  variables:
    IMAGE: ubuntu2204
    MAKE_CHECK_ARGS: check

functional-system-ubuntu:
  extends: .functional_test_job_template
  needs:
    - job: build-system-ubuntu
      artifacts: true
  variables:
    IMAGE: ubuntu2204
    MAKE_CHECK_ARGS: check-avocado check-functional
    AVOCADO_TAGS: arch:alpha arch:microblazeel arch:mips64el

build-system-debian:
  extends:
    - .native_build_job_template
    - .native_build_artifact_template
  needs:
    job: amd64-debian-container
  variables:
    IMAGE: debian
    CONFIGURE_ARGS: --with-coroutine=sigaltstack
    TARGETS: arm-softmmu i386-softmmu riscv64-softmmu sh4eb-softmmu
      sparc-softmmu xtensa-softmmu
    MAKE_CHECK_ARGS: check-build

check-system-debian:
  extends: .native_test_job_template
  needs:
    - job: build-system-debian
      artifacts: true
  variables:
    IMAGE: debian
    MAKE_CHECK_ARGS: check

functional-system-debian:
  extends: .functional_test_job_template
  needs:
    - job: build-system-debian
      artifacts: true
  variables:
    IMAGE: debian
    MAKE_CHECK_ARGS: check-avocado check-functional
    AVOCADO_TAGS: arch:arm arch:i386 arch:riscv64 arch:sh4 arch:sparc arch:xtensa

crash-test-debian:
  extends: .native_test_job_template
  needs:
    - job: build-system-debian
      artifacts: true
  variables:
    IMAGE: debian
  script:
    - cd build
    - make NINJA=":" check-venv
    - pyvenv/bin/python3 scripts/device-crash-test -q --tcg-only ./qemu-system-i386

build-system-fedora:
  extends:
    - .native_build_job_template
    - .native_build_artifact_template
  needs:
    job: amd64-fedora-container
  variables:
    IMAGE: fedora
    CONFIGURE_ARGS: --disable-gcrypt --enable-nettle --enable-docs --enable-crypto-afalg --enable-rust
    TARGETS: microblaze-softmmu mips-softmmu
      xtensa-softmmu m68k-softmmu riscv32-softmmu ppc-softmmu sparc64-softmmu
    MAKE_CHECK_ARGS: check-build

build-system-fedora-rust-nightly:
  extends:
    - .native_build_job_template
    - .native_build_artifact_template
  needs:
    job: amd64-fedora-rust-nightly-container
  variables:
    IMAGE: fedora-rust-nightly
    CONFIGURE_ARGS: --disable-docs --enable-rust --enable-strict-rust-lints
    TARGETS: aarch64-softmmu
    MAKE_CHECK_ARGS: check-build
  allow_failure: true

check-system-fedora:
  extends: .native_test_job_template
  needs:
    - job: build-system-fedora
      artifacts: true
  variables:
    IMAGE: fedora
    MAKE_CHECK_ARGS: check

functional-system-fedora:
  extends: .functional_test_job_template
  needs:
    - job: build-system-fedora
      artifacts: true
  variables:
    IMAGE: fedora
    MAKE_CHECK_ARGS: check-avocado check-functional
    AVOCADO_TAGS: arch:microblaze arch:mips arch:xtensa arch:m68k
      arch:riscv32 arch:ppc arch:sparc64

crash-test-fedora:
  extends: .native_test_job_template
  needs:
    - job: build-system-fedora
      artifacts: true
  variables:
    IMAGE: fedora
  script:
    - cd build
    - make NINJA=":" check-venv
    - pyvenv/bin/python3 scripts/device-crash-test -q ./qemu-system-ppc
    - pyvenv/bin/python3 scripts/device-crash-test -q ./qemu-system-riscv32

build-system-centos:
  extends:
    - .native_build_job_template
    - .native_build_artifact_template
  needs:
    job: amd64-centos9-container
  variables:
    IMAGE: centos9
    CONFIGURE_ARGS: --disable-nettle --enable-gcrypt --enable-vfio-user-server
      --enable-modules --enable-trace-backends=dtrace --enable-docs
    TARGETS: ppc64-softmmu or1k-softmmu s390x-softmmu
      x86_64-softmmu rx-softmmu sh4-softmmu
    MAKE_CHECK_ARGS: check-build

# Previous QEMU release. Used for cross-version migration tests.
build-previous-qemu:
  extends: .native_build_job_template
  artifacts:
    when: on_success
    expire_in: 2 days
    paths:
      - build-previous
    exclude:
      - build-previous/**/*.p
      - build-previous/**/*.a.p
      - build-previous/**/*.c.o
      - build-previous/**/*.c.o.d
  needs:
    job: amd64-opensuse-leap-container
  variables:
    IMAGE: opensuse-leap
    TARGETS: x86_64-softmmu aarch64-softmmu
    # Override the default flags as we need more to grab the old version
    GIT_FETCH_EXTRA_FLAGS: --prune --quiet
  before_script:
    - source scripts/ci/gitlab-ci-section
    - export QEMU_PREV_VERSION="$(sed 's/\([0-9.]*\)\.[0-9]*/v\1.0/' VERSION)"
    - git remote add upstream https://gitlab.com/qemu-project/qemu
    - git fetch upstream refs/tags/$QEMU_PREV_VERSION:refs/tags/$QEMU_PREV_VERSION
    - git checkout $QEMU_PREV_VERSION
  after_script:
    - mv build build-previous

.migration-compat-common:
  extends: .common_test_job_template
  needs:
    - job: build-previous-qemu
    - job: build-system-opensuse
  # The old QEMU could have bugs unrelated to migration that are
  # already fixed in the current development branch, so this test
  # might fail.
  allow_failure: true
  variables:
    IMAGE: opensuse-leap
    MAKE_CHECK_ARGS: check-build
  script:
    # Use the migration-tests from the older QEMU tree. This avoids
    # testing an old QEMU against new features/tests that it is not
    # compatible with.
    - cd build-previous
    # Don't allow python-based tests to run. The
    # vmstate-checker-script test has a race that causes it to fail
    # sometimes. It cannot be fixed it because this job runs the test
    # from the old QEMU version. The test will be removed on master,
    # but this job will only see the change in the next release.
    #
    # TODO: remove this line after 9.2 release
    - unset PYTHON
    # old to new
    - QTEST_QEMU_BINARY_SRC=./qemu-system-${TARGET}
          QTEST_QEMU_BINARY=../build/qemu-system-${TARGET} ./tests/qtest/migration-test
    # new to old
    - QTEST_QEMU_BINARY_DST=./qemu-system-${TARGET}
          QTEST_QEMU_BINARY=../build/qemu-system-${TARGET} ./tests/qtest/migration-test

# This job needs to be disabled until we can have an aarch64 CPU model that
# will both (1) support both KVM and TCG, and (2) provide a stable ABI.
# Currently only "-cpu max" can provide (1), however it doesn't guarantee
# (2).  Mark this test skipped until later.
migration-compat-aarch64:
  extends: .migration-compat-common
  variables:
    TARGET: aarch64
    QEMU_JOB_SKIPPED: 1

migration-compat-x86_64:
  extends: .migration-compat-common
  variables:
    TARGET: x86_64

check-system-centos:
  extends: .native_test_job_template
  needs:
    - job: build-system-centos
      artifacts: true
  variables:
    IMAGE: centos9
    MAKE_CHECK_ARGS: check

functional-system-centos:
  extends: .functional_test_job_template
  needs:
    - job: build-system-centos
      artifacts: true
  variables:
    IMAGE: centos9
<<<<<<< HEAD
    MAKE_CHECK_ARGS: check-avocado
=======
    MAKE_CHECK_ARGS: check-avocado check-functional
>>>>>>> ae35f033
    AVOCADO_TAGS: arch:ppc64 arch:or1k arch:s390x arch:x86_64 arch:rx
      arch:sh4

build-system-opensuse:
  extends:
    - .native_build_job_template
    - .native_build_artifact_template
  needs:
    job: amd64-opensuse-leap-container
  variables:
    IMAGE: opensuse-leap
    TARGETS: s390x-softmmu x86_64-softmmu aarch64-softmmu
    MAKE_CHECK_ARGS: check-build

check-system-opensuse:
  extends: .native_test_job_template
  needs:
    - job: build-system-opensuse
      artifacts: true
  variables:
    IMAGE: opensuse-leap
    MAKE_CHECK_ARGS: check

functional-system-opensuse:
  extends: .functional_test_job_template
  needs:
    - job: build-system-opensuse
      artifacts: true
  variables:
    IMAGE: opensuse-leap
    MAKE_CHECK_ARGS: check-avocado check-functional
    AVOCADO_TAGS: arch:s390x arch:x86_64 arch:aarch64

#
# Flaky tests. We don't run these by default and they are allow fail
# but often the CI system is the only way to trigger the failures.
#

build-system-flaky:
  extends:
    - .native_build_job_template
    - .native_build_artifact_template
  needs:
    job: amd64-debian-container
  variables:
    IMAGE: debian
    QEMU_JOB_OPTIONAL: 1
    TARGETS: aarch64-softmmu arm-softmmu mips64el-softmmu
      ppc64-softmmu rx-softmmu s390x-softmmu sh4-softmmu x86_64-softmmu
    MAKE_CHECK_ARGS: check-build

functional-system-flaky:
  extends: .functional_test_job_template
  needs:
    - job: build-system-flaky
      artifacts: true
  allow_failure: true
  variables:
    IMAGE: debian
    MAKE_CHECK_ARGS: check-avocado check-functional
    QEMU_JOB_OPTIONAL: 1
    QEMU_TEST_FLAKY_TESTS: 1
    AVOCADO_TAGS: flaky

# This jobs explicitly disable TCG (--disable-tcg), KVM is detected by
# the configure script. The container doesn't contain Xen headers so
# Xen accelerator is not detected / selected. As result it build the
# i386-softmmu and x86_64-softmmu with KVM being the single accelerator
# available.
# Also use a different coroutine implementation (which is only really of
# interest to KVM users, i.e. with TCG disabled)
build-tcg-disabled:
  extends: .native_build_job_template
  needs:
    job: amd64-centos9-container
  variables:
    IMAGE: centos9
  script:
    - mkdir build
    - cd build
    - ../configure --disable-tcg --audio-drv-list="" --with-coroutine=ucontext
                   --disable-docs --disable-sdl --disable-gtk --disable-vnc
      || { cat config.log meson-logs/meson-log.txt && exit 1; }
    - make -j"$JOBS"
    - make check-unit
    - make check-qapi-schema
    - cd tests/qemu-iotests/
    - ./check -raw 001 002 003 004 005 008 009 010 011 012 021 025 032 033 048
            052 063 077 086 101 104 106 113 148 150 151 152 157 159 160 163
            170 171 184 192 194 208 221 226 227 236 253 277 image-fleecing
    - ./check -qcow2 028 051 056 057 058 065 068 082 085 091 095 096 102 122
            124 132 139 142 144 145 151 152 155 157 165 194 196 200 202
            208 209 216 218 227 234 246 247 248 250 254 255 257 258
            260 261 262 263 264 270 272 273 277 279 image-fleecing
    - cd ../..
    - make distclean

build-user:
  extends: .native_build_job_template
  needs:
    job: amd64-debian-user-cross-container
  variables:
    IMAGE: debian-all-test-cross
    CONFIGURE_ARGS: --disable-tools --disable-system
      --target-list-exclude=alpha-linux-user,sh4-linux-user
    MAKE_CHECK_ARGS: check-tcg

build-user-static:
  extends: .native_build_job_template
  needs:
    job: amd64-debian-user-cross-container
  variables:
    IMAGE: debian-all-test-cross
    CONFIGURE_ARGS: --disable-tools --disable-system --static
      --target-list-exclude=alpha-linux-user,sh4-linux-user
    MAKE_CHECK_ARGS: check-tcg

# targets stuck on older compilers
build-legacy:
  extends: .native_build_job_template
  needs:
    job: amd64-debian-legacy-cross-container
  variables:
    IMAGE: debian-legacy-test-cross
    TARGETS: alpha-linux-user alpha-softmmu sh4-linux-user
    CONFIGURE_ARGS: --disable-tools
    MAKE_CHECK_ARGS: check-tcg

build-user-hexagon:
  extends: .native_build_job_template
  needs:
    job: hexagon-cross-container
  variables:
    IMAGE: debian-hexagon-cross
    TARGETS: hexagon-linux-user
    CONFIGURE_ARGS: --disable-tools --disable-docs --enable-debug-tcg
    MAKE_CHECK_ARGS: check-tcg

# Build the softmmu targets we have check-tcg tests and compilers in
# our omnibus all-test-cross container. Those targets that haven't got
# Debian cross compiler support need to use special containers.
build-some-softmmu:
  extends: .native_build_job_template
  needs:
    job: amd64-debian-user-cross-container
  variables:
    IMAGE: debian-all-test-cross
    CONFIGURE_ARGS: --disable-tools --enable-debug
    TARGETS: arm-softmmu aarch64-softmmu i386-softmmu riscv64-softmmu
      s390x-softmmu x86_64-softmmu
    MAKE_CHECK_ARGS: check-tcg

build-loongarch64:
  extends: .native_build_job_template
  needs:
    job: loongarch-debian-cross-container
  variables:
    IMAGE: debian-loongarch-cross
    CONFIGURE_ARGS: --disable-tools --enable-debug
    TARGETS: loongarch64-linux-user loongarch64-softmmu
    MAKE_CHECK_ARGS: check-tcg

# We build tricore in a very minimal tricore only container
build-tricore-softmmu:
  extends: .native_build_job_template
  needs:
    job: tricore-debian-cross-container
  variables:
    IMAGE: debian-tricore-cross
    CONFIGURE_ARGS: --disable-tools --disable-fdt --enable-debug
    TARGETS: tricore-softmmu
    MAKE_CHECK_ARGS: check-tcg

clang-system:
  extends: .native_build_job_template
  needs:
    job: amd64-fedora-container
  variables:
    IMAGE: fedora
    CONFIGURE_ARGS: --cc=clang --cxx=clang++ --enable-ubsan
      --extra-cflags=-fno-sanitize-recover=undefined
    TARGETS: alpha-softmmu arm-softmmu m68k-softmmu mips64-softmmu s390x-softmmu
    MAKE_CHECK_ARGS: check-qtest check-tcg

clang-user:
  extends: .native_build_job_template
  needs:
    job: amd64-debian-user-cross-container
  timeout: 70m
  variables:
    IMAGE: debian-all-test-cross
    CONFIGURE_ARGS: --cc=clang --cxx=clang++ --disable-system --enable-ubsan
      --target-list-exclude=alpha-linux-user,microblazeel-linux-user,aarch64_be-linux-user,i386-linux-user,m68k-linux-user,mipsn32el-linux-user,xtensaeb-linux-user
      --extra-cflags=-fno-sanitize-recover=undefined
    MAKE_CHECK_ARGS: check-unit check-tcg

# Set LD_JOBS=1 because this requires LTO and ld consumes a large amount of memory.
# On gitlab runners, default value sometimes end up calling 2 lds concurrently and
# triggers an Out-Of-Memory error
#
# Since slirp callbacks are used in QEMU Timers, we cannot use libslirp with
# CFI builds, and thus have to disable it here.
#
# Split in three sets of build/check/avocado to limit the execution time of each
# job
build-cfi-aarch64:
  extends:
    - .native_build_job_template
    - .native_build_artifact_template
  needs:
  - job: amd64-fedora-container
  variables:
    LD_JOBS: 1
    AR: llvm-ar
    IMAGE: fedora
    CONFIGURE_ARGS: --cc=clang --cxx=clang++ --enable-cfi --enable-cfi-debug
      --enable-safe-stack --disable-slirp
    TARGETS: aarch64-softmmu
    MAKE_CHECK_ARGS: check-build
    # FIXME: This job is often failing, likely due to out-of-memory problems in
    # the constrained containers of the shared runners. Thus this is marked as
    # skipped until the situation has been solved.
    QEMU_JOB_SKIPPED: 1
  timeout: 90m

check-cfi-aarch64:
  extends: .native_test_job_template
  needs:
    - job: build-cfi-aarch64
      artifacts: true
  variables:
    IMAGE: fedora
    MAKE_CHECK_ARGS: check

functional-cfi-aarch64:
  extends: .functional_test_job_template
  needs:
    - job: build-cfi-aarch64
      artifacts: true
  variables:
    IMAGE: fedora
    MAKE_CHECK_ARGS: check-avocado check-functional

build-cfi-ppc64-s390x:
  extends:
    - .native_build_job_template
    - .native_build_artifact_template
  needs:
  - job: amd64-fedora-container
  variables:
    LD_JOBS: 1
    AR: llvm-ar
    IMAGE: fedora
    CONFIGURE_ARGS: --cc=clang --cxx=clang++ --enable-cfi --enable-cfi-debug
      --enable-safe-stack --disable-slirp
    TARGETS: ppc64-softmmu s390x-softmmu
    MAKE_CHECK_ARGS: check-build
    # FIXME: This job is often failing, likely due to out-of-memory problems in
    # the constrained containers of the shared runners. Thus this is marked as
    # skipped until the situation has been solved.
    QEMU_JOB_SKIPPED: 1
  timeout: 80m

check-cfi-ppc64-s390x:
  extends: .native_test_job_template
  needs:
    - job: build-cfi-ppc64-s390x
      artifacts: true
  variables:
    IMAGE: fedora
    MAKE_CHECK_ARGS: check

functional-cfi-ppc64-s390x:
  extends: .functional_test_job_template
  needs:
    - job: build-cfi-ppc64-s390x
      artifacts: true
  variables:
    IMAGE: fedora
    MAKE_CHECK_ARGS: check-avocado check-functional

build-cfi-x86_64:
  extends:
    - .native_build_job_template
    - .native_build_artifact_template
  needs:
  - job: amd64-fedora-container
  variables:
    LD_JOBS: 1
    AR: llvm-ar
    IMAGE: fedora
    CONFIGURE_ARGS: --cc=clang --cxx=clang++ --enable-cfi --enable-cfi-debug
      --enable-safe-stack --disable-slirp
    TARGETS: x86_64-softmmu
    MAKE_CHECK_ARGS: check-build
  timeout: 70m

check-cfi-x86_64:
  extends: .native_test_job_template
  needs:
    - job: build-cfi-x86_64
      artifacts: true
  variables:
    IMAGE: fedora
    MAKE_CHECK_ARGS: check

functional-cfi-x86_64:
  extends: .functional_test_job_template
  needs:
    - job: build-cfi-x86_64
      artifacts: true
  variables:
    IMAGE: fedora
    MAKE_CHECK_ARGS: check-avocado check-functional

tsan-build:
  extends: .native_build_job_template
  needs:
    job: amd64-ubuntu2204-container
  variables:
    IMAGE: ubuntu2204
    CONFIGURE_ARGS: --enable-tsan --cc=clang --cxx=clang++
          --enable-trace-backends=ust --disable-slirp
    TARGETS: x86_64-softmmu ppc64-softmmu riscv64-softmmu x86_64-linux-user
    # Remove when we switch to a distro with clang >= 18
    # https://github.com/google/sanitizers/issues/1716
    MAKE: setarch -R make

# gcov is a GCC features
gcov:
  extends: .native_build_job_template
  needs:
    job: amd64-ubuntu2204-container
  timeout: 80m
  variables:
    IMAGE: ubuntu2204
    CONFIGURE_ARGS: --enable-gcov
    TARGETS: aarch64-softmmu ppc64-softmmu s390x-softmmu x86_64-softmmu
    MAKE_CHECK_ARGS: check-unit check-softfloat
  after_script:
    - cd build
    - gcovr --xml-pretty --exclude-unreachable-branches --print-summary
        -o coverage.xml --root ${CI_PROJECT_DIR} . *.p
  coverage: /^\s*lines:\s*\d+.\d+\%/
  artifacts:
    name: ${CI_JOB_NAME}-${CI_COMMIT_REF_NAME}-${CI_COMMIT_SHA}
    when: always
    expire_in: 2 days
    paths:
      - build/meson-logs/testlog.txt
    reports:
      junit: build/meson-logs/testlog.junit.xml
      coverage_report:
        coverage_format: cobertura
        path: build/coverage.xml

build-oss-fuzz:
  extends: .native_build_job_template
  needs:
    job: amd64-fedora-container
  variables:
    IMAGE: fedora
  script:
    - mkdir build-oss-fuzz
    - export LSAN_OPTIONS=suppressions=scripts/oss-fuzz/lsan_suppressions.txt
    - CC="clang" CXX="clang++" CFLAGS="-fsanitize=address"
      ./scripts/oss-fuzz/build.sh
    - export ASAN_OPTIONS="fast_unwind_on_malloc=0"
    - failures=0
    - for fuzzer in $(find ./build-oss-fuzz/DEST_DIR/ -executable -type f
                      | grep -v slirp); do
        grep "LLVMFuzzerTestOneInput" ${fuzzer} > /dev/null 2>&1 || continue ;
        echo Testing ${fuzzer} ... ;
        "${fuzzer}" -runs=1 -seed=1 || { echo "FAILED:"" ${fuzzer} exit code is $?"; failures=$(($failures+1)); };
      done
    - echo "Number of failures:"" $failures"
    - test $failures = 0

build-tci:
  extends: .native_build_job_template
  needs:
    job: amd64-debian-user-cross-container
  variables:
    IMAGE: debian-all-test-cross
  script:
    - TARGETS="aarch64 arm hppa m68k microblaze ppc64 s390x x86_64"
    - mkdir build
    - cd build
    - ../configure --enable-tcg-interpreter --disable-kvm --disable-docs --disable-gtk --disable-vnc
        --target-list="$(for tg in $TARGETS; do echo -n ${tg}'-softmmu '; done)"
        || { cat config.log meson-logs/meson-log.txt && exit 1; }
    - make -j"$JOBS"
    - make tests/qtest/boot-serial-test tests/qtest/cdrom-test tests/qtest/pxe-test
    - for tg in $TARGETS ; do
        export QTEST_QEMU_BINARY="./qemu-system-${tg}" ;
        ./tests/qtest/boot-serial-test || exit 1 ;
        ./tests/qtest/cdrom-test || exit 1 ;
      done
    - QTEST_QEMU_BINARY="./qemu-system-x86_64" ./tests/qtest/pxe-test
    - QTEST_QEMU_BINARY="./qemu-system-s390x" ./tests/qtest/pxe-test -m slow
    - make check-tcg

# Check our reduced build configurations
build-without-defaults:
  extends: .native_build_job_template
  needs:
    job: amd64-centos9-container
  variables:
    IMAGE: centos9
    CONFIGURE_ARGS:
      --without-default-devices
      --without-default-features
      --disable-fdt
      --disable-pie
      --disable-qom-cast-debug
      --disable-strip
      --target-list-exclude=aarch64-softmmu,microblaze-softmmu,mips64-softmmu,mipsel-softmmu,ppc64-softmmu,sh4el-softmmu,xtensa-softmmu,x86_64-softmmu
    MAKE_CHECK_ARGS: check

build-libvhost-user:
  extends: .base_job_template
  stage: build
  image: $CI_REGISTRY_IMAGE/qemu/fedora:$QEMU_CI_CONTAINER_TAG
  needs:
    job: amd64-fedora-container
  script:
    - mkdir subprojects/libvhost-user/build
    - cd subprojects/libvhost-user/build
    - meson
    - ninja

# No targets are built here, just tools, docs, and unit tests. This
# also feeds into the eventual documentation deployment steps later
build-tools-and-docs-debian:
  extends:
    - .native_build_job_template
    - .native_build_artifact_template
  needs:
    job: amd64-debian-container
    # when running on 'master' we use pre-existing container
    optional: true
  variables:
    IMAGE: debian
    MAKE_CHECK_ARGS: check-unit ctags TAGS cscope
    CONFIGURE_ARGS: --disable-system --disable-user --enable-docs --enable-tools
    QEMU_JOB_PUBLISH: 1

# Prepare for GitLab pages deployment. Anything copied into the
# "public" directory will be deployed to $USER.gitlab.io/$PROJECT
#
# GitLab publishes from any branch that triggers a CI pipeline
#
# For the main repo we don't want to publish from 'staging'
# since that content may not be pushed, nor do we wish to
# publish from 'stable-NNN' branches as that content is outdated.
# Thus we restrict to just the default branch
#
# For contributor forks we want to publish from any repo so
# that users can see the results of their commits, regardless
# of what topic branch they're currently using
pages:
  extends: .base_job_template
  image: $CI_REGISTRY_IMAGE/qemu/debian:$QEMU_CI_CONTAINER_TAG
  stage: test
  needs:
    - job: build-tools-and-docs-debian
  script:
    - mkdir -p public
    # HTML-ised source tree
    - make gtags
    # We unset variables to work around a bug in some htags versions
    # which causes it to fail when the environment is large
    - CI_COMMIT_MESSAGE= CI_COMMIT_TAG_MESSAGE= htags
        -anT --tree-view=filetree -m qemu_init
        -t "Welcome to the QEMU sourcecode"
    - mv HTML public/src
    # Project documentation
    - make -C build install DESTDIR=$(pwd)/temp-install
    - mv temp-install/usr/local/share/doc/qemu/* public/
  artifacts:
    when: on_success
    paths:
      - public
  variables:
    QEMU_JOB_PUBLISH: 1

coverity:
  image: $CI_REGISTRY_IMAGE/qemu/fedora:$QEMU_CI_CONTAINER_TAG
  stage: build
  allow_failure: true
  timeout: 3h
  needs:
    - job: amd64-fedora-container
      optional: true
  before_script:
    - dnf install -y curl wget
  script:
    # would be nice to cancel the job if over quota (https://gitlab.com/gitlab-org/gitlab/-/issues/256089)
    # for example:
    #   curl --request POST --header "PRIVATE-TOKEN: $CI_JOB_TOKEN" "${CI_SERVER_URL}/api/v4/projects/${CI_PROJECT_ID}/jobs/${CI_JOB_ID}/cancel
    - 'scripts/coverity-scan/run-coverity-scan --check-upload-only || { exitcode=$?; if test $exitcode = 1; then
        exit 0;
      else
        exit $exitcode;
      fi; };
      scripts/coverity-scan/run-coverity-scan --update-tools-only > update-tools.log 2>&1 || { cat update-tools.log; exit 1; };
      scripts/coverity-scan/run-coverity-scan --no-update-tools'
  rules:
    - if: '$COVERITY_TOKEN == null'
      when: never
    - if: '$COVERITY_EMAIL == null'
      when: never
    # Never included on upstream pipelines, except for schedules
    - if: '$CI_PROJECT_NAMESPACE == $QEMU_CI_UPSTREAM && $CI_PIPELINE_SOURCE == "schedule"'
      when: on_success
    - if: '$CI_PROJECT_NAMESPACE == $QEMU_CI_UPSTREAM'
      when: never
    # Forks don't get any pipeline unless QEMU_CI=1 or QEMU_CI=2 is set
    - if: '$QEMU_CI != "1" && $QEMU_CI != "2"'
      when: never
    # Always manual on forks even if $QEMU_CI == "2"
    - when: manual<|MERGE_RESOLUTION|>--- conflicted
+++ resolved
@@ -272,11 +272,7 @@
       artifacts: true
   variables:
     IMAGE: centos9
-<<<<<<< HEAD
-    MAKE_CHECK_ARGS: check-avocado
-=======
-    MAKE_CHECK_ARGS: check-avocado check-functional
->>>>>>> ae35f033
+    MAKE_CHECK_ARGS: check-avocado check-functional
     AVOCADO_TAGS: arch:ppc64 arch:or1k arch:s390x arch:x86_64 arch:rx
       arch:sh4
 

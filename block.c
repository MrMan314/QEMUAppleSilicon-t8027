--- conflicted
+++ resolved
@@ -3028,7 +3028,6 @@
         Transaction *tran;
         GHashTable *visited;
         bool ret;
-<<<<<<< HEAD
 
         tran = tran_new();
 
@@ -3038,17 +3037,6 @@
                                               visited, tran, &error_abort);
         g_hash_table_destroy(visited);
 
-=======
-
-        tran = tran_new();
-
-        /* No need to visit `child`, because it has been detached already */
-        visited = g_hash_table_new(NULL, NULL);
-        ret = s->child->klass->change_aio_ctx(s->child, s->old_parent_ctx,
-                                              visited, tran, &error_abort);
-        g_hash_table_destroy(visited);
-
->>>>>>> 5ebde3b5
         /* transaction is supposed to always succeed */
         assert(ret == true);
         tran_commit(tran);
@@ -3805,15 +3793,10 @@
                            BdrvChildRole child_role,
                            bool allow_none, Error **errp)
 {
-<<<<<<< HEAD
-    BlockDriverState *bs;
-    BdrvChild *child;
-=======
     return bdrv_open_child_common(filename, options, bdref_key, parent,
                                   child_class, child_role, allow_none, false,
                                   errp);
 }
->>>>>>> 5ebde3b5
 
 /*
  * This does mostly the same as bdrv_open_child(), but for opening the primary
@@ -3839,39 +3822,6 @@
         return -EINVAL;
     }
 
-<<<<<<< HEAD
-    bdrv_graph_wrlock();
-    child = bdrv_attach_child(parent, bs, bdref_key, child_class, child_role,
-                              errp);
-    bdrv_graph_wrunlock();
-
-    return child;
-}
-
-/*
- * Wrapper on bdrv_open_child() for most popular case: open primary child of bs.
- *
- * @parent can move to a different AioContext in this function.
- */
-int bdrv_open_file_child(const char *filename,
-                         QDict *options, const char *bdref_key,
-                         BlockDriverState *parent, Error **errp)
-{
-    BdrvChildRole role;
-
-    /* commit_top and mirror_top don't use this function */
-    assert(!parent->drv->filtered_child_is_backing);
-    role = parent->drv->is_filter ?
-        (BDRV_CHILD_FILTERED | BDRV_CHILD_PRIMARY) : BDRV_CHILD_IMAGE;
-
-    if (!bdrv_open_child(filename, options, bdref_key, parent,
-                         &child_of_bds, role, false, errp))
-    {
-        return -EINVAL;
-    }
-
-=======
->>>>>>> 5ebde3b5
     return 0;
 }
 
@@ -4003,11 +3953,7 @@
 bdrv_open_inherit(const char *filename, const char *reference, QDict *options,
                   int flags, BlockDriverState *parent,
                   const BdrvChildClass *child_class, BdrvChildRole child_role,
-<<<<<<< HEAD
-                  Error **errp)
-=======
                   bool parse_filename, Error **errp)
->>>>>>> 5ebde3b5
 {
     int ret;
     BlockBackend *file = NULL;
@@ -7618,7 +7564,6 @@
     bdrv_drained_end(bs);
 
     g_free(state);
-<<<<<<< HEAD
 }
 
 static void bdrv_set_aio_context_commit(void *opaque)
@@ -7631,20 +7576,6 @@
     bdrv_attach_aio_context(bs, new_context);
 }
 
-=======
-}
-
-static void bdrv_set_aio_context_commit(void *opaque)
-{
-    BdrvStateSetAioContext *state = (BdrvStateSetAioContext *) opaque;
-    BlockDriverState *bs = (BlockDriverState *) state->bs;
-    AioContext *new_context = state->new_ctx;
-
-    bdrv_detach_aio_context(bs);
-    bdrv_attach_aio_context(bs, new_context);
-}
-
->>>>>>> 5ebde3b5
 static TransactionActionDrv set_aio_context = {
     .commit = bdrv_set_aio_context_commit,
     .clean = bdrv_set_aio_context_clean,

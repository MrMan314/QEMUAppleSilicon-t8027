--- conflicted
+++ resolved
@@ -6,15 +6,13 @@
 cmsdk_apb_watchdog_reset(void) "CMSDK APB watchdog: reset"
 cmsdk_apb_watchdog_lock(uint32_t lock) "CMSDK APB watchdog: lock %" PRIu32
 
-<<<<<<< HEAD
 # apple_wdt.c
 apple_wdt_read(uint64_t addr, uint32_t val) "0x%04" PRIx64 " val 0x%08x"
 apple_wdt_write(uint64_t addr, uint64_t orig, uint32_t old, uint32_t val) "0x%04" PRIx64 " orig 0x%04" PRIx64 " old 0x%08x val 0x%08x"
 apple_wdt_chip_reset(void) "Apple Watch Dog Timer: chip reset"
 apple_wdt_system_reset(void) "Apple Watch Dog Timer: system reset"
 apple_wdt_set_irq(int level) "level: %d"
-=======
+
 # wdt-aspeed.c
 aspeed_wdt_read(uint64_t addr, uint32_t size) "@0x%" PRIx64 " size=%d"
-aspeed_wdt_write(uint64_t addr, uint32_t size, uint64_t data) "@0x%" PRIx64 " size=%d value=0x%"PRIx64
->>>>>>> 81c7ed41
+aspeed_wdt_write(uint64_t addr, uint32_t size, uint64_t data) "@0x%" PRIx64 " size=%d value=0x%"PRIx64
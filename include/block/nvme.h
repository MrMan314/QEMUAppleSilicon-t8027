#ifndef BLOCK_NVME_H
#define BLOCK_NVME_H

typedef struct QEMU_PACKED NvmeBar {
    union {
        uint8_t raw[4096];
        struct {
            uint64_t    cap;
            uint32_t    vs;
            uint32_t    intms;
            uint32_t    intmc;
            uint32_t    cc;
            uint8_t     rsvd24[4];
            uint32_t    csts;
            uint32_t    nssr;
            uint32_t    aqa;
            uint64_t    asq;
            uint64_t    acq;
            uint32_t    cmbloc;
            uint32_t    cmbsz;
            uint32_t    bpinfo;
            uint32_t    bprsel;
            uint64_t    bpmbl;
            uint64_t    cmbmsc;
            uint32_t    cmbsts;
            uint8_t     rsvd92[3492];
            uint32_t    pmrcap;
            uint32_t    pmrctl;
            uint32_t    pmrsts;
            uint32_t    pmrebs;
            uint32_t    pmrswtp;
            uint32_t    pmrmscl;
            uint32_t    pmrmscu;
            uint8_t     css[484];
        };
    };
} NvmeBar;

enum NvmeBarRegs {
    NVME_REG_CAP     = offsetof(NvmeBar, cap),
    NVME_REG_VS      = offsetof(NvmeBar, vs),
    NVME_REG_INTMS   = offsetof(NvmeBar, intms),
    NVME_REG_INTMC   = offsetof(NvmeBar, intmc),
    NVME_REG_CC      = offsetof(NvmeBar, cc),
    NVME_REG_CSTS    = offsetof(NvmeBar, csts),
    NVME_REG_NSSR    = offsetof(NvmeBar, nssr),
    NVME_REG_AQA     = offsetof(NvmeBar, aqa),
    NVME_REG_ASQ     = offsetof(NvmeBar, asq),
    NVME_REG_ACQ     = offsetof(NvmeBar, acq),
    NVME_REG_CMBLOC  = offsetof(NvmeBar, cmbloc),
    NVME_REG_CMBSZ   = offsetof(NvmeBar, cmbsz),
    NVME_REG_BPINFO  = offsetof(NvmeBar, bpinfo),
    NVME_REG_BPRSEL  = offsetof(NvmeBar, bprsel),
    NVME_REG_BPMBL   = offsetof(NvmeBar, bpmbl),
    NVME_REG_CMBMSC  = offsetof(NvmeBar, cmbmsc),
    NVME_REG_CMBSTS  = offsetof(NvmeBar, cmbsts),
    NVME_REG_PMRCAP  = offsetof(NvmeBar, pmrcap),
    NVME_REG_PMRCTL  = offsetof(NvmeBar, pmrctl),
    NVME_REG_PMRSTS  = offsetof(NvmeBar, pmrsts),
    NVME_REG_PMREBS  = offsetof(NvmeBar, pmrebs),
    NVME_REG_PMRSWTP = offsetof(NvmeBar, pmrswtp),
    NVME_REG_PMRMSCL = offsetof(NvmeBar, pmrmscl),
    NVME_REG_PMRMSCU = offsetof(NvmeBar, pmrmscu),
};

enum NvmeCapShift {
    CAP_MQES_SHIFT     = 0,
    CAP_CQR_SHIFT      = 16,
    CAP_AMS_SHIFT      = 17,
    CAP_TO_SHIFT       = 24,
    CAP_DSTRD_SHIFT    = 32,
    CAP_NSSRS_SHIFT    = 36,
    CAP_CSS_SHIFT      = 37,
    CAP_MPSMIN_SHIFT   = 48,
    CAP_MPSMAX_SHIFT   = 52,
    CAP_PMRS_SHIFT     = 56,
    CAP_CMBS_SHIFT     = 57,
};

enum NvmeCapMask {
    CAP_MQES_MASK      = 0xffff,
    CAP_CQR_MASK       = 0x1,
    CAP_AMS_MASK       = 0x3,
    CAP_TO_MASK        = 0xff,
    CAP_DSTRD_MASK     = 0xf,
    CAP_NSSRS_MASK     = 0x1,
    CAP_CSS_MASK       = 0xff,
    CAP_MPSMIN_MASK    = 0xf,
    CAP_MPSMAX_MASK    = 0xf,
    CAP_PMRS_MASK      = 0x1,
    CAP_CMBS_MASK      = 0x1,
};

#define NVME_CAP_MQES(cap)  (((cap) >> CAP_MQES_SHIFT)   & CAP_MQES_MASK)
#define NVME_CAP_CQR(cap)   (((cap) >> CAP_CQR_SHIFT)    & CAP_CQR_MASK)
#define NVME_CAP_AMS(cap)   (((cap) >> CAP_AMS_SHIFT)    & CAP_AMS_MASK)
#define NVME_CAP_TO(cap)    (((cap) >> CAP_TO_SHIFT)     & CAP_TO_MASK)
#define NVME_CAP_DSTRD(cap) (((cap) >> CAP_DSTRD_SHIFT)  & CAP_DSTRD_MASK)
#define NVME_CAP_NSSRS(cap) (((cap) >> CAP_NSSRS_SHIFT)  & CAP_NSSRS_MASK)
#define NVME_CAP_CSS(cap)   (((cap) >> CAP_CSS_SHIFT)    & CAP_CSS_MASK)
#define NVME_CAP_MPSMIN(cap)(((cap) >> CAP_MPSMIN_SHIFT) & CAP_MPSMIN_MASK)
#define NVME_CAP_MPSMAX(cap)(((cap) >> CAP_MPSMAX_SHIFT) & CAP_MPSMAX_MASK)
#define NVME_CAP_PMRS(cap)  (((cap) >> CAP_PMRS_SHIFT)   & CAP_PMRS_MASK)
#define NVME_CAP_CMBS(cap)  (((cap) >> CAP_CMBS_SHIFT)   & CAP_CMBS_MASK)

#define NVME_CAP_SET_MQES(cap, val)   (cap |= (uint64_t)(val & CAP_MQES_MASK)  \
                                                           << CAP_MQES_SHIFT)
#define NVME_CAP_SET_CQR(cap, val)    (cap |= (uint64_t)(val & CAP_CQR_MASK)   \
                                                           << CAP_CQR_SHIFT)
#define NVME_CAP_SET_AMS(cap, val)    (cap |= (uint64_t)(val & CAP_AMS_MASK)   \
                                                           << CAP_AMS_SHIFT)
#define NVME_CAP_SET_TO(cap, val)     (cap |= (uint64_t)(val & CAP_TO_MASK)    \
                                                           << CAP_TO_SHIFT)
#define NVME_CAP_SET_DSTRD(cap, val)  (cap |= (uint64_t)(val & CAP_DSTRD_MASK) \
                                                           << CAP_DSTRD_SHIFT)
#define NVME_CAP_SET_NSSRS(cap, val)  (cap |= (uint64_t)(val & CAP_NSSRS_MASK) \
                                                           << CAP_NSSRS_SHIFT)
#define NVME_CAP_SET_CSS(cap, val)    (cap |= (uint64_t)(val & CAP_CSS_MASK)   \
                                                           << CAP_CSS_SHIFT)
#define NVME_CAP_SET_MPSMIN(cap, val) (cap |= (uint64_t)(val & CAP_MPSMIN_MASK)\
                                                           << CAP_MPSMIN_SHIFT)
#define NVME_CAP_SET_MPSMAX(cap, val) (cap |= (uint64_t)(val & CAP_MPSMAX_MASK)\
                                                           << CAP_MPSMAX_SHIFT)
#define NVME_CAP_SET_PMRS(cap, val)   (cap |= (uint64_t)(val & CAP_PMRS_MASK)  \
                                                           << CAP_PMRS_SHIFT)
#define NVME_CAP_SET_CMBS(cap, val)   (cap |= (uint64_t)(val & CAP_CMBS_MASK)  \
                                                           << CAP_CMBS_SHIFT)

enum NvmeCapCss {
    NVME_CAP_CSS_NVM        = 1 << 0,
    NVME_CAP_CSS_CSI_SUPP   = 1 << 6,
    NVME_CAP_CSS_ADMIN_ONLY = 1 << 7,
};

enum NvmeCcShift {
    CC_EN_SHIFT     = 0,
    CC_CSS_SHIFT    = 4,
    CC_MPS_SHIFT    = 7,
    CC_AMS_SHIFT    = 11,
    CC_SHN_SHIFT    = 14,
    CC_IOSQES_SHIFT = 16,
    CC_IOCQES_SHIFT = 20,
};

enum NvmeCcMask {
    CC_EN_MASK      = 0x1,
    CC_CSS_MASK     = 0x7,
    CC_MPS_MASK     = 0xf,
    CC_AMS_MASK     = 0x7,
    CC_SHN_MASK     = 0x3,
    CC_IOSQES_MASK  = 0xf,
    CC_IOCQES_MASK  = 0xf,
};

#define NVME_CC_EN(cc)     ((cc >> CC_EN_SHIFT)     & CC_EN_MASK)
#define NVME_CC_CSS(cc)    ((cc >> CC_CSS_SHIFT)    & CC_CSS_MASK)
#define NVME_CC_MPS(cc)    ((cc >> CC_MPS_SHIFT)    & CC_MPS_MASK)
#define NVME_CC_AMS(cc)    ((cc >> CC_AMS_SHIFT)    & CC_AMS_MASK)
#define NVME_CC_SHN(cc)    ((cc >> CC_SHN_SHIFT)    & CC_SHN_MASK)
#define NVME_CC_IOSQES(cc) ((cc >> CC_IOSQES_SHIFT) & CC_IOSQES_MASK)
#define NVME_CC_IOCQES(cc) ((cc >> CC_IOCQES_SHIFT) & CC_IOCQES_MASK)

enum NvmeCcCss {
    NVME_CC_CSS_NVM        = 0x0,
    NVME_CC_CSS_CSI        = 0x6,
    NVME_CC_CSS_ADMIN_ONLY = 0x7,
};

#define NVME_SET_CC_EN(cc, val)     \
    (cc |= (uint32_t)((val) & CC_EN_MASK) << CC_EN_SHIFT)
#define NVME_SET_CC_CSS(cc, val)    \
    (cc |= (uint32_t)((val) & CC_CSS_MASK) << CC_CSS_SHIFT)
#define NVME_SET_CC_MPS(cc, val)    \
    (cc |= (uint32_t)((val) & CC_MPS_MASK) << CC_MPS_SHIFT)
#define NVME_SET_CC_AMS(cc, val)    \
    (cc |= (uint32_t)((val) & CC_AMS_MASK) << CC_AMS_SHIFT)
#define NVME_SET_CC_SHN(cc, val)    \
    (cc |= (uint32_t)((val) & CC_SHN_MASK) << CC_SHN_SHIFT)
#define NVME_SET_CC_IOSQES(cc, val) \
    (cc |= (uint32_t)((val) & CC_IOSQES_MASK) << CC_IOSQES_SHIFT)
#define NVME_SET_CC_IOCQES(cc, val) \
    (cc |= (uint32_t)((val) & CC_IOCQES_MASK) << CC_IOCQES_SHIFT)

enum NvmeCstsShift {
    CSTS_RDY_SHIFT      = 0,
    CSTS_CFS_SHIFT      = 1,
    CSTS_SHST_SHIFT     = 2,
    CSTS_NSSRO_SHIFT    = 4,
};

enum NvmeCstsMask {
    CSTS_RDY_MASK   = 0x1,
    CSTS_CFS_MASK   = 0x1,
    CSTS_SHST_MASK  = 0x3,
    CSTS_NSSRO_MASK = 0x1,
};

enum NvmeCsts {
    NVME_CSTS_READY         = 1 << CSTS_RDY_SHIFT,
    NVME_CSTS_FAILED        = 1 << CSTS_CFS_SHIFT,
    NVME_CSTS_SHST_NORMAL   = 0 << CSTS_SHST_SHIFT,
    NVME_CSTS_SHST_PROGRESS = 1 << CSTS_SHST_SHIFT,
    NVME_CSTS_SHST_COMPLETE = 2 << CSTS_SHST_SHIFT,
    NVME_CSTS_NSSRO         = 1 << CSTS_NSSRO_SHIFT,
};

#define NVME_CSTS_RDY(csts)     ((csts >> CSTS_RDY_SHIFT)   & CSTS_RDY_MASK)
#define NVME_CSTS_CFS(csts)     ((csts >> CSTS_CFS_SHIFT)   & CSTS_CFS_MASK)
#define NVME_CSTS_SHST(csts)    ((csts >> CSTS_SHST_SHIFT)  & CSTS_SHST_MASK)
#define NVME_CSTS_NSSRO(csts)   ((csts >> CSTS_NSSRO_SHIFT) & CSTS_NSSRO_MASK)

enum NvmeAqaShift {
    AQA_ASQS_SHIFT  = 0,
    AQA_ACQS_SHIFT  = 16,
};

enum NvmeAqaMask {
    AQA_ASQS_MASK   = 0xfff,
    AQA_ACQS_MASK   = 0xfff,
};

#define NVME_AQA_ASQS(aqa) ((aqa >> AQA_ASQS_SHIFT) & AQA_ASQS_MASK)
#define NVME_AQA_ACQS(aqa) ((aqa >> AQA_ACQS_SHIFT) & AQA_ACQS_MASK)

enum NvmeCmblocShift {
    CMBLOC_BIR_SHIFT     = 0,
    CMBLOC_CQMMS_SHIFT   = 3,
    CMBLOC_CQPDS_SHIFT   = 4,
    CMBLOC_CDPMLS_SHIFT  = 5,
    CMBLOC_CDPCILS_SHIFT = 6,
    CMBLOC_CDMMMS_SHIFT  = 7,
    CMBLOC_CQDA_SHIFT    = 8,
    CMBLOC_OFST_SHIFT    = 12,
};

enum NvmeCmblocMask {
    CMBLOC_BIR_MASK     = 0x7,
    CMBLOC_CQMMS_MASK   = 0x1,
    CMBLOC_CQPDS_MASK   = 0x1,
    CMBLOC_CDPMLS_MASK  = 0x1,
    CMBLOC_CDPCILS_MASK = 0x1,
    CMBLOC_CDMMMS_MASK  = 0x1,
    CMBLOC_CQDA_MASK    = 0x1,
    CMBLOC_OFST_MASK    = 0xfffff,
};

#define NVME_CMBLOC_BIR(cmbloc) \
    ((cmbloc >> CMBLOC_BIR_SHIFT) & CMBLOC_BIR_MASK)
#define NVME_CMBLOC_CQMMS(cmbloc) \
    ((cmbloc >> CMBLOC_CQMMS_SHIFT) & CMBLOC_CQMMS_MASK)
#define NVME_CMBLOC_CQPDS(cmbloc) \
    ((cmbloc >> CMBLOC_CQPDS_SHIFT) & CMBLOC_CQPDS_MASK)
#define NVME_CMBLOC_CDPMLS(cmbloc) \
    ((cmbloc >> CMBLOC_CDPMLS_SHIFT) & CMBLOC_CDPMLS_MASK)
#define NVME_CMBLOC_CDPCILS(cmbloc) \
    ((cmbloc >> CMBLOC_CDPCILS_SHIFT) & CMBLOC_CDPCILS_MASK)
#define NVME_CMBLOC_CDMMMS(cmbloc) \
    ((cmbloc >> CMBLOC_CDMMMS_SHIFT) & CMBLOC_CDMMMS_MASK)
#define NVME_CMBLOC_CQDA(cmbloc) \
    ((cmbloc >> CMBLOC_CQDA_SHIFT) & CMBLOC_CQDA_MASK)
#define NVME_CMBLOC_OFST(cmbloc) \
    ((cmbloc >> CMBLOC_OFST_SHIFT) & CMBLOC_OFST_MASK)

#define NVME_CMBLOC_SET_BIR(cmbloc, val) \
    (cmbloc |= (uint64_t)(val & CMBLOC_BIR_MASK) << CMBLOC_BIR_SHIFT)
#define NVME_CMBLOC_SET_CQMMS(cmbloc, val) \
    (cmbloc |= (uint64_t)(val & CMBLOC_CQMMS_MASK) << CMBLOC_CQMMS_SHIFT)
#define NVME_CMBLOC_SET_CQPDS(cmbloc, val) \
    (cmbloc |= (uint64_t)(val & CMBLOC_CQPDS_MASK) << CMBLOC_CQPDS_SHIFT)
#define NVME_CMBLOC_SET_CDPMLS(cmbloc, val) \
    (cmbloc |= (uint64_t)(val & CMBLOC_CDPMLS_MASK) << CMBLOC_CDPMLS_SHIFT)
#define NVME_CMBLOC_SET_CDPCILS(cmbloc, val) \
    (cmbloc |= (uint64_t)(val & CMBLOC_CDPCILS_MASK) << CMBLOC_CDPCILS_SHIFT)
#define NVME_CMBLOC_SET_CDMMMS(cmbloc, val) \
    (cmbloc |= (uint64_t)(val & CMBLOC_CDMMMS_MASK) << CMBLOC_CDMMMS_SHIFT)
#define NVME_CMBLOC_SET_CQDA(cmbloc, val) \
    (cmbloc |= (uint64_t)(val & CMBLOC_CQDA_MASK) << CMBLOC_CQDA_SHIFT)
#define NVME_CMBLOC_SET_OFST(cmbloc, val) \
    (cmbloc |= (uint64_t)(val & CMBLOC_OFST_MASK) << CMBLOC_OFST_SHIFT)

#define NVME_CMBMSMC_SET_CRE (cmbmsc, val) \
    (cmbmsc |= (uint64_t)(val & CMBLOC_OFST_MASK) << CMBMSC_CRE_SHIFT)

enum NvmeCmbszShift {
    CMBSZ_SQS_SHIFT   = 0,
    CMBSZ_CQS_SHIFT   = 1,
    CMBSZ_LISTS_SHIFT = 2,
    CMBSZ_RDS_SHIFT   = 3,
    CMBSZ_WDS_SHIFT   = 4,
    CMBSZ_SZU_SHIFT   = 8,
    CMBSZ_SZ_SHIFT    = 12,
};

enum NvmeCmbszMask {
    CMBSZ_SQS_MASK   = 0x1,
    CMBSZ_CQS_MASK   = 0x1,
    CMBSZ_LISTS_MASK = 0x1,
    CMBSZ_RDS_MASK   = 0x1,
    CMBSZ_WDS_MASK   = 0x1,
    CMBSZ_SZU_MASK   = 0xf,
    CMBSZ_SZ_MASK    = 0xfffff,
};

#define NVME_CMBSZ_SQS(cmbsz)  ((cmbsz >> CMBSZ_SQS_SHIFT)   & CMBSZ_SQS_MASK)
#define NVME_CMBSZ_CQS(cmbsz)  ((cmbsz >> CMBSZ_CQS_SHIFT)   & CMBSZ_CQS_MASK)
#define NVME_CMBSZ_LISTS(cmbsz)((cmbsz >> CMBSZ_LISTS_SHIFT) & CMBSZ_LISTS_MASK)
#define NVME_CMBSZ_RDS(cmbsz)  ((cmbsz >> CMBSZ_RDS_SHIFT)   & CMBSZ_RDS_MASK)
#define NVME_CMBSZ_WDS(cmbsz)  ((cmbsz >> CMBSZ_WDS_SHIFT)   & CMBSZ_WDS_MASK)
#define NVME_CMBSZ_SZU(cmbsz)  ((cmbsz >> CMBSZ_SZU_SHIFT)   & CMBSZ_SZU_MASK)
#define NVME_CMBSZ_SZ(cmbsz)   ((cmbsz >> CMBSZ_SZ_SHIFT)    & CMBSZ_SZ_MASK)

#define NVME_CMBSZ_SET_SQS(cmbsz, val)   \
    (cmbsz |= (uint64_t)(val &  CMBSZ_SQS_MASK)  << CMBSZ_SQS_SHIFT)
#define NVME_CMBSZ_SET_CQS(cmbsz, val)   \
    (cmbsz |= (uint64_t)(val & CMBSZ_CQS_MASK) << CMBSZ_CQS_SHIFT)
#define NVME_CMBSZ_SET_LISTS(cmbsz, val) \
    (cmbsz |= (uint64_t)(val & CMBSZ_LISTS_MASK) << CMBSZ_LISTS_SHIFT)
#define NVME_CMBSZ_SET_RDS(cmbsz, val)   \
    (cmbsz |= (uint64_t)(val & CMBSZ_RDS_MASK) << CMBSZ_RDS_SHIFT)
#define NVME_CMBSZ_SET_WDS(cmbsz, val)   \
    (cmbsz |= (uint64_t)(val & CMBSZ_WDS_MASK) << CMBSZ_WDS_SHIFT)
#define NVME_CMBSZ_SET_SZU(cmbsz, val)   \
    (cmbsz |= (uint64_t)(val & CMBSZ_SZU_MASK) << CMBSZ_SZU_SHIFT)
#define NVME_CMBSZ_SET_SZ(cmbsz, val)    \
    (cmbsz |= (uint64_t)(val & CMBSZ_SZ_MASK) << CMBSZ_SZ_SHIFT)

#define NVME_CMBSZ_GETSIZE(cmbsz) \
    (NVME_CMBSZ_SZ(cmbsz) * (1 << (12 + 4 * NVME_CMBSZ_SZU(cmbsz))))

enum NvmeCmbmscShift {
    CMBMSC_CRE_SHIFT  = 0,
    CMBMSC_CMSE_SHIFT = 1,
    CMBMSC_CBA_SHIFT  = 12,
};

enum NvmeCmbmscMask {
    CMBMSC_CRE_MASK  = 0x1,
    CMBMSC_CMSE_MASK = 0x1,
    CMBMSC_CBA_MASK  = ((1ULL << 52) - 1),
};

#define NVME_CMBMSC_CRE(cmbmsc) \
    ((cmbmsc >> CMBMSC_CRE_SHIFT)  & CMBMSC_CRE_MASK)
#define NVME_CMBMSC_CMSE(cmbmsc) \
    ((cmbmsc >> CMBMSC_CMSE_SHIFT) & CMBMSC_CMSE_MASK)
#define NVME_CMBMSC_CBA(cmbmsc) \
    ((cmbmsc >> CMBMSC_CBA_SHIFT) & CMBMSC_CBA_MASK)


#define NVME_CMBMSC_SET_CRE(cmbmsc, val)  \
    (cmbmsc |= (uint64_t)(val & CMBMSC_CRE_MASK) << CMBMSC_CRE_SHIFT)
#define NVME_CMBMSC_SET_CMSE(cmbmsc, val) \
    (cmbmsc |= (uint64_t)(val & CMBMSC_CMSE_MASK) << CMBMSC_CMSE_SHIFT)
#define NVME_CMBMSC_SET_CBA(cmbmsc, val) \
    (cmbmsc |= (uint64_t)(val & CMBMSC_CBA_MASK) << CMBMSC_CBA_SHIFT)

enum NvmeCmbstsShift {
    CMBSTS_CBAI_SHIFT = 0,
};
enum NvmeCmbstsMask {
    CMBSTS_CBAI_MASK = 0x1,
};

#define NVME_CMBSTS_CBAI(cmbsts) \
    ((cmbsts >> CMBSTS_CBAI_SHIFT) & CMBSTS_CBAI_MASK)

#define NVME_CMBSTS_SET_CBAI(cmbsts, val)  \
    (cmbsts |= (uint64_t)(val & CMBSTS_CBAI_MASK) << CMBSTS_CBAI_SHIFT)

enum NvmePmrcapShift {
    PMRCAP_RDS_SHIFT      = 3,
    PMRCAP_WDS_SHIFT      = 4,
    PMRCAP_BIR_SHIFT      = 5,
    PMRCAP_PMRTU_SHIFT    = 8,
    PMRCAP_PMRWBM_SHIFT   = 10,
    PMRCAP_PMRTO_SHIFT    = 16,
    PMRCAP_CMSS_SHIFT     = 24,
};

enum NvmePmrcapMask {
    PMRCAP_RDS_MASK      = 0x1,
    PMRCAP_WDS_MASK      = 0x1,
    PMRCAP_BIR_MASK      = 0x7,
    PMRCAP_PMRTU_MASK    = 0x3,
    PMRCAP_PMRWBM_MASK   = 0xf,
    PMRCAP_PMRTO_MASK    = 0xff,
    PMRCAP_CMSS_MASK     = 0x1,
};

#define NVME_PMRCAP_RDS(pmrcap)    \
    ((pmrcap >> PMRCAP_RDS_SHIFT)   & PMRCAP_RDS_MASK)
#define NVME_PMRCAP_WDS(pmrcap)    \
    ((pmrcap >> PMRCAP_WDS_SHIFT)   & PMRCAP_WDS_MASK)
#define NVME_PMRCAP_BIR(pmrcap)    \
    ((pmrcap >> PMRCAP_BIR_SHIFT)   & PMRCAP_BIR_MASK)
#define NVME_PMRCAP_PMRTU(pmrcap)    \
    ((pmrcap >> PMRCAP_PMRTU_SHIFT)   & PMRCAP_PMRTU_MASK)
#define NVME_PMRCAP_PMRWBM(pmrcap)    \
    ((pmrcap >> PMRCAP_PMRWBM_SHIFT)   & PMRCAP_PMRWBM_MASK)
#define NVME_PMRCAP_PMRTO(pmrcap)    \
    ((pmrcap >> PMRCAP_PMRTO_SHIFT)   & PMRCAP_PMRTO_MASK)
#define NVME_PMRCAP_CMSS(pmrcap)    \
    ((pmrcap >> PMRCAP_CMSS_SHIFT)   & PMRCAP_CMSS_MASK)

#define NVME_PMRCAP_SET_RDS(pmrcap, val)   \
    (pmrcap |= (uint64_t)(val & PMRCAP_RDS_MASK) << PMRCAP_RDS_SHIFT)
#define NVME_PMRCAP_SET_WDS(pmrcap, val)   \
    (pmrcap |= (uint64_t)(val & PMRCAP_WDS_MASK) << PMRCAP_WDS_SHIFT)
#define NVME_PMRCAP_SET_BIR(pmrcap, val)   \
    (pmrcap |= (uint64_t)(val & PMRCAP_BIR_MASK) << PMRCAP_BIR_SHIFT)
#define NVME_PMRCAP_SET_PMRTU(pmrcap, val)   \
    (pmrcap |= (uint64_t)(val & PMRCAP_PMRTU_MASK) << PMRCAP_PMRTU_SHIFT)
#define NVME_PMRCAP_SET_PMRWBM(pmrcap, val)   \
    (pmrcap |= (uint64_t)(val & PMRCAP_PMRWBM_MASK) << PMRCAP_PMRWBM_SHIFT)
#define NVME_PMRCAP_SET_PMRTO(pmrcap, val)   \
    (pmrcap |= (uint64_t)(val & PMRCAP_PMRTO_MASK) << PMRCAP_PMRTO_SHIFT)
#define NVME_PMRCAP_SET_CMSS(pmrcap, val)   \
    (pmrcap |= (uint64_t)(val & PMRCAP_CMSS_MASK) << PMRCAP_CMSS_SHIFT)

enum NvmePmrctlShift {
    PMRCTL_EN_SHIFT   = 0,
};

enum NvmePmrctlMask {
    PMRCTL_EN_MASK   = 0x1,
};

#define NVME_PMRCTL_EN(pmrctl)  ((pmrctl >> PMRCTL_EN_SHIFT)   & PMRCTL_EN_MASK)

#define NVME_PMRCTL_SET_EN(pmrctl, val)   \
    (pmrctl |= (uint64_t)(val & PMRCTL_EN_MASK) << PMRCTL_EN_SHIFT)

enum NvmePmrstsShift {
    PMRSTS_ERR_SHIFT    = 0,
    PMRSTS_NRDY_SHIFT   = 8,
    PMRSTS_HSTS_SHIFT   = 9,
    PMRSTS_CBAI_SHIFT   = 12,
};

enum NvmePmrstsMask {
    PMRSTS_ERR_MASK    = 0xff,
    PMRSTS_NRDY_MASK   = 0x1,
    PMRSTS_HSTS_MASK   = 0x7,
    PMRSTS_CBAI_MASK   = 0x1,
};

#define NVME_PMRSTS_ERR(pmrsts)     \
    ((pmrsts >> PMRSTS_ERR_SHIFT)   & PMRSTS_ERR_MASK)
#define NVME_PMRSTS_NRDY(pmrsts)    \
    ((pmrsts >> PMRSTS_NRDY_SHIFT)   & PMRSTS_NRDY_MASK)
#define NVME_PMRSTS_HSTS(pmrsts)    \
    ((pmrsts >> PMRSTS_HSTS_SHIFT)   & PMRSTS_HSTS_MASK)
#define NVME_PMRSTS_CBAI(pmrsts)    \
    ((pmrsts >> PMRSTS_CBAI_SHIFT)   & PMRSTS_CBAI_MASK)

#define NVME_PMRSTS_SET_ERR(pmrsts, val)   \
    (pmrsts |= (uint64_t)(val & PMRSTS_ERR_MASK) << PMRSTS_ERR_SHIFT)
#define NVME_PMRSTS_SET_NRDY(pmrsts, val)   \
    (pmrsts |= (uint64_t)(val & PMRSTS_NRDY_MASK) << PMRSTS_NRDY_SHIFT)
#define NVME_PMRSTS_SET_HSTS(pmrsts, val)   \
    (pmrsts |= (uint64_t)(val & PMRSTS_HSTS_MASK) << PMRSTS_HSTS_SHIFT)
#define NVME_PMRSTS_SET_CBAI(pmrsts, val)   \
    (pmrsts |= (uint64_t)(val & PMRSTS_CBAI_MASK) << PMRSTS_CBAI_SHIFT)

enum NvmePmrebsShift {
    PMREBS_PMRSZU_SHIFT   = 0,
    PMREBS_RBB_SHIFT      = 4,
    PMREBS_PMRWBZ_SHIFT   = 8,
};

enum NvmePmrebsMask {
    PMREBS_PMRSZU_MASK   = 0xf,
    PMREBS_RBB_MASK      = 0x1,
    PMREBS_PMRWBZ_MASK   = 0xffffff,
};

#define NVME_PMREBS_PMRSZU(pmrebs)  \
    ((pmrebs >> PMREBS_PMRSZU_SHIFT)   & PMREBS_PMRSZU_MASK)
#define NVME_PMREBS_RBB(pmrebs)     \
    ((pmrebs >> PMREBS_RBB_SHIFT)   & PMREBS_RBB_MASK)
#define NVME_PMREBS_PMRWBZ(pmrebs)  \
    ((pmrebs >> PMREBS_PMRWBZ_SHIFT)   & PMREBS_PMRWBZ_MASK)

#define NVME_PMREBS_SET_PMRSZU(pmrebs, val)   \
    (pmrebs |= (uint64_t)(val & PMREBS_PMRSZU_MASK) << PMREBS_PMRSZU_SHIFT)
#define NVME_PMREBS_SET_RBB(pmrebs, val)   \
    (pmrebs |= (uint64_t)(val & PMREBS_RBB_MASK) << PMREBS_RBB_SHIFT)
#define NVME_PMREBS_SET_PMRWBZ(pmrebs, val)   \
    (pmrebs |= (uint64_t)(val & PMREBS_PMRWBZ_MASK) << PMREBS_PMRWBZ_SHIFT)

enum NvmePmrswtpShift {
    PMRSWTP_PMRSWTU_SHIFT   = 0,
    PMRSWTP_PMRSWTV_SHIFT   = 8,
};

enum NvmePmrswtpMask {
    PMRSWTP_PMRSWTU_MASK   = 0xf,
    PMRSWTP_PMRSWTV_MASK   = 0xffffff,
};

#define NVME_PMRSWTP_PMRSWTU(pmrswtp)   \
    ((pmrswtp >> PMRSWTP_PMRSWTU_SHIFT)   & PMRSWTP_PMRSWTU_MASK)
#define NVME_PMRSWTP_PMRSWTV(pmrswtp)   \
    ((pmrswtp >> PMRSWTP_PMRSWTV_SHIFT)   & PMRSWTP_PMRSWTV_MASK)

#define NVME_PMRSWTP_SET_PMRSWTU(pmrswtp, val)   \
    (pmrswtp |= (uint64_t)(val & PMRSWTP_PMRSWTU_MASK) << PMRSWTP_PMRSWTU_SHIFT)
#define NVME_PMRSWTP_SET_PMRSWTV(pmrswtp, val)   \
    (pmrswtp |= (uint64_t)(val & PMRSWTP_PMRSWTV_MASK) << PMRSWTP_PMRSWTV_SHIFT)

enum NvmePmrmsclShift {
    PMRMSCL_CMSE_SHIFT   = 1,
    PMRMSCL_CBA_SHIFT    = 12,
};

enum NvmePmrmsclMask {
    PMRMSCL_CMSE_MASK   = 0x1,
    PMRMSCL_CBA_MASK    = 0xfffff,
};

#define NVME_PMRMSCL_CMSE(pmrmscl)    \
    ((pmrmscl >> PMRMSCL_CMSE_SHIFT)   & PMRMSCL_CMSE_MASK)
#define NVME_PMRMSCL_CBA(pmrmscl)     \
    ((pmrmscl >> PMRMSCL_CBA_SHIFT)   & PMRMSCL_CBA_MASK)

#define NVME_PMRMSCL_SET_CMSE(pmrmscl, val)   \
    (pmrmscl |= (uint32_t)(val & PMRMSCL_CMSE_MASK) << PMRMSCL_CMSE_SHIFT)
#define NVME_PMRMSCL_SET_CBA(pmrmscl, val)   \
    (pmrmscl |= (uint32_t)(val & PMRMSCL_CBA_MASK) << PMRMSCL_CBA_SHIFT)

enum NvmeSglDescriptorType {
    NVME_SGL_DESCR_TYPE_DATA_BLOCK          = 0x0,
    NVME_SGL_DESCR_TYPE_BIT_BUCKET          = 0x1,
    NVME_SGL_DESCR_TYPE_SEGMENT             = 0x2,
    NVME_SGL_DESCR_TYPE_LAST_SEGMENT        = 0x3,
    NVME_SGL_DESCR_TYPE_KEYED_DATA_BLOCK    = 0x4,

    NVME_SGL_DESCR_TYPE_VENDOR_SPECIFIC     = 0xf,
};

enum NvmeSglDescriptorSubtype {
    NVME_SGL_DESCR_SUBTYPE_ADDRESS = 0x0,
};

typedef struct QEMU_PACKED NvmeSglDescriptor {
    uint64_t addr;
    uint32_t len;
    uint8_t  rsvd[3];
    uint8_t  type;
} NvmeSglDescriptor;

#define NVME_SGL_TYPE(type)     ((type >> 4) & 0xf)
#define NVME_SGL_SUBTYPE(type)  (type & 0xf)

typedef union NvmeCmdDptr {
    struct {
        uint64_t    prp1;
        uint64_t    prp2;
    };

    NvmeSglDescriptor sgl;
} NvmeCmdDptr;

enum NvmePsdt {
    NVME_PSDT_PRP                 = 0x0,
    NVME_PSDT_SGL_MPTR_CONTIGUOUS = 0x1,
    NVME_PSDT_SGL_MPTR_SGL        = 0x2,
};

typedef struct QEMU_PACKED NvmeCmd {
    uint8_t     opcode;
    uint8_t     flags;
    uint16_t    cid;
    uint32_t    nsid;
    uint64_t    res1;
    uint64_t    mptr;
    NvmeCmdDptr dptr;
    uint32_t    cdw10;
    uint32_t    cdw11;
    uint32_t    cdw12;
    uint32_t    cdw13;
    uint32_t    cdw14;
    uint32_t    cdw15;
} NvmeCmd;

#define NVME_CMD_FLAGS_FUSE(flags) (flags & 0x3)
#define NVME_CMD_FLAGS_PSDT(flags) ((flags >> 6) & 0x3)

enum NvmeAdminCommands {
    NVME_ADM_CMD_DELETE_SQ      = 0x00,
    NVME_ADM_CMD_CREATE_SQ      = 0x01,
    NVME_ADM_CMD_GET_LOG_PAGE   = 0x02,
    NVME_ADM_CMD_DELETE_CQ      = 0x04,
    NVME_ADM_CMD_CREATE_CQ      = 0x05,
    NVME_ADM_CMD_IDENTIFY       = 0x06,
    NVME_ADM_CMD_ABORT          = 0x08,
    NVME_ADM_CMD_SET_FEATURES   = 0x09,
    NVME_ADM_CMD_GET_FEATURES   = 0x0a,
    NVME_ADM_CMD_ASYNC_EV_REQ   = 0x0c,
    NVME_ADM_CMD_ACTIVATE_FW    = 0x10,
    NVME_ADM_CMD_DOWNLOAD_FW    = 0x11,
    NVME_ADM_CMD_TUNNEL         = 0xd8,
    NVME_ADM_CMD_NS_ATTACHMENT  = 0x15,
    NVME_ADM_CMD_FORMAT_NVM     = 0x80,
    NVME_ADM_CMD_SECURITY_SEND  = 0x81,
    NVME_ADM_CMD_SECURITY_RECV  = 0x82,
    NVME_ADM_CMD_CREATE_NS      = 0xc6,
};

enum NvmeIoCommands {
    NVME_CMD_FLUSH              = 0x00,
    NVME_CMD_WRITE              = 0x01,
    NVME_CMD_READ               = 0x02,
    NVME_CMD_WRITE_UNCOR        = 0x04,
    NVME_CMD_COMPARE            = 0x05,
    NVME_CMD_WRITE_ZEROES       = 0x08,
    NVME_CMD_DSM                = 0x09,
    NVME_CMD_VERIFY             = 0x0c,
    NVME_CMD_COPY               = 0x19,
    NVME_CMD_ZONE_MGMT_SEND     = 0x79,
    NVME_CMD_ZONE_MGMT_RECV     = 0x7a,
    NVME_CMD_ZONE_APPEND        = 0x7d,
    NVME_CMD_REPRIORITIZE       = 0x81,
};

typedef struct QEMU_PACKED NvmeDeleteQ {
    uint8_t     opcode;
    uint8_t     flags;
    uint16_t    cid;
    uint32_t    rsvd1[9];
    uint16_t    qid;
    uint16_t    rsvd10;
    uint32_t    rsvd11[5];
} NvmeDeleteQ;

typedef struct QEMU_PACKED NvmeCreateCq {
    uint8_t     opcode;
    uint8_t     flags;
    uint16_t    cid;
    uint32_t    rsvd1[5];
    uint64_t    prp1;
    uint64_t    rsvd8;
    uint16_t    cqid;
    uint16_t    qsize;
    uint16_t    cq_flags;
    uint16_t    irq_vector;
    uint32_t    rsvd12[4];
} NvmeCreateCq;

#define NVME_CQ_FLAGS_PC(cq_flags)  (cq_flags & 0x1)
#define NVME_CQ_FLAGS_IEN(cq_flags) ((cq_flags >> 1) & 0x1)

enum NvmeFlagsCq {
    NVME_CQ_PC          = 1,
    NVME_CQ_IEN         = 2,
};

typedef struct QEMU_PACKED NvmeCreateSq {
    uint8_t     opcode;
    uint8_t     flags;
    uint16_t    cid;
    uint32_t    rsvd1[5];
    uint64_t    prp1;
    uint64_t    rsvd8;
    uint16_t    sqid;
    uint16_t    qsize;
    uint16_t    sq_flags;
    uint16_t    cqid;
    uint32_t    rsvd12[4];
} NvmeCreateSq;

#define NVME_SQ_FLAGS_PC(sq_flags)      (sq_flags & 0x1)
#define NVME_SQ_FLAGS_QPRIO(sq_flags)   ((sq_flags >> 1) & 0x3)

enum NvmeFlagsSq {
    NVME_SQ_PC          = 1,

    NVME_SQ_PRIO_URGENT = 0,
    NVME_SQ_PRIO_HIGH   = 1,
    NVME_SQ_PRIO_NORMAL = 2,
    NVME_SQ_PRIO_LOW    = 3,
};

typedef struct QEMU_PACKED NvmeIdentify {
    uint8_t     opcode;
    uint8_t     flags;
    uint16_t    cid;
    uint32_t    nsid;
    uint64_t    rsvd2[2];
    uint64_t    prp1;
    uint64_t    prp2;
    uint8_t     cns;
    uint8_t     rsvd10;
    uint16_t    ctrlid;
    uint16_t    nvmsetid;
    uint8_t     rsvd11;
    uint8_t     csi;
    uint32_t    rsvd12[4];
} NvmeIdentify;

typedef struct QEMU_PACKED NvmeRwCmd {
    uint8_t     opcode;
    uint8_t     flags;
    uint16_t    cid;
    uint32_t    nsid;
    uint32_t    cdw2;
    uint32_t    cdw3;
    uint64_t    mptr;
    NvmeCmdDptr dptr;
    uint64_t    slba;
    uint16_t    nlb;
    uint16_t    control;
    uint32_t    dsmgmt;
    uint32_t    reftag;
    uint16_t    apptag;
    uint16_t    appmask;
} NvmeRwCmd;

enum {
    NVME_RW_LR                  = 1 << 15,
    NVME_RW_FUA                 = 1 << 14,
    NVME_RW_DSM_FREQ_UNSPEC     = 0,
    NVME_RW_DSM_FREQ_TYPICAL    = 1,
    NVME_RW_DSM_FREQ_RARE       = 2,
    NVME_RW_DSM_FREQ_READS      = 3,
    NVME_RW_DSM_FREQ_WRITES     = 4,
    NVME_RW_DSM_FREQ_RW         = 5,
    NVME_RW_DSM_FREQ_ONCE       = 6,
    NVME_RW_DSM_FREQ_PREFETCH   = 7,
    NVME_RW_DSM_FREQ_TEMP       = 8,
    NVME_RW_DSM_LATENCY_NONE    = 0 << 4,
    NVME_RW_DSM_LATENCY_IDLE    = 1 << 4,
    NVME_RW_DSM_LATENCY_NORM    = 2 << 4,
    NVME_RW_DSM_LATENCY_LOW     = 3 << 4,
    NVME_RW_DSM_SEQ_REQ         = 1 << 6,
    NVME_RW_DSM_COMPRESSED      = 1 << 7,
    NVME_RW_PIREMAP             = 1 << 9,
    NVME_RW_PRINFO_PRACT        = 1 << 13,
    NVME_RW_PRINFO_PRCHK_GUARD  = 1 << 12,
    NVME_RW_PRINFO_PRCHK_APP    = 1 << 11,
    NVME_RW_PRINFO_PRCHK_REF    = 1 << 10,
    NVME_RW_PRINFO_PRCHK_MASK   = 7 << 10,
};

#define NVME_RW_PRINFO(control) ((control >> 10) & 0xf)

enum {
    NVME_PRINFO_PRACT       = 1 << 3,
    NVME_PRINFO_PRCHK_GUARD = 1 << 2,
    NVME_PRINFO_PRCHK_APP   = 1 << 1,
    NVME_PRINFO_PRCHK_REF   = 1 << 0,
    NVME_PRINFO_PRCHK_MASK  = 7 << 0,
};

typedef struct QEMU_PACKED NvmeDsmCmd {
    uint8_t     opcode;
    uint8_t     flags;
    uint16_t    cid;
    uint32_t    nsid;
    uint64_t    rsvd2[2];
    NvmeCmdDptr dptr;
    uint32_t    nr;
    uint32_t    attributes;
    uint32_t    rsvd12[4];
} NvmeDsmCmd;

enum {
    NVME_DSMGMT_IDR = 1 << 0,
    NVME_DSMGMT_IDW = 1 << 1,
    NVME_DSMGMT_AD  = 1 << 2,
};

typedef struct QEMU_PACKED NvmeDsmRange {
    uint32_t    cattr;
    uint32_t    nlb;
    uint64_t    slba;
} NvmeDsmRange;

enum {
    NVME_COPY_FORMAT_0 = 0x0,
    NVME_COPY_FORMAT_1 = 0x1,
};

typedef struct QEMU_PACKED NvmeCopyCmd {
    uint8_t     opcode;
    uint8_t     flags;
    uint16_t    cid;
    uint32_t    nsid;
    uint32_t    cdw2;
    uint32_t    cdw3;
    uint32_t    rsvd2[2];
    NvmeCmdDptr dptr;
    uint64_t    sdlba;
    uint8_t     nr;
    uint8_t     control[3];
    uint16_t    rsvd13;
    uint16_t    dspec;
    uint32_t    reftag;
    uint16_t    apptag;
    uint16_t    appmask;
} NvmeCopyCmd;

typedef struct QEMU_PACKED NvmeCopySourceRangeFormat0 {
    uint8_t  rsvd0[8];
    uint64_t slba;
    uint16_t nlb;
    uint8_t  rsvd18[6];
    uint32_t reftag;
    uint16_t apptag;
    uint16_t appmask;
} NvmeCopySourceRangeFormat0;

typedef struct QEMU_PACKED NvmeCopySourceRangeFormat1 {
    uint8_t  rsvd0[8];
    uint64_t slba;
    uint16_t nlb;
    uint8_t  rsvd18[8];
    uint8_t  sr[10];
    uint16_t apptag;
    uint16_t appmask;
} NvmeCopySourceRangeFormat1;

enum NvmeAsyncEventRequest {
    NVME_AER_TYPE_ERROR                     = 0,
    NVME_AER_TYPE_SMART                     = 1,
    NVME_AER_TYPE_NOTICE                    = 2,
    NVME_AER_TYPE_IO_SPECIFIC               = 6,
    NVME_AER_TYPE_VENDOR_SPECIFIC           = 7,
    NVME_AER_INFO_ERR_INVALID_DB_REGISTER   = 0,
    NVME_AER_INFO_ERR_INVALID_DB_VALUE      = 1,
    NVME_AER_INFO_ERR_DIAG_FAIL             = 2,
    NVME_AER_INFO_ERR_PERS_INTERNAL_ERR     = 3,
    NVME_AER_INFO_ERR_TRANS_INTERNAL_ERR    = 4,
    NVME_AER_INFO_ERR_FW_IMG_LOAD_ERR       = 5,
    NVME_AER_INFO_SMART_RELIABILITY         = 0,
    NVME_AER_INFO_SMART_TEMP_THRESH         = 1,
    NVME_AER_INFO_SMART_SPARE_THRESH        = 2,
    NVME_AER_INFO_NOTICE_NS_ATTR_CHANGED    = 0,
};

typedef struct QEMU_PACKED NvmeAerResult {
    union {
        uint8_t raw[4];
        struct {
            uint8_t event_type;
            uint8_t event_info;
            uint8_t log_page;
            uint8_t resv;
        };
    };
} NvmeAerResult;

typedef struct QEMU_PACKED NvmeZonedResult {
    uint64_t slba;
} NvmeZonedResult;

typedef struct QEMU_PACKED NvmeCqe {
    uint32_t    result;
    uint32_t    dw1;
    uint16_t    sq_head;
    uint16_t    sq_id;
    uint16_t    cid;
    uint16_t    status;
} NvmeCqe;

enum NvmeStatusCodes {
    NVME_SUCCESS                = 0x0000,
    NVME_INVALID_OPCODE         = 0x0001,
    NVME_INVALID_FIELD          = 0x0002,
    NVME_CID_CONFLICT           = 0x0003,
    NVME_DATA_TRAS_ERROR        = 0x0004,
    NVME_POWER_LOSS_ABORT       = 0x0005,
    NVME_INTERNAL_DEV_ERROR     = 0x0006,
    NVME_CMD_ABORT_REQ          = 0x0007,
    NVME_CMD_ABORT_SQ_DEL       = 0x0008,
    NVME_CMD_ABORT_FAILED_FUSE  = 0x0009,
    NVME_CMD_ABORT_MISSING_FUSE = 0x000a,
    NVME_INVALID_NSID           = 0x000b,
    NVME_CMD_SEQ_ERROR          = 0x000c,
    NVME_INVALID_SGL_SEG_DESCR  = 0x000d,
    NVME_INVALID_NUM_SGL_DESCRS = 0x000e,
    NVME_DATA_SGL_LEN_INVALID   = 0x000f,
    NVME_MD_SGL_LEN_INVALID     = 0x0010,
    NVME_SGL_DESCR_TYPE_INVALID = 0x0011,
    NVME_INVALID_USE_OF_CMB     = 0x0012,
    NVME_INVALID_PRP_OFFSET     = 0x0013,
    NVME_CMD_SET_CMB_REJECTED   = 0x002b,
    NVME_INVALID_CMD_SET        = 0x002c,
    NVME_LBA_RANGE              = 0x0080,
    NVME_CAP_EXCEEDED           = 0x0081,
    NVME_NS_NOT_READY           = 0x0082,
    NVME_NS_RESV_CONFLICT       = 0x0083,
    NVME_FORMAT_IN_PROGRESS     = 0x0084,
    NVME_INVALID_CQID           = 0x0100,
    NVME_INVALID_QID            = 0x0101,
    NVME_MAX_QSIZE_EXCEEDED     = 0x0102,
    NVME_ACL_EXCEEDED           = 0x0103,
    NVME_RESERVED               = 0x0104,
    NVME_AER_LIMIT_EXCEEDED     = 0x0105,
    NVME_INVALID_FW_SLOT        = 0x0106,
    NVME_INVALID_FW_IMAGE       = 0x0107,
    NVME_INVALID_IRQ_VECTOR     = 0x0108,
    NVME_INVALID_LOG_ID         = 0x0109,
    NVME_INVALID_FORMAT         = 0x010a,
    NVME_FW_REQ_RESET           = 0x010b,
    NVME_INVALID_QUEUE_DEL      = 0x010c,
    NVME_FID_NOT_SAVEABLE       = 0x010d,
    NVME_FEAT_NOT_CHANGEABLE    = 0x010e,
    NVME_FEAT_NOT_NS_SPEC       = 0x010f,
    NVME_FW_REQ_SUSYSTEM_RESET  = 0x0110,
    NVME_NS_ALREADY_ATTACHED    = 0x0118,
    NVME_NS_PRIVATE             = 0x0119,
    NVME_NS_NOT_ATTACHED        = 0x011a,
    NVME_NS_CTRL_LIST_INVALID   = 0x011c,
    NVME_CONFLICTING_ATTRS      = 0x0180,
    NVME_INVALID_PROT_INFO      = 0x0181,
    NVME_WRITE_TO_RO            = 0x0182,
    NVME_CMD_SIZE_LIMIT         = 0x0183,
    NVME_INVALID_ZONE_OP        = 0x01b6,
    NVME_NOZRWA                 = 0x01b7,
    NVME_ZONE_BOUNDARY_ERROR    = 0x01b8,
    NVME_ZONE_FULL              = 0x01b9,
    NVME_ZONE_READ_ONLY         = 0x01ba,
    NVME_ZONE_OFFLINE           = 0x01bb,
    NVME_ZONE_INVALID_WRITE     = 0x01bc,
    NVME_ZONE_TOO_MANY_ACTIVE   = 0x01bd,
    NVME_ZONE_TOO_MANY_OPEN     = 0x01be,
    NVME_ZONE_INVAL_TRANSITION  = 0x01bf,
    NVME_WRITE_FAULT            = 0x0280,
    NVME_UNRECOVERED_READ       = 0x0281,
    NVME_E2E_GUARD_ERROR        = 0x0282,
    NVME_E2E_APP_ERROR          = 0x0283,
    NVME_E2E_REF_ERROR          = 0x0284,
    NVME_CMP_FAILURE            = 0x0285,
    NVME_ACCESS_DENIED          = 0x0286,
    NVME_DULB                   = 0x0287,
    NVME_E2E_STORAGE_TAG_ERROR  = 0x0288,
    NVME_MORE                   = 0x2000,
    NVME_DNR                    = 0x4000,
    NVME_NO_COMPLETE            = 0xffff,
};

typedef struct QEMU_PACKED NvmeFwSlotInfoLog {
    uint8_t     afi;
    uint8_t     reserved1[7];
    uint8_t     frs1[8];
    uint8_t     frs2[8];
    uint8_t     frs3[8];
    uint8_t     frs4[8];
    uint8_t     frs5[8];
    uint8_t     frs6[8];
    uint8_t     frs7[8];
    uint8_t     reserved2[448];
} NvmeFwSlotInfoLog;

typedef struct QEMU_PACKED NvmeErrorLog {
    uint64_t    error_count;
    uint16_t    sqid;
    uint16_t    cid;
    uint16_t    status_field;
    uint16_t    param_error_location;
    uint64_t    lba;
    uint32_t    nsid;
    uint8_t     vs;
    uint8_t     resv[35];
} NvmeErrorLog;

typedef struct QEMU_PACKED NvmeSmartLog {
    uint8_t     critical_warning;
    uint16_t    temperature;
    uint8_t     available_spare;
    uint8_t     available_spare_threshold;
    uint8_t     percentage_used;
    uint8_t     reserved1[26];
    uint64_t    data_units_read[2];
    uint64_t    data_units_written[2];
    uint64_t    host_read_commands[2];
    uint64_t    host_write_commands[2];
    uint64_t    controller_busy_time[2];
    uint64_t    power_cycles[2];
    uint64_t    power_on_hours[2];
    uint64_t    unsafe_shutdowns[2];
    uint64_t    media_errors[2];
    uint64_t    number_of_error_log_entries[2];
    uint8_t     reserved2[320];
} NvmeSmartLog;

#define NVME_SMART_WARN_MAX     6
enum NvmeSmartWarn {
    NVME_SMART_SPARE                  = 1 << 0,
    NVME_SMART_TEMPERATURE            = 1 << 1,
    NVME_SMART_RELIABILITY            = 1 << 2,
    NVME_SMART_MEDIA_READ_ONLY        = 1 << 3,
    NVME_SMART_FAILED_VOLATILE_MEDIA  = 1 << 4,
    NVME_SMART_PMR_UNRELIABLE         = 1 << 5,
};

typedef struct NvmeEffectsLog {
    uint32_t    acs[256];
    uint32_t    iocs[256];
    uint8_t     resv[2048];
} NvmeEffectsLog;

enum {
    NVME_CMD_EFF_CSUPP      = 1 << 0,
    NVME_CMD_EFF_LBCC       = 1 << 1,
    NVME_CMD_EFF_NCC        = 1 << 2,
    NVME_CMD_EFF_NIC        = 1 << 3,
    NVME_CMD_EFF_CCC        = 1 << 4,
    NVME_CMD_EFF_CSE_MASK   = 3 << 16,
    NVME_CMD_EFF_UUID_SEL   = 1 << 19,
};

enum NvmeLogIdentifier {
    NVME_LOG_ERROR_INFO     = 0x01,
    NVME_LOG_SMART_INFO     = 0x02,
    NVME_LOG_FW_SLOT_INFO   = 0x03,
    NVME_LOG_CHANGED_NSLIST = 0x04,
    NVME_LOG_CMD_EFFECTS    = 0x05,
};

typedef struct QEMU_PACKED NvmePSD {
    uint16_t    mp;
    uint16_t    reserved;
    uint32_t    enlat;
    uint32_t    exlat;
    uint8_t     rrt;
    uint8_t     rrl;
    uint8_t     rwt;
    uint8_t     rwl;
    uint8_t     resv[16];
} NvmePSD;

#define NVME_CONTROLLER_LIST_SIZE 2048
#define NVME_IDENTIFY_DATA_SIZE 4096

enum NvmeIdCns {
    NVME_ID_CNS_NS                    = 0x00,
    NVME_ID_CNS_CTRL                  = 0x01,
    NVME_ID_CNS_NS_ACTIVE_LIST        = 0x02,
    NVME_ID_CNS_NS_DESCR_LIST         = 0x03,
    NVME_ID_CNS_CS_NS                 = 0x05,
    NVME_ID_CNS_CS_CTRL               = 0x06,
    NVME_ID_CNS_CS_NS_ACTIVE_LIST     = 0x07,
    NVME_ID_CNS_NS_PRESENT_LIST       = 0x10,
    NVME_ID_CNS_NS_PRESENT            = 0x11,
    NVME_ID_CNS_NS_ATTACHED_CTRL_LIST = 0x12,
    NVME_ID_CNS_CTRL_LIST             = 0x13,
    NVME_ID_CNS_CS_NS_PRESENT_LIST    = 0x1a,
    NVME_ID_CNS_CS_NS_PRESENT         = 0x1b,
    NVME_ID_CNS_IO_COMMAND_SET        = 0x1c,
};

typedef struct QEMU_PACKED NvmeIdCtrl {
    union {
        uint8_t raw[4096];
        struct {
            uint16_t    vid;
            uint16_t    ssvid;
            uint8_t     sn[20];
            uint8_t     mn[40];
            uint8_t     fr[8];
            uint8_t     rab;
            uint8_t     ieee[3];
            uint8_t     cmic;
            uint8_t     mdts;
            uint16_t    cntlid;
            uint32_t    ver;
            uint32_t    rtd3r;
            uint32_t    rtd3e;
            uint32_t    oaes;
            uint32_t    ctratt;
            uint8_t     rsvd100[11];
            uint8_t     cntrltype;
            uint8_t     fguid[16];
            uint8_t     rsvd128[128];
            uint16_t    oacs;
            uint8_t     acl;
            uint8_t     aerl;
            uint8_t     frmw;
            uint8_t     lpa;
            uint8_t     elpe;
            uint8_t     npss;
            uint8_t     avscc;
            uint8_t     apsta;
            uint16_t    wctemp;
            uint16_t    cctemp;
            uint16_t    mtfa;
            uint32_t    hmpre;
            uint32_t    hmmin;
            uint8_t     tnvmcap[16];
            uint8_t     unvmcap[16];
            uint32_t    rpmbs;
            uint16_t    edstt;
            uint8_t     dsto;
            uint8_t     fwug;
            uint16_t    kas;
            uint16_t    hctma;
            uint16_t    mntmt;
            uint16_t    mxtmt;
            uint32_t    sanicap;
            uint8_t     rsvd332[180];
            uint8_t     sqes;
            uint8_t     cqes;
            uint16_t    maxcmd;
            uint32_t    nn;
            uint16_t    oncs;
            uint16_t    fuses;
            uint8_t     fna;
            uint8_t     vwc;
            uint16_t    awun;
            uint16_t    awupf;
            uint8_t     nvscc;
            uint8_t     rsvd531;
            uint16_t    acwu;
            uint16_t    ocfs;
            uint32_t    sgls;
            uint8_t     rsvd540[228];
            uint8_t     subnqn[256];
            uint8_t     rsvd1024[1024];
            NvmePSD     psd[32];
            uint8_t     rsvd3072[518];
            uint16_t	capacity;
            uint8_t		vs[504];
        };
    };
} NvmeIdCtrl;

typedef struct NvmeIdCtrlZoned {
    uint8_t     zasl;
    uint8_t     rsvd1[4095];
} NvmeIdCtrlZoned;

typedef struct NvmeIdCtrlNvm {
    uint8_t     vsl;
    uint8_t     wzsl;
    uint8_t     wusl;
    uint8_t     dmrl;
    uint32_t    dmrsl;
    uint64_t    dmsl;
    uint8_t     rsvd16[4080];
} NvmeIdCtrlNvm;

enum NvmeIdCtrlOaes {
    NVME_OAES_NS_ATTR   = 1 << 8,
};

enum NvmeIdCtrlCtratt {
    NVME_CTRATT_ELBAS   = 1 << 15,
};

enum NvmeIdCtrlOacs {
    NVME_OACS_SECURITY  = 1 << 0,
    NVME_OACS_FORMAT    = 1 << 1,
    NVME_OACS_FW        = 1 << 2,
    NVME_OACS_NS_MGMT   = 1 << 3,
};

enum NvmeIdCtrlOncs {
    NVME_ONCS_COMPARE       = 1 << 0,
    NVME_ONCS_WRITE_UNCORR  = 1 << 1,
    NVME_ONCS_DSM           = 1 << 2,
    NVME_ONCS_WRITE_ZEROES  = 1 << 3,
    NVME_ONCS_FEATURES      = 1 << 4,
    NVME_ONCS_RESRVATIONS   = 1 << 5,
    NVME_ONCS_TIMESTAMP     = 1 << 6,
    NVME_ONCS_VERIFY        = 1 << 7,
    NVME_ONCS_COPY          = 1 << 8,
};

enum NvmeIdCtrlOcfs {
    NVME_OCFS_COPY_FORMAT_0 = 1 << NVME_COPY_FORMAT_0,
    NVME_OCFS_COPY_FORMAT_1 = 1 << NVME_COPY_FORMAT_1,
};

enum NvmeIdctrlVwc {
    NVME_VWC_PRESENT                    = 1 << 0,
    NVME_VWC_NSID_BROADCAST_NO_SUPPORT  = 0 << 1,
    NVME_VWC_NSID_BROADCAST_RESERVED    = 1 << 1,
    NVME_VWC_NSID_BROADCAST_CTRL_SPEC   = 2 << 1,
    NVME_VWC_NSID_BROADCAST_SUPPORT     = 3 << 1,
};

enum NvmeIdCtrlFrmw {
    NVME_FRMW_SLOT1_RO = 1 << 0,
};

enum NvmeIdCtrlLpa {
    NVME_LPA_NS_SMART = 1 << 0,
    NVME_LPA_CSE      = 1 << 1,
    NVME_LPA_EXTENDED = 1 << 2,
};

enum NvmeIdCtrlCmic {
    NVME_CMIC_MULTI_CTRL    = 1 << 1,
};

enum NvmeNsAttachmentOperation {
    NVME_NS_ATTACHMENT_ATTACH = 0x0,
    NVME_NS_ATTACHMENT_DETACH = 0x1,
};

#define NVME_CTRL_SQES_MIN(sqes) ((sqes) & 0xf)
#define NVME_CTRL_SQES_MAX(sqes) (((sqes) >> 4) & 0xf)
#define NVME_CTRL_CQES_MIN(cqes) ((cqes) & 0xf)
#define NVME_CTRL_CQES_MAX(cqes) (((cqes) >> 4) & 0xf)

#define NVME_CTRL_SGLS_SUPPORT_MASK        (0x3 <<  0)
#define NVME_CTRL_SGLS_SUPPORT_NO_ALIGN    (0x1 <<  0)
#define NVME_CTRL_SGLS_SUPPORT_DWORD_ALIGN (0x1 <<  1)
#define NVME_CTRL_SGLS_KEYED               (0x1 <<  2)
#define NVME_CTRL_SGLS_BITBUCKET           (0x1 << 16)
#define NVME_CTRL_SGLS_MPTR_CONTIGUOUS     (0x1 << 17)
#define NVME_CTRL_SGLS_EXCESS_LENGTH       (0x1 << 18)
#define NVME_CTRL_SGLS_MPTR_SGL            (0x1 << 19)
#define NVME_CTRL_SGLS_ADDR_OFFSET         (0x1 << 20)

#define NVME_ARB_AB(arb)    (arb & 0x7)
#define NVME_ARB_AB_NOLIMIT 0x7
#define NVME_ARB_LPW(arb)   ((arb >> 8) & 0xff)
#define NVME_ARB_MPW(arb)   ((arb >> 16) & 0xff)
#define NVME_ARB_HPW(arb)   ((arb >> 24) & 0xff)

#define NVME_INTC_THR(intc)     (intc & 0xff)
#define NVME_INTC_TIME(intc)    ((intc >> 8) & 0xff)

#define NVME_INTVC_NOCOALESCING (0x1 << 16)

#define NVME_TEMP_THSEL(temp)  ((temp >> 20) & 0x3)
#define NVME_TEMP_THSEL_OVER   0x0
#define NVME_TEMP_THSEL_UNDER  0x1

#define NVME_TEMP_TMPSEL(temp)     ((temp >> 16) & 0xf)
#define NVME_TEMP_TMPSEL_COMPOSITE 0x0

#define NVME_TEMP_TMPTH(temp) (temp & 0xffff)

#define NVME_AEC_SMART(aec)         (aec & 0xff)
#define NVME_AEC_NS_ATTR(aec)       ((aec >> 8) & 0x1)
#define NVME_AEC_FW_ACTIVATION(aec) ((aec >> 9) & 0x1)

#define NVME_ERR_REC_TLER(err_rec)  (err_rec & 0xffff)
#define NVME_ERR_REC_DULBE(err_rec) (err_rec & 0x10000)

enum NvmeFeatureIds {
    NVME_ARBITRATION                = 0x1,
    NVME_POWER_MANAGEMENT           = 0x2,
    NVME_LBA_RANGE_TYPE             = 0x3,
    NVME_TEMPERATURE_THRESHOLD      = 0x4,
    NVME_ERROR_RECOVERY             = 0x5,
    NVME_VOLATILE_WRITE_CACHE       = 0x6,
    NVME_NUMBER_OF_QUEUES           = 0x7,
    NVME_INTERRUPT_COALESCING       = 0x8,
    NVME_INTERRUPT_VECTOR_CONF      = 0x9,
    NVME_WRITE_ATOMICITY            = 0xa,
    NVME_ASYNCHRONOUS_EVENT_CONF    = 0xb,
    NVME_TIMESTAMP                  = 0xe,
    NVME_HOST_BEHAVIOR_SUPPORT      = 0x16,
    NVME_COMMAND_SET_PROFILE        = 0x19,
    NVME_SOFTWARE_PROGRESS_MARKER   = 0x80,
    NVME_NAND_INFO_LOW              = 0xc0,
    NVME_NAND_INFO_HIGH             = 0xc1,
    NVME_MSP_TYPE                   = 0xc2,
    NVME_FID_MAX                    = 0x100,
};

typedef enum NvmeFeatureCap {
    NVME_FEAT_CAP_SAVE      = 1 << 0,
    NVME_FEAT_CAP_NS        = 1 << 1,
    NVME_FEAT_CAP_CHANGE    = 1 << 2,
} NvmeFeatureCap;

typedef enum NvmeGetFeatureSelect {
    NVME_GETFEAT_SELECT_CURRENT = 0x0,
    NVME_GETFEAT_SELECT_DEFAULT = 0x1,
    NVME_GETFEAT_SELECT_SAVED   = 0x2,
    NVME_GETFEAT_SELECT_CAP     = 0x3,
} NvmeGetFeatureSelect;

#define NVME_GETSETFEAT_FID_MASK 0xff
#define NVME_GETSETFEAT_FID(dw10) (dw10 & NVME_GETSETFEAT_FID_MASK)

#define NVME_GETFEAT_SELECT_SHIFT 8
#define NVME_GETFEAT_SELECT_MASK  0x7
#define NVME_GETFEAT_SELECT(dw10) \
    ((dw10 >> NVME_GETFEAT_SELECT_SHIFT) & NVME_GETFEAT_SELECT_MASK)

#define NVME_SETFEAT_SAVE_SHIFT 31
#define NVME_SETFEAT_SAVE_MASK  0x1
#define NVME_SETFEAT_SAVE(dw10) \
    ((dw10 >> NVME_SETFEAT_SAVE_SHIFT) & NVME_SETFEAT_SAVE_MASK)

typedef struct QEMU_PACKED NvmeRangeType {
    uint8_t     type;
    uint8_t     attributes;
    uint8_t     rsvd2[14];
    uint64_t    slba;
    uint64_t    nlb;
    uint8_t     guid[16];
    uint8_t     rsvd48[16];
} NvmeRangeType;

typedef struct NvmeHostBehaviorSupport {
    uint8_t     acre;
    uint8_t     etdas;
    uint8_t     lbafee;
    uint8_t     rsvd3[509];
} NvmeHostBehaviorSupport;

typedef struct QEMU_PACKED NvmeLBAF {
    uint16_t    ms;
    uint8_t     ds;
    uint8_t     rp;
} NvmeLBAF;

typedef struct QEMU_PACKED NvmeLBAFE {
    uint64_t    zsze;
    uint8_t     zdes;
    uint8_t     rsvd9[7];
} NvmeLBAFE;

#define NVME_NSID_BROADCAST 0xffffffff
#define NVME_MAX_NLBAF 64

typedef struct QEMU_PACKED NvmeIdNs {
    uint64_t    nsze;
    uint64_t    ncap;
    uint64_t    nuse;
    uint8_t     nsfeat;
    uint8_t     nlbaf;
    uint8_t     flbas;
    uint8_t     mc;
    uint8_t     dpc;
    uint8_t     dps;
    uint8_t     nmic;
    uint8_t     rescap;
    uint8_t     fpi;
    uint8_t     dlfeat;
    uint16_t    nawun;
    uint16_t    nawupf;
    uint16_t    nacwu;
    uint16_t    nabsn;
    uint16_t    nabo;
    uint16_t    nabspf;
    uint16_t    noiob;
    uint8_t     nvmcap[16];
    uint16_t    npwg;
    uint16_t    npwa;
    uint16_t    npdg;
    uint16_t    npda;
    uint16_t    nows;
    uint16_t    mssrl;
    uint32_t    mcl;
    uint8_t     msrc;
    uint8_t     rsvd81[23];
    uint8_t     nguid[16];
    uint64_t    eui64;
<<<<<<< HEAD
    NvmeLBAF    lbaf[16];
    uint8_t     rsvd192[192];
    uint32_t    nstype;
    uint8_t     vs[3708];
=======
    NvmeLBAF    lbaf[NVME_MAX_NLBAF];
    uint8_t     vs[3712];
>>>>>>> 81c7ed41
} NvmeIdNs;

#define NVME_ID_NS_NVM_ELBAF_PIF(elbaf) (((elbaf) >> 7) & 0x3)

typedef struct QEMU_PACKED NvmeIdNsNvm {
    uint64_t    lbstm;
    uint8_t     pic;
    uint8_t     rsvd9[3];
    uint32_t    elbaf[NVME_MAX_NLBAF];
    uint8_t     rsvd268[3828];
} NvmeIdNsNvm;

typedef struct QEMU_PACKED NvmeIdNsDescr {
    uint8_t nidt;
    uint8_t nidl;
    uint8_t rsvd2[2];
} NvmeIdNsDescr;

enum NvmeNsIdentifierLength {
    NVME_NIDL_EUI64             = 8,
    NVME_NIDL_NGUID             = 16,
    NVME_NIDL_UUID              = 16,
    NVME_NIDL_CSI               = 1,
};

enum NvmeNsIdentifierType {
    NVME_NIDT_EUI64             = 0x01,
    NVME_NIDT_NGUID             = 0x02,
    NVME_NIDT_UUID              = 0x03,
    NVME_NIDT_CSI               = 0x04,
};

enum NvmeIdNsNmic {
    NVME_NMIC_NS_SHARED         = 1 << 0,
};

enum NvmeCsi {
    NVME_CSI_NVM                = 0x00,
    NVME_CSI_ZONED              = 0x02,
};

#define NVME_SET_CSI(vec, csi) (vec |= (uint8_t)(1 << (csi)))

typedef struct QEMU_PACKED NvmeIdNsZoned {
    uint16_t    zoc;
    uint16_t    ozcs;
    uint32_t    mar;
    uint32_t    mor;
    uint32_t    rrl;
    uint32_t    frl;
    uint8_t     rsvd12[24];
    uint32_t    numzrwa;
    uint16_t    zrwafg;
    uint16_t    zrwas;
    uint8_t     zrwacap;
    uint8_t     rsvd53[2763];
    NvmeLBAFE   lbafe[16];
    uint8_t     rsvd3072[768];
    uint8_t     vs[256];
} NvmeIdNsZoned;

enum NvmeIdNsZonedOzcs {
    NVME_ID_NS_ZONED_OZCS_RAZB    = 1 << 0,
    NVME_ID_NS_ZONED_OZCS_ZRWASUP = 1 << 1,
};

enum NvmeIdNsZonedZrwacap {
    NVME_ID_NS_ZONED_ZRWACAP_EXPFLUSHSUP = 1 << 0,
};

/*Deallocate Logical Block Features*/
#define NVME_ID_NS_DLFEAT_GUARD_CRC(dlfeat)       ((dlfeat) & 0x10)
#define NVME_ID_NS_DLFEAT_WRITE_ZEROES(dlfeat)    ((dlfeat) & 0x08)

#define NVME_ID_NS_DLFEAT_READ_BEHAVIOR(dlfeat)     ((dlfeat) & 0x7)
#define NVME_ID_NS_DLFEAT_READ_BEHAVIOR_UNDEFINED   0
#define NVME_ID_NS_DLFEAT_READ_BEHAVIOR_ZEROES      1
#define NVME_ID_NS_DLFEAT_READ_BEHAVIOR_ONES        2


#define NVME_ID_NS_NSFEAT_THIN(nsfeat)      ((nsfeat & 0x1))
#define NVME_ID_NS_NSFEAT_DULBE(nsfeat)     ((nsfeat >> 2) & 0x1)
#define NVME_ID_NS_FLBAS_EXTENDED(flbas)    ((flbas >> 4) & 0x1)
#define NVME_ID_NS_FLBAS_INDEX(flbas)       ((flbas & 0xf))
#define NVME_ID_NS_MC_SEPARATE(mc)          ((mc >> 1) & 0x1)
#define NVME_ID_NS_MC_EXTENDED(mc)          ((mc & 0x1))
#define NVME_ID_NS_DPC_LAST_EIGHT(dpc)      ((dpc >> 4) & 0x1)
#define NVME_ID_NS_DPC_FIRST_EIGHT(dpc)     ((dpc >> 3) & 0x1)
#define NVME_ID_NS_DPC_TYPE_3(dpc)          ((dpc >> 2) & 0x1)
#define NVME_ID_NS_DPC_TYPE_2(dpc)          ((dpc >> 1) & 0x1)
#define NVME_ID_NS_DPC_TYPE_1(dpc)          ((dpc & 0x1))
#define NVME_ID_NS_DPC_TYPE_MASK            0x7

enum NvmeIdNsDps {
    NVME_ID_NS_DPS_TYPE_NONE   = 0,
    NVME_ID_NS_DPS_TYPE_1      = 1,
    NVME_ID_NS_DPS_TYPE_2      = 2,
    NVME_ID_NS_DPS_TYPE_3      = 3,
    NVME_ID_NS_DPS_TYPE_MASK   = 0x7,
    NVME_ID_NS_DPS_FIRST_EIGHT = 8,
};

enum NvmeIdNsFlbas {
    NVME_ID_NS_FLBAS_EXTENDED = 1 << 4,
};

enum NvmeIdNsMc {
    NVME_ID_NS_MC_EXTENDED = 1 << 0,
    NVME_ID_NS_MC_SEPARATE = 1 << 1,
};

#define NVME_ID_NS_DPS_TYPE(dps) (dps & NVME_ID_NS_DPS_TYPE_MASK)

enum NvmePIFormat {
    NVME_PI_GUARD_16                 = 0,
    NVME_PI_GUARD_64                 = 2,
};

typedef union NvmeDifTuple {
    struct {
        uint16_t guard;
        uint16_t apptag;
        uint32_t reftag;
    } g16;

    struct {
        uint64_t guard;
        uint16_t apptag;
        uint8_t  sr[6];
    } g64;
} NvmeDifTuple;

enum NvmeZoneAttr {
    NVME_ZA_FINISHED_BY_CTLR         = 1 << 0,
    NVME_ZA_FINISH_RECOMMENDED       = 1 << 1,
    NVME_ZA_RESET_RECOMMENDED        = 1 << 2,
    NVME_ZA_ZRWA_VALID               = 1 << 3,
    NVME_ZA_ZD_EXT_VALID             = 1 << 7,
};

typedef struct QEMU_PACKED NvmeZoneReportHeader {
    uint64_t    nr_zones;
    uint8_t     rsvd[56];
} NvmeZoneReportHeader;

enum NvmeZoneReceiveAction {
    NVME_ZONE_REPORT                 = 0,
    NVME_ZONE_REPORT_EXTENDED        = 1,
};

enum NvmeZoneReportType {
    NVME_ZONE_REPORT_ALL             = 0,
    NVME_ZONE_REPORT_EMPTY           = 1,
    NVME_ZONE_REPORT_IMPLICITLY_OPEN = 2,
    NVME_ZONE_REPORT_EXPLICITLY_OPEN = 3,
    NVME_ZONE_REPORT_CLOSED          = 4,
    NVME_ZONE_REPORT_FULL            = 5,
    NVME_ZONE_REPORT_READ_ONLY       = 6,
    NVME_ZONE_REPORT_OFFLINE         = 7,
};

enum NvmeZoneType {
    NVME_ZONE_TYPE_RESERVED          = 0x00,
    NVME_ZONE_TYPE_SEQ_WRITE         = 0x02,
};

typedef struct QEMU_PACKED NvmeZoneSendCmd {
    uint8_t     opcode;
    uint8_t     flags;
    uint16_t    cid;
    uint32_t    nsid;
    uint32_t    rsvd8[4];
    NvmeCmdDptr dptr;
    uint64_t    slba;
    uint32_t    rsvd48;
    uint8_t     zsa;
    uint8_t     zsflags;
    uint8_t     rsvd54[2];
    uint32_t    rsvd56[2];
} NvmeZoneSendCmd;

enum NvmeZoneSendAction {
    NVME_ZONE_ACTION_RSD             = 0x00,
    NVME_ZONE_ACTION_CLOSE           = 0x01,
    NVME_ZONE_ACTION_FINISH          = 0x02,
    NVME_ZONE_ACTION_OPEN            = 0x03,
    NVME_ZONE_ACTION_RESET           = 0x04,
    NVME_ZONE_ACTION_OFFLINE         = 0x05,
    NVME_ZONE_ACTION_SET_ZD_EXT      = 0x10,
    NVME_ZONE_ACTION_ZRWA_FLUSH      = 0x11,
};

enum {
    NVME_ZSFLAG_SELECT_ALL = 1 << 0,
    NVME_ZSFLAG_ZRWA_ALLOC = 1 << 1,
};

typedef struct QEMU_PACKED NvmeZoneDescr {
    uint8_t     zt;
    uint8_t     zs;
    uint8_t     za;
    uint8_t     rsvd3[5];
    uint64_t    zcap;
    uint64_t    zslba;
    uint64_t    wp;
    uint8_t     rsvd32[32];
} NvmeZoneDescr;

typedef enum NvmeZoneState {
    NVME_ZONE_STATE_RESERVED         = 0x00,
    NVME_ZONE_STATE_EMPTY            = 0x01,
    NVME_ZONE_STATE_IMPLICITLY_OPEN  = 0x02,
    NVME_ZONE_STATE_EXPLICITLY_OPEN  = 0x03,
    NVME_ZONE_STATE_CLOSED           = 0x04,
    NVME_ZONE_STATE_READ_ONLY        = 0x0d,
    NVME_ZONE_STATE_FULL             = 0x0e,
    NVME_ZONE_STATE_OFFLINE          = 0x0f,
} NvmeZoneState;

static inline void _nvme_check_size(void)
{
    QEMU_BUILD_BUG_ON(sizeof(NvmeBar) != 4096);
    QEMU_BUILD_BUG_ON(sizeof(NvmeAerResult) != 4);
    QEMU_BUILD_BUG_ON(sizeof(NvmeZonedResult) != 8);
    QEMU_BUILD_BUG_ON(sizeof(NvmeCqe) != 16);
    QEMU_BUILD_BUG_ON(sizeof(NvmeDsmRange) != 16);
    QEMU_BUILD_BUG_ON(sizeof(NvmeCopySourceRangeFormat0) != 32);
    QEMU_BUILD_BUG_ON(sizeof(NvmeCopySourceRangeFormat1) != 40);
    QEMU_BUILD_BUG_ON(sizeof(NvmeCmd) != 64);
    QEMU_BUILD_BUG_ON(sizeof(NvmeDeleteQ) != 64);
    QEMU_BUILD_BUG_ON(sizeof(NvmeCreateCq) != 64);
    QEMU_BUILD_BUG_ON(sizeof(NvmeCreateSq) != 64);
    QEMU_BUILD_BUG_ON(sizeof(NvmeIdentify) != 64);
    QEMU_BUILD_BUG_ON(sizeof(NvmeRwCmd) != 64);
    QEMU_BUILD_BUG_ON(sizeof(NvmeDsmCmd) != 64);
    QEMU_BUILD_BUG_ON(sizeof(NvmeCopyCmd) != 64);
    QEMU_BUILD_BUG_ON(sizeof(NvmeRangeType) != 64);
    QEMU_BUILD_BUG_ON(sizeof(NvmeHostBehaviorSupport) != 512);
    QEMU_BUILD_BUG_ON(sizeof(NvmeErrorLog) != 64);
    QEMU_BUILD_BUG_ON(sizeof(NvmeFwSlotInfoLog) != 512);
    QEMU_BUILD_BUG_ON(sizeof(NvmeSmartLog) != 512);
    QEMU_BUILD_BUG_ON(sizeof(NvmeEffectsLog) != 4096);
    QEMU_BUILD_BUG_ON(sizeof(NvmeIdCtrl) != 4096);
    QEMU_BUILD_BUG_ON(sizeof(NvmeIdCtrlZoned) != 4096);
    QEMU_BUILD_BUG_ON(sizeof(NvmeIdCtrlNvm) != 4096);
    QEMU_BUILD_BUG_ON(sizeof(NvmeLBAF) != 4);
    QEMU_BUILD_BUG_ON(sizeof(NvmeLBAFE) != 16);
    QEMU_BUILD_BUG_ON(sizeof(NvmeIdNs) != 4096);
    QEMU_BUILD_BUG_ON(sizeof(NvmeIdNsNvm) != 4096);
    QEMU_BUILD_BUG_ON(sizeof(NvmeIdNsZoned) != 4096);
    QEMU_BUILD_BUG_ON(sizeof(NvmeSglDescriptor) != 16);
    QEMU_BUILD_BUG_ON(sizeof(NvmeIdNsDescr) != 4);
    QEMU_BUILD_BUG_ON(sizeof(NvmeZoneDescr) != 64);
    QEMU_BUILD_BUG_ON(sizeof(NvmeDifTuple) != 16);
}

#define NVME_APPLE_MAX_PEND_CMDS		0x1210
#define   NVME_APPLE_MAX_PEND_CMDS_VAL	((64 << 16) | 64)
#define NVME_APPLE_BOOT_STATUS		    0x1300
#define   NVME_APPLE_BOOT_STATUS_OK		0xde71ce55
#define NVME_APPLE_BASE_CMD_ID		    0x1308
#define   NVME_APPLE_BASE_CMD_ID_MASK	0xffff
#define NVME_APPLE_LINEAR_SQ_CTRL		0x24908
#define   NVME_APPLE_LINEAR_SQ_CTRL_EN	(1 << 0)
#define NVME_APPLE_MODESEL              0x1304
#endif<|MERGE_RESOLUTION|>--- conflicted
+++ resolved
@@ -1355,15 +1355,9 @@
     uint8_t     rsvd81[23];
     uint8_t     nguid[16];
     uint64_t    eui64;
-<<<<<<< HEAD
-    NvmeLBAF    lbaf[16];
-    uint8_t     rsvd192[192];
+    NvmeLBAF    lbaf[NVME_MAX_NLBAF];
     uint32_t    nstype;
     uint8_t     vs[3708];
-=======
-    NvmeLBAF    lbaf[NVME_MAX_NLBAF];
-    uint8_t     vs[3712];
->>>>>>> 81c7ed41
 } NvmeIdNs;
 
 #define NVME_ID_NS_NVM_ELBAF_PIF(elbaf) (((elbaf) >> 7) & 0x3)

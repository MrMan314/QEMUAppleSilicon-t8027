/*
 * Copyright (C) 2017, Emilio G. Cota <cota@braap.org>
 *
 * License: GNU GPL, version 2 or later.
 *   See the COPYING file in the top-level directory.
 */
#ifndef EXEC_TB_LOOKUP_H
#define EXEC_TB_LOOKUP_H

#ifdef NEED_CPU_H
#include "cpu.h"
#else
#include "exec/poison.h"
#endif

#include "exec/exec-all.h"
#include "exec/tb-hash.h"

/* Might cause an exception, so have a longjmp destination ready */
<<<<<<< HEAD
static inline TranslationBlock *
tb_lookup__cpu_state(CPUState *cpu, target_ulong *pc, target_ulong *cs_base,
                     uint64_t *flags, uint32_t cf_mask)
=======
static inline TranslationBlock *tb_lookup(CPUState *cpu, target_ulong pc,
                                          target_ulong cs_base,
                                          uint32_t flags, uint32_t cflags)
>>>>>>> 609d7596
{
    TranslationBlock *tb;
    uint32_t hash;

    /* we should never be trying to look up an INVALID tb */
    tcg_debug_assert(!(cflags & CF_INVALID));

    hash = tb_jmp_cache_hash_func(pc);
    tb = qatomic_rcu_read(&cpu->tb_jmp_cache[hash]);

    if (likely(tb &&
               tb->pc == pc &&
               tb->cs_base == cs_base &&
               tb->flags == flags &&
               tb->trace_vcpu_dstate == *cpu->trace_dstate &&
               tb_cflags(tb) == cflags)) {
        return tb;
    }
    tb = tb_htable_lookup(cpu, pc, cs_base, flags, cflags);
    if (tb == NULL) {
        return NULL;
    }
    qatomic_set(&cpu->tb_jmp_cache[hash], tb);
    return tb;
}

#endif /* EXEC_TB_LOOKUP_H */<|MERGE_RESOLUTION|>--- conflicted
+++ resolved
@@ -17,15 +17,9 @@
 #include "exec/tb-hash.h"
 
 /* Might cause an exception, so have a longjmp destination ready */
-<<<<<<< HEAD
-static inline TranslationBlock *
-tb_lookup__cpu_state(CPUState *cpu, target_ulong *pc, target_ulong *cs_base,
-                     uint64_t *flags, uint32_t cf_mask)
-=======
 static inline TranslationBlock *tb_lookup(CPUState *cpu, target_ulong pc,
                                           target_ulong cs_base,
-                                          uint32_t flags, uint32_t cflags)
->>>>>>> 609d7596
+                                          uint64_t flags, uint32_t cflags)
 {
     TranslationBlock *tb;
     uint32_t hash;

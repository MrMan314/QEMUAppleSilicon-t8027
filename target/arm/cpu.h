/*
 * ARM virtual CPU header
 *
 *  Copyright (c) 2003 Fabrice Bellard
 *
 * This library is free software; you can redistribute it and/or
 * modify it under the terms of the GNU Lesser General Public
 * License as published by the Free Software Foundation; either
 * version 2.1 of the License, or (at your option) any later version.
 *
 * This library is distributed in the hope that it will be useful,
 * but WITHOUT ANY WARRANTY; without even the implied warranty of
 * MERCHANTABILITY or FITNESS FOR A PARTICULAR PURPOSE.  See the GNU
 * Lesser General Public License for more details.
 *
 * You should have received a copy of the GNU Lesser General Public
 * License along with this library; if not, see <http://www.gnu.org/licenses/>.
 */

#ifndef ARM_CPU_H
#define ARM_CPU_H

#include "kvm-consts.h"
#include "hw/registerfields.h"
#include "cpu-qom.h"
#include "exec/cpu-defs.h"
#include "qapi/qapi-types-common.h"

/* ARM processors have a weak memory model */
#define TCG_GUEST_DEFAULT_MO      (0)

#ifdef TARGET_AARCH64
#define KVM_HAVE_MCE_INJECTION 1
#endif

#define EXCP_UDEF            1   /* undefined instruction */
#define EXCP_SWI             2   /* software interrupt */
#define EXCP_PREFETCH_ABORT  3
#define EXCP_DATA_ABORT      4
#define EXCP_IRQ             5
#define EXCP_FIQ             6
#define EXCP_BKPT            7
#define EXCP_EXCEPTION_EXIT  8   /* Return from v7M exception.  */
#define EXCP_KERNEL_TRAP     9   /* Jumped to kernel code page.  */
#define EXCP_HVC            11   /* HyperVisor Call */
#define EXCP_HYP_TRAP       12
#define EXCP_SMC            13   /* Secure Monitor Call */
#define EXCP_VIRQ           14
#define EXCP_VFIQ           15
#define EXCP_SEMIHOST       16   /* semihosting call */
#define EXCP_NOCP           17   /* v7M NOCP UsageFault */
#define EXCP_INVSTATE       18   /* v7M INVSTATE UsageFault */
#define EXCP_STKOF          19   /* v8M STKOF UsageFault */
#define EXCP_LAZYFP         20   /* v7M fault during lazy FP stacking */
#define EXCP_LSERR          21   /* v8M LSERR SecureFault */
#define EXCP_UNALIGNED      22   /* v7M UNALIGNED UsageFault */
#define EXCP_GENTER         23
/* NB: add new EXCP_ defines to the array in arm_log_exception() too */

#define ARMV7M_EXCP_RESET   1
#define ARMV7M_EXCP_NMI     2
#define ARMV7M_EXCP_HARD    3
#define ARMV7M_EXCP_MEM     4
#define ARMV7M_EXCP_BUS     5
#define ARMV7M_EXCP_USAGE   6
#define ARMV7M_EXCP_SECURE  7
#define ARMV7M_EXCP_SVC     11
#define ARMV7M_EXCP_DEBUG   12
#define ARMV7M_EXCP_PENDSV  14
#define ARMV7M_EXCP_SYSTICK 15

/* For M profile, some registers are banked secure vs non-secure;
 * these are represented as a 2-element array where the first element
 * is the non-secure copy and the second is the secure copy.
 * When the CPU does not have implement the security extension then
 * only the first element is used.
 * This means that the copy for the current security state can be
 * accessed via env->registerfield[env->v7m.secure] (whether the security
 * extension is implemented or not).
 */
enum {
    M_REG_NS = 0,
    M_REG_S = 1,
    M_REG_NUM_BANKS = 2,
};

/* ARM-specific interrupt pending bits.  */
#define CPU_INTERRUPT_FIQ   CPU_INTERRUPT_TGT_EXT_1
#define CPU_INTERRUPT_VIRQ  CPU_INTERRUPT_TGT_EXT_2
#define CPU_INTERRUPT_VFIQ  CPU_INTERRUPT_TGT_EXT_3

/* The usual mapping for an AArch64 system register to its AArch32
 * counterpart is for the 32 bit world to have access to the lower
 * half only (with writes leaving the upper half untouched). It's
 * therefore useful to be able to pass TCG the offset of the least
 * significant half of a uint64_t struct member.
 */
#ifdef HOST_WORDS_BIGENDIAN
#define offsetoflow32(S, M) (offsetof(S, M) + sizeof(uint32_t))
#define offsetofhigh32(S, M) offsetof(S, M)
#else
#define offsetoflow32(S, M) offsetof(S, M)
#define offsetofhigh32(S, M) (offsetof(S, M) + sizeof(uint32_t))
#endif

/* Meanings of the ARMCPU object's four inbound GPIO lines */
#define ARM_CPU_IRQ 0
#define ARM_CPU_FIQ 1
#define ARM_CPU_VIRQ 2
#define ARM_CPU_VFIQ 3

/* ARM-specific extra insn start words:
 * 1: Conditional execution bits
 * 2: Partial exception syndrome for data aborts
 */
#define TARGET_INSN_START_EXTRA_WORDS 2

/* The 2nd extra word holding syndrome info for data aborts does not use
 * the upper 6 bits nor the lower 14 bits. We mask and shift it down to
 * help the sleb128 encoder do a better job.
 * When restoring the CPU state, we shift it back up.
 */
#define ARM_INSN_START_WORD2_MASK ((1 << 26) - 1)
#define ARM_INSN_START_WORD2_SHIFT 14

/* We currently assume float and double are IEEE single and double
   precision respectively.
   Doing runtime conversions is tricky because VFP registers may contain
   integer values (eg. as the result of a FTOSI instruction).
   s<2n> maps to the least significant half of d<n>
   s<2n+1> maps to the most significant half of d<n>
 */

/**
 * DynamicGDBXMLInfo:
 * @desc: Contains the XML descriptions.
 * @num: Number of the registers in this XML seen by GDB.
 * @data: A union with data specific to the set of registers
 *    @cpregs_keys: Array that contains the corresponding Key of
 *                  a given cpreg with the same order of the cpreg
 *                  in the XML description.
 */
typedef struct DynamicGDBXMLInfo {
    char *desc;
    int num;
    union {
        struct {
            uint32_t *keys;
        } cpregs;
    } data;
} DynamicGDBXMLInfo;

/* CPU state for each instance of a generic timer (in cp15 c14) */
typedef struct ARMGenericTimer {
    uint64_t cval; /* Timer CompareValue register */
    uint64_t ctl; /* Timer Control register */
} ARMGenericTimer;

#define GTIMER_PHYS     0
#define GTIMER_VIRT     1
#define GTIMER_HYP      2
#define GTIMER_SEC      3
#define GTIMER_HYPVIRT  4
#define NUM_GTIMERS     5

typedef struct {
    uint64_t raw_tcr;
    uint32_t mask;
    uint32_t base_mask;
} TCR;

#define VTCR_NSW (1u << 29)
#define VTCR_NSA (1u << 30)
#define VSTCR_SW VTCR_NSW
#define VSTCR_SA VTCR_NSA

/* Define a maximum sized vector register.
 * For 32-bit, this is a 128-bit NEON/AdvSIMD register.
 * For 64-bit, this is a 2048-bit SVE register.
 *
 * Note that the mapping between S, D, and Q views of the register bank
 * differs between AArch64 and AArch32.
 * In AArch32:
 *  Qn = regs[n].d[1]:regs[n].d[0]
 *  Dn = regs[n / 2].d[n & 1]
 *  Sn = regs[n / 4].d[n % 4 / 2],
 *       bits 31..0 for even n, and bits 63..32 for odd n
 *       (and regs[16] to regs[31] are inaccessible)
 * In AArch64:
 *  Zn = regs[n].d[*]
 *  Qn = regs[n].d[1]:regs[n].d[0]
 *  Dn = regs[n].d[0]
 *  Sn = regs[n].d[0] bits 31..0
 *  Hn = regs[n].d[0] bits 15..0
 *
 * This corresponds to the architecturally defined mapping between
 * the two execution states, and means we do not need to explicitly
 * map these registers when changing states.
 *
 * Align the data for use with TCG host vector operations.
 */

#ifdef TARGET_AARCH64
# define ARM_MAX_VQ    16
void arm_cpu_sve_finalize(ARMCPU *cpu, Error **errp);
void arm_cpu_pauth_finalize(ARMCPU *cpu, Error **errp);
#else
# define ARM_MAX_VQ    1
static inline void arm_cpu_sve_finalize(ARMCPU *cpu, Error **errp) { }
static inline void arm_cpu_pauth_finalize(ARMCPU *cpu, Error **errp) { }
#endif

typedef struct ARMVectorReg {
    uint64_t d[2 * ARM_MAX_VQ] QEMU_ALIGNED(16);
} ARMVectorReg;

#ifdef TARGET_AARCH64
/* In AArch32 mode, predicate registers do not exist at all.  */
typedef struct ARMPredicateReg {
    uint64_t p[DIV_ROUND_UP(2 * ARM_MAX_VQ, 8)] QEMU_ALIGNED(16);
} ARMPredicateReg;

/* In AArch32 mode, PAC keys do not exist at all.  */
typedef struct ARMPACKey {
    uint64_t lo, hi;
} ARMPACKey;
#endif


typedef struct CPUARMState {
    /* Regs for current mode.  */
    uint32_t regs[16];

    /* 32/64 switch only happens when taking and returning from
     * exceptions so the overlap semantics are taken care of then
     * instead of having a complicated union.
     */
    /* Regs for A64 mode.  */
    uint64_t xregs[32];
    uint64_t pc;
    /* PSTATE isn't an architectural register for ARMv8. However, it is
     * convenient for us to assemble the underlying state into a 32 bit format
     * identical to the architectural format used for the SPSR. (This is also
     * what the Linux kernel's 'pstate' field in signal handlers and KVM's
     * 'pstate' register are.) Of the PSTATE bits:
     *  NZCV are kept in the split out env->CF/VF/NF/ZF, (which have the same
     *    semantics as for AArch32, as described in the comments on each field)
     *  nRW (also known as M[4]) is kept, inverted, in env->aarch64
     *  DAIF (exception masks) are kept in env->daif
     *  BTYPE is kept in env->btype
     *  all other bits are stored in their correct places in env->pstate
     */
    uint32_t pstate;
    uint32_t aarch64; /* 1 if CPU is in aarch64 state; inverse of PSTATE.nRW */

    /* Cached TBFLAGS state.  See below for which bits are included.  */
    uint64_t hflags;

    /* Frequently accessed CPSR bits are stored separately for efficiency.
       This contains all the other bits.  Use cpsr_{read,write} to access
       the whole CPSR.  */
    uint32_t uncached_cpsr;
    uint32_t spsr;

    /* Banked registers.  */
    uint64_t banked_spsr[8];
    uint32_t banked_r13[8];
    uint32_t banked_r14[8];

    /* These hold r8-r12.  */
    uint32_t usr_regs[5];
    uint32_t fiq_regs[5];

    /* cpsr flag cache for faster execution */
    uint32_t CF; /* 0 or 1 */
    uint32_t VF; /* V is the bit 31. All other bits are undefined */
    uint32_t NF; /* N is bit 31. All other bits are undefined.  */
    uint32_t ZF; /* Z set if zero.  */
    uint32_t QF; /* 0 or 1 */
    uint32_t GE; /* cpsr[19:16] */
    uint32_t thumb; /* cpsr[5]. 0 = arm mode, 1 = thumb mode. */
    uint32_t condexec_bits; /* IT bits.  cpsr[15:10,26:25].  */
    uint32_t btype;  /* BTI branch type.  spsr[11:10].  */
    uint64_t daif; /* exception masks, in the bits they are in PSTATE */

    uint64_t elr_el[4]; /* AArch64 exception link regs  */
    uint64_t sp_el[4]; /* AArch64 banked stack pointers */

    /* System control coprocessor (cp15) */
    struct {
        uint32_t c0_cpuid;
        union { /* Cache size selection */
            struct {
                uint64_t _unused_csselr0;
                uint64_t csselr_ns;
                uint64_t _unused_csselr1;
                uint64_t csselr_s;
            };
            uint64_t csselr_el[4];
        };
        union { /* System control register. */
            struct {
                uint64_t _unused_sctlr;
                uint64_t sctlr_ns;
                uint64_t hsctlr;
                uint64_t sctlr_s;
            };
            uint64_t sctlr_el[4];
        };
        uint64_t cpacr_el1; /* Architectural feature access control register */
        uint64_t cptr_el[4];  /* ARMv8 feature trap registers */
        uint32_t c1_xscaleauxcr; /* XScale auxiliary control register.  */
        uint64_t sder; /* Secure debug enable register. */
        uint32_t nsacr; /* Non-secure access control register. */
        union { /* MMU translation table base 0. */
            struct {
                uint64_t _unused_ttbr0_0;
                uint64_t ttbr0_ns;
                uint64_t _unused_ttbr0_1;
                uint64_t ttbr0_s;
            };
            uint64_t ttbr0_el[4];
        };
        union { /* MMU translation table base 1. */
            struct {
                uint64_t _unused_ttbr1_0;
                uint64_t ttbr1_ns;
                uint64_t _unused_ttbr1_1;
                uint64_t ttbr1_s;
            };
            uint64_t ttbr1_el[4];
        };
        uint64_t vttbr_el2; /* Virtualization Translation Table Base.  */
        uint64_t vsttbr_el2; /* Secure Virtualization Translation Table. */
        /* MMU translation table base control. */
        TCR tcr_el[4];
        TCR vtcr_el2; /* Virtualization Translation Control.  */
        TCR vstcr_el2; /* Secure Virtualization Translation Control. */
        uint32_t c2_data; /* MPU data cacheable bits.  */
        uint32_t c2_insn; /* MPU instruction cacheable bits.  */
        union { /* MMU domain access control register
                 * MPU write buffer control.
                 */
            struct {
                uint64_t dacr_ns;
                uint64_t dacr_s;
            };
            struct {
                uint64_t dacr32_el2;
            };
        };
        uint32_t pmsav5_data_ap; /* PMSAv5 MPU data access permissions */
        uint32_t pmsav5_insn_ap; /* PMSAv5 MPU insn access permissions */
        uint64_t hcr_el2; /* Hypervisor configuration register */
        uint64_t scr_el3; /* Secure configuration register.  */
        union { /* Fault status registers.  */
            struct {
                uint64_t ifsr_ns;
                uint64_t ifsr_s;
            };
            struct {
                uint64_t ifsr32_el2;
            };
        };
        union {
            struct {
                uint64_t _unused_dfsr;
                uint64_t dfsr_ns;
                uint64_t hsr;
                uint64_t dfsr_s;
            };
            uint64_t esr_el[4];
        };
        uint32_t c6_region[8]; /* MPU base/size registers.  */
        union { /* Fault address registers. */
            struct {
                uint64_t _unused_far0;
#ifdef HOST_WORDS_BIGENDIAN
                uint32_t ifar_ns;
                uint32_t dfar_ns;
                uint32_t ifar_s;
                uint32_t dfar_s;
#else
                uint32_t dfar_ns;
                uint32_t ifar_ns;
                uint32_t dfar_s;
                uint32_t ifar_s;
#endif
                uint64_t _unused_far3;
            };
            uint64_t far_el[4];
        };
        uint64_t hpfar_el2;
        uint64_t hstr_el2;
        union { /* Translation result. */
            struct {
                uint64_t _unused_par_0;
                uint64_t par_ns;
                uint64_t _unused_par_1;
                uint64_t par_s;
            };
            uint64_t par_el[4];
        };

        uint32_t c9_insn; /* Cache lockdown registers.  */
        uint32_t c9_data;
        uint64_t c9_pmcr; /* performance monitor control register */
        uint64_t c9_pmcnten; /* perf monitor counter enables */
        uint64_t c9_pmovsr; /* perf monitor overflow status */
        uint64_t c9_pmuserenr; /* perf monitor user enable */
        uint64_t c9_pmselr; /* perf monitor counter selection register */
        uint64_t c9_pminten; /* perf monitor interrupt enables */
        union { /* Memory attribute redirection */
            struct {
#ifdef HOST_WORDS_BIGENDIAN
                uint64_t _unused_mair_0;
                uint32_t mair1_ns;
                uint32_t mair0_ns;
                uint64_t _unused_mair_1;
                uint32_t mair1_s;
                uint32_t mair0_s;
#else
                uint64_t _unused_mair_0;
                uint32_t mair0_ns;
                uint32_t mair1_ns;
                uint64_t _unused_mair_1;
                uint32_t mair0_s;
                uint32_t mair1_s;
#endif
            };
            uint64_t mair_el[4];
        };
        union { /* vector base address register */
            struct {
                uint64_t _unused_vbar;
                uint64_t vbar_ns;
                uint64_t hvbar;
                uint64_t vbar_s;
            };
            uint64_t vbar_el[4];
        };
        uint32_t mvbar; /* (monitor) vector base address register */
        struct { /* FCSE PID. */
            uint32_t fcseidr_ns;
            uint32_t fcseidr_s;
        };
        union { /* Context ID. */
            struct {
                uint64_t _unused_contextidr_0;
                uint64_t contextidr_ns;
                uint64_t _unused_contextidr_1;
                uint64_t contextidr_s;
            };
            uint64_t contextidr_el[4];
        };
        union { /* User RW Thread register. */
            struct {
                uint64_t tpidrurw_ns;
                uint64_t tpidrprw_ns;
                uint64_t htpidr;
                uint64_t _tpidr_el3;
            };
            uint64_t tpidr_el[4];
        };
        /* The secure banks of these registers don't map anywhere */
        uint64_t tpidrurw_s;
        uint64_t tpidrprw_s;
        uint64_t tpidruro_s;

        union { /* User RO Thread register. */
            uint64_t tpidruro_ns;
            uint64_t tpidrro_el[1];
        };
        uint64_t c14_cntfrq; /* Counter Frequency register */
        uint64_t c14_cntkctl; /* Timer Control register */
        uint32_t cnthctl_el2; /* Counter/Timer Hyp Control register */
        uint64_t cntvoff_el2; /* Counter Virtual Offset register */
        ARMGenericTimer c14_timer[NUM_GTIMERS];
        uint32_t c15_cpar; /* XScale Coprocessor Access Register */
        uint32_t c15_ticonfig; /* TI925T configuration byte.  */
        uint32_t c15_i_max; /* Maximum D-cache dirty line index.  */
        uint32_t c15_i_min; /* Minimum D-cache dirty line index.  */
        uint32_t c15_threadid; /* TI debugger thread-ID.  */
        uint32_t c15_config_base_address; /* SCU base address.  */
        uint32_t c15_diagnostic; /* diagnostic register */
        uint32_t c15_power_diagnostic;
        uint32_t c15_power_control; /* power control */
        uint64_t dbgbvr[16]; /* breakpoint value registers */
        uint64_t dbgbcr[16]; /* breakpoint control registers */
        uint64_t dbgwvr[16]; /* watchpoint value registers */
        uint64_t dbgwcr[16]; /* watchpoint control registers */
        uint64_t mdscr_el1;
        uint64_t oslsr_el1; /* OS Lock Status */
        uint64_t mdcr_el2;
        uint64_t mdcr_el3;
        /* Stores the architectural value of the counter *the last time it was
         * updated* by pmccntr_op_start. Accesses should always be surrounded
         * by pmccntr_op_start/pmccntr_op_finish to guarantee the latest
         * architecturally-correct value is being read/set.
         */
        uint64_t c15_ccnt;
        /* Stores the delta between the architectural value and the underlying
         * cycle count during normal operation. It is used to update c15_ccnt
         * to be the correct architectural value before accesses. During
         * accesses, c15_ccnt_delta contains the underlying count being used
         * for the access, after which it reverts to the delta value in
         * pmccntr_op_finish.
         */
        uint64_t c15_ccnt_delta;
        uint64_t c14_pmevcntr[31];
        uint64_t c14_pmevcntr_delta[31];
        uint64_t c14_pmevtyper[31];
        uint64_t pmccfiltr_el0; /* Performance Monitor Filter Register */
        uint64_t vpidr_el2; /* Virtualization Processor ID Register */
        uint64_t vmpidr_el2; /* Virtualization Multiprocessor ID Register */
        uint64_t tfsr_el[4]; /* tfsre0_el1 is index 0.  */
        uint64_t gcr_el1;
        uint64_t rgsr_el1;
        uint64_t vmsa_lock_el1;
    } cp15;

    struct {
        uint64_t gxf_entry_el[3];
        uint64_t gxf_config_el[3];
        uint64_t gxf_pabentry_el[3];
        uint64_t sp_gl[3];
        uint64_t tpidr_gl[3];
        uint64_t vbar_gl[3];
        uint64_t elr_gl[3];
        uint64_t esr_gl[3];
        uint64_t far_gl[3];
        uint64_t spsr_gl[3];
        bool guarded;
    } gxf;

    struct {
        /* M profile has up to 4 stack pointers:
         * a Main Stack Pointer and a Process Stack Pointer for each
         * of the Secure and Non-Secure states. (If the CPU doesn't support
         * the security extension then it has only two SPs.)
         * In QEMU we always store the currently active SP in regs[13],
         * and the non-active SP for the current security state in
         * v7m.other_sp. The stack pointers for the inactive security state
         * are stored in other_ss_msp and other_ss_psp.
         * switch_v7m_security_state() is responsible for rearranging them
         * when we change security state.
         */
        uint32_t other_sp;
        uint32_t other_ss_msp;
        uint32_t other_ss_psp;
        uint32_t vecbase[M_REG_NUM_BANKS];
        uint32_t basepri[M_REG_NUM_BANKS];
        uint32_t control[M_REG_NUM_BANKS];
        uint32_t ccr[M_REG_NUM_BANKS]; /* Configuration and Control */
        uint32_t cfsr[M_REG_NUM_BANKS]; /* Configurable Fault Status */
        uint32_t hfsr; /* HardFault Status */
        uint32_t dfsr; /* Debug Fault Status Register */
        uint32_t sfsr; /* Secure Fault Status Register */
        uint32_t mmfar[M_REG_NUM_BANKS]; /* MemManage Fault Address */
        uint32_t bfar; /* BusFault Address */
        uint32_t sfar; /* Secure Fault Address Register */
        unsigned mpu_ctrl[M_REG_NUM_BANKS]; /* MPU_CTRL */
        int exception;
        uint32_t primask[M_REG_NUM_BANKS];
        uint32_t faultmask[M_REG_NUM_BANKS];
        uint32_t aircr; /* only holds r/w state if security extn implemented */
        uint32_t secure; /* Is CPU in Secure state? (not guest visible) */
        uint32_t csselr[M_REG_NUM_BANKS];
        uint32_t scr[M_REG_NUM_BANKS];
        uint32_t msplim[M_REG_NUM_BANKS];
        uint32_t psplim[M_REG_NUM_BANKS];
        uint32_t fpcar[M_REG_NUM_BANKS];
        uint32_t fpccr[M_REG_NUM_BANKS];
        uint32_t fpdscr[M_REG_NUM_BANKS];
        uint32_t cpacr[M_REG_NUM_BANKS];
        uint32_t nsacr;
        int ltpsize;
    } v7m;

    /* Information associated with an exception about to be taken:
     * code which raises an exception must set cs->exception_index and
     * the relevant parts of this structure; the cpu_do_interrupt function
     * will then set the guest-visible registers as part of the exception
     * entry process.
     */
    struct {
        uint32_t syndrome; /* AArch64 format syndrome register */
        uint32_t fsr; /* AArch32 format fault status register info */
        uint64_t vaddress; /* virtual addr associated with exception, if any */
        uint32_t target_el; /* EL the exception should be targeted for */
        /* If we implement EL2 we will also need to store information
         * about the intermediate physical address for stage 2 faults.
         */
    } exception;

    /* Information associated with an SError */
    struct {
        uint8_t pending;
        uint8_t has_esr;
        uint64_t esr;
    } serror;

    uint8_t ext_dabt_raised; /* Tracking/verifying injection of ext DABT */

    /* State of our input IRQ/FIQ/VIRQ/VFIQ lines */
    uint32_t irq_line_state;

    /* Thumb-2 EE state.  */
    uint32_t teecr;
    uint32_t teehbr;

    /* VFP coprocessor state.  */
    struct {
        ARMVectorReg zregs[32];

#ifdef TARGET_AARCH64
        /* Store FFR as pregs[16] to make it easier to treat as any other.  */
#define FFR_PRED_NUM 16
        ARMPredicateReg pregs[17];
        /* Scratch space for aa64 sve predicate temporary.  */
        ARMPredicateReg preg_tmp;
#endif

        /* We store these fpcsr fields separately for convenience.  */
        uint32_t qc[4] QEMU_ALIGNED(16);
        int vec_len;
        int vec_stride;

        uint32_t xregs[16];

        /* Scratch space for aa32 neon expansion.  */
        uint32_t scratch[8];

        /* There are a number of distinct float control structures:
         *
         *  fp_status: is the "normal" fp status.
         *  fp_status_fp16: used for half-precision calculations
         *  standard_fp_status : the ARM "Standard FPSCR Value"
         *  standard_fp_status_fp16 : used for half-precision
         *       calculations with the ARM "Standard FPSCR Value"
         *
         * Half-precision operations are governed by a separate
         * flush-to-zero control bit in FPSCR:FZ16. We pass a separate
         * status structure to control this.
         *
         * The "Standard FPSCR", ie default-NaN, flush-to-zero,
         * round-to-nearest and is used by any operations (generally
         * Neon) which the architecture defines as controlled by the
         * standard FPSCR value rather than the FPSCR.
         *
         * The "standard FPSCR but for fp16 ops" is needed because
         * the "standard FPSCR" tracks the FPSCR.FZ16 bit rather than
         * using a fixed value for it.
         *
         * To avoid having to transfer exception bits around, we simply
         * say that the FPSCR cumulative exception flags are the logical
         * OR of the flags in the four fp statuses. This relies on the
         * only thing which needs to read the exception flags being
         * an explicit FPSCR read.
         */
        float_status fp_status;
        float_status fp_status_f16;
        float_status standard_fp_status;
        float_status standard_fp_status_f16;

        /* ZCR_EL[1-3] */
        uint64_t zcr_el[4];
    } vfp;
    uint64_t exclusive_addr;
    uint64_t exclusive_val;
    uint64_t exclusive_high;

    /* iwMMXt coprocessor state.  */
    struct {
        uint64_t regs[16];
        uint64_t val;

        uint32_t cregs[16];
    } iwmmxt;

#ifdef TARGET_AARCH64
    struct {
        ARMPACKey apia;
        ARMPACKey apib;
        ARMPACKey apda;
        ARMPACKey apdb;
        ARMPACKey apga;
    } keys;
#endif

#if defined(CONFIG_USER_ONLY)
    /* For usermode syscall translation.  */
    int eabi;
#endif

    struct CPUBreakpoint *cpu_breakpoint[16];
    struct CPUWatchpoint *cpu_watchpoint[16];

    /* Fields up to this point are cleared by a CPU reset */
    struct {} end_reset_fields;

    /* Fields after this point are preserved across CPU reset. */

    /* Internal CPU feature flags.  */
    uint64_t features;

    /* PMSAv7 MPU */
    struct {
        uint32_t *drbar;
        uint32_t *drsr;
        uint32_t *dracr;
        uint32_t rnr[M_REG_NUM_BANKS];
    } pmsav7;

    /* PMSAv8 MPU */
    struct {
        /* The PMSAv8 implementation also shares some PMSAv7 config
         * and state:
         *  pmsav7.rnr (region number register)
         *  pmsav7_dregion (number of configured regions)
         */
        uint32_t *rbar[M_REG_NUM_BANKS];
        uint32_t *rlar[M_REG_NUM_BANKS];
        uint32_t mair0[M_REG_NUM_BANKS];
        uint32_t mair1[M_REG_NUM_BANKS];
    } pmsav8;

    /* v8M SAU */
    struct {
        uint32_t *rbar;
        uint32_t *rlar;
        uint32_t rnr;
        uint32_t ctrl;
    } sau;

    void *nvic;
    const struct arm_boot_info *boot_info;
    /* Store GICv3CPUState to access from this struct */
    void *gicv3state;
<<<<<<< HEAD
    void *t8030state;
=======

#ifdef TARGET_TAGGED_ADDRESSES
    /* Linux syscall tagged address support */
    bool tagged_addr_enable;
#endif
>>>>>>> 609d7596
} CPUARMState;

static inline void set_feature(CPUARMState *env, int feature)
{
    env->features |= 1ULL << feature;
}

static inline void unset_feature(CPUARMState *env, int feature)
{
    env->features &= ~(1ULL << feature);
}

/**
 * ARMELChangeHookFn:
 * type of a function which can be registered via arm_register_el_change_hook()
 * to get callbacks when the CPU changes its exception level or mode.
 */
typedef void ARMELChangeHookFn(ARMCPU *cpu, void *opaque);
typedef struct ARMELChangeHook ARMELChangeHook;
struct ARMELChangeHook {
    ARMELChangeHookFn *hook;
    void *opaque;
    QLIST_ENTRY(ARMELChangeHook) node;
};

/* These values map onto the return values for
 * QEMU_PSCI_0_2_FN_AFFINITY_INFO */
typedef enum ARMPSCIState {
    PSCI_ON = 0,
    PSCI_OFF = 1,
    PSCI_ON_PENDING = 2
} ARMPSCIState;

typedef struct ARMISARegisters ARMISARegisters;

/**
 * ARMCPU:
 * @env: #CPUARMState
 *
 * An ARM CPU core.
 */
struct ARMCPU {
    /*< private >*/
    CPUState parent_obj;
    /*< public >*/

    CPUNegativeOffsetState neg;
    CPUARMState env;

    /* Coprocessor information */
    GHashTable *cp_regs;
    /* For marshalling (mostly coprocessor) register state between the
     * kernel and QEMU (for KVM) and between two QEMUs (for migration),
     * we use these arrays.
     */
    /* List of register indexes managed via these arrays; (full KVM style
     * 64 bit indexes, not CPRegInfo 32 bit indexes)
     */
    uint64_t *cpreg_indexes;
    /* Values of the registers (cpreg_indexes[i]'s value is cpreg_values[i]) */
    uint64_t *cpreg_values;
    /* Length of the indexes, values, reset_values arrays */
    int32_t cpreg_array_len;
    /* These are used only for migration: incoming data arrives in
     * these fields and is sanity checked in post_load before copying
     * to the working data structures above.
     */
    uint64_t *cpreg_vmstate_indexes;
    uint64_t *cpreg_vmstate_values;
    int32_t cpreg_vmstate_array_len;

    DynamicGDBXMLInfo dyn_sysreg_xml;
    DynamicGDBXMLInfo dyn_svereg_xml;

    /* Timers used by the generic (architected) timer */
    QEMUTimer *gt_timer[NUM_GTIMERS];
    /*
     * Timer used by the PMU. Its state is restored after migration by
     * pmu_op_finish() - it does not need other handling during migration
     */
    QEMUTimer *pmu_timer;
    /* GPIO outputs for generic timer */
    qemu_irq gt_timer_outputs[NUM_GTIMERS];
    /* GPIO output for GICv3 maintenance interrupt signal */
    qemu_irq gicv3_maintenance_interrupt;
    /* GPIO output for the PMU interrupt */
    qemu_irq pmu_interrupt;

    /* MemoryRegion to use for secure physical accesses */
    MemoryRegion *secure_memory;

    /* MemoryRegion to use for allocation tag accesses */
    MemoryRegion *tag_memory;
    MemoryRegion *secure_tag_memory;

    /* For v8M, pointer to the IDAU interface provided by board/SoC */
    Object *idau;

    /* 'compatible' string for this CPU for Linux device trees */
    const char *dtb_compatible;

    /* PSCI version for this CPU
     * Bits[31:16] = Major Version
     * Bits[15:0] = Minor Version
     */
    uint32_t psci_version;

    /* Current power state, access guarded by BQL */
    ARMPSCIState power_state;

    /* CPU has virtualization extension */
    bool has_el2;
    /* CPU has security extension */
    bool has_el3;
    /* CPU has PMU (Performance Monitor Unit) */
    bool has_pmu;
    /* CPU has VFP */
    bool has_vfp;
    /* CPU has Neon */
    bool has_neon;
    /* CPU has M-profile DSP extension */
    bool has_dsp;

    /* CPU has memory protection unit */
    bool has_mpu;
    /* PMSAv7 MPU number of supported regions */
    uint32_t pmsav7_dregion;
    /* v8M SAU number of supported regions */
    uint32_t sau_sregion;

    /* PSCI conduit used to invoke PSCI methods
     * 0 - disabled, 1 - smc, 2 - hvc
     */
    uint32_t psci_conduit;

    /* For v8M, initial value of the Secure VTOR */
    uint32_t init_svtor;

    /* [QEMU_]KVM_ARM_TARGET_* constant for this CPU, or
     * QEMU_KVM_ARM_TARGET_NONE if the kernel doesn't support this CPU type.
     */
    uint32_t kvm_target;

    /* KVM init features for this CPU */
    uint32_t kvm_init_features[7];

    /* KVM CPU state */

    /* KVM virtual time adjustment */
    bool kvm_adjvtime;
    bool kvm_vtime_dirty;
    uint64_t kvm_vtime;

    /* KVM steal time */
    OnOffAuto kvm_steal_time;

    /* Uniprocessor system with MP extensions */
    bool mp_is_up;

    /* True if we tried kvm_arm_host_cpu_features() during CPU instance_init
     * and the probe failed (so we need to report the error in realize)
     */
    bool host_cpu_probe_failed;

    /* Specify the number of cores in this CPU cluster. Used for the L2CTLR
     * register.
     */
    int32_t core_count;

    /* The instance init functions for implementation-specific subclasses
     * set these fields to specify the implementation-dependent values of
     * various constant registers and reset values of non-constant
     * registers.
     * Some of these might become QOM properties eventually.
     * Field names match the official register names as defined in the
     * ARMv7AR ARM Architecture Reference Manual. A reset_ prefix
     * is used for reset values of non-constant registers; no reset_
     * prefix means a constant register.
     * Some of these registers are split out into a substructure that
     * is shared with the translators to control the ISA.
     *
     * Note that if you add an ID register to the ARMISARegisters struct
     * you need to also update the 32-bit and 64-bit versions of the
     * kvm_arm_get_host_cpu_features() function to correctly populate the
     * field by reading the value from the KVM vCPU.
     */
    struct ARMISARegisters {
        uint32_t id_isar0;
        uint32_t id_isar1;
        uint32_t id_isar2;
        uint32_t id_isar3;
        uint32_t id_isar4;
        uint32_t id_isar5;
        uint32_t id_isar6;
        uint32_t id_mmfr0;
        uint32_t id_mmfr1;
        uint32_t id_mmfr2;
        uint32_t id_mmfr3;
        uint32_t id_mmfr4;
        uint32_t id_pfr0;
        uint32_t id_pfr1;
        uint32_t id_pfr2;
        uint32_t mvfr0;
        uint32_t mvfr1;
        uint32_t mvfr2;
        uint32_t id_dfr0;
        uint32_t dbgdidr;
        uint64_t id_aa64isar0;
        uint64_t id_aa64isar1;
        uint64_t id_aa64pfr0;
        uint64_t id_aa64pfr1;
        uint64_t id_aa64mmfr0;
        uint64_t id_aa64mmfr1;
        uint64_t id_aa64mmfr2;
        uint64_t id_aa64dfr0;
        uint64_t id_aa64dfr1;
    } isar;
    uint64_t midr;
    uint32_t revidr;
    uint32_t reset_fpsid;
    uint64_t ctr;
    uint32_t reset_sctlr;
    uint64_t pmceid0;
    uint64_t pmceid1;
    uint32_t id_afr0;
    uint64_t id_aa64afr0;
    uint64_t id_aa64afr1;
    uint64_t clidr;
    uint64_t mp_affinity; /* MP ID without feature bits */
    /* The elements of this array are the CCSIDR values for each cache,
     * in the order L1DCache, L1ICache, L2DCache, L2ICache, etc.
     */
    uint64_t ccsidr[16];
    uint64_t reset_cbar;
    uint32_t reset_auxcr;
    bool reset_hivecs;

    /*
     * Intermediate values used during property parsing.
     * Once finalized, the values should be read from ID_AA64ISAR1.
     */
    bool prop_pauth;
    bool prop_pauth_impdef;

    /* DCZ blocksize, in log_2(words), ie low 4 bits of DCZID_EL0 */
    uint32_t dcz_blocksize;
    uint64_t rvbar;

    /* Configurable aspects of GIC cpu interface (which is part of the CPU) */
    int gic_num_lrs; /* number of list registers */
    int gic_vpribits; /* number of virtual priority bits */
    int gic_vprebits; /* number of virtual preemption bits */

    /* Whether the cfgend input is high (i.e. this CPU should reset into
     * big-endian mode).  This setting isn't used directly: instead it modifies
     * the reset_sctlr value to have SCTLR_B or SCTLR_EE set, depending on the
     * architecture version.
     */
    bool cfgend;

    QLIST_HEAD(, ARMELChangeHook) pre_el_change_hooks;
    QLIST_HEAD(, ARMELChangeHook) el_change_hooks;

    int32_t node_id; /* NUMA node this CPU belongs to */

    /* Used to synchronize KVM and QEMU in-kernel device levels */
    uint8_t device_irq_level;

    /* Used to set the maximum vector length the cpu will support.  */
    uint32_t sve_max_vq;

    /*
     * In sve_vq_map each set bit is a supported vector length of
     * (bit-number + 1) * 16 bytes, i.e. each bit number + 1 is the vector
     * length in quadwords.
     *
     * While processing properties during initialization, corresponding
     * sve_vq_init bits are set for bits in sve_vq_map that have been
     * set by properties.
     */
    DECLARE_BITMAP(sve_vq_map, ARM_MAX_VQ);
    DECLARE_BITMAP(sve_vq_init, ARM_MAX_VQ);

    /* Generic timer counter frequency, in Hz */
    uint64_t gt_cntfrq_hz;
};

unsigned int gt_cntfrq_period_ns(ARMCPU *cpu);

void arm_cpu_post_init(Object *obj);

uint64_t arm_cpu_mp_affinity(int idx, uint8_t clustersz);

#ifndef CONFIG_USER_ONLY
extern const VMStateDescription vmstate_arm_cpu;
#endif

void arm_cpu_do_interrupt(CPUState *cpu);
void arm_v7m_cpu_do_interrupt(CPUState *cpu);
bool arm_cpu_exec_interrupt(CPUState *cpu, int int_req);

hwaddr arm_cpu_get_phys_page_attrs_debug(CPUState *cpu, vaddr addr,
                                         MemTxAttrs *attrs);

int arm_cpu_gdb_read_register(CPUState *cpu, GByteArray *buf, int reg);
int arm_cpu_gdb_write_register(CPUState *cpu, uint8_t *buf, int reg);

/*
 * Helpers to dynamically generates XML descriptions of the sysregs
 * and SVE registers. Returns the number of registers in each set.
 */
int arm_gen_dynamic_sysreg_xml(CPUState *cpu, int base_reg);
int arm_gen_dynamic_svereg_xml(CPUState *cpu, int base_reg);

/* Returns the dynamically generated XML for the gdb stub.
 * Returns a pointer to the XML contents for the specified XML file or NULL
 * if the XML name doesn't match the predefined one.
 */
const char *arm_gdb_get_dynamic_xml(CPUState *cpu, const char *xmlname);

int arm_cpu_write_elf64_note(WriteCoreDumpFunction f, CPUState *cs,
                             int cpuid, void *opaque);
int arm_cpu_write_elf32_note(WriteCoreDumpFunction f, CPUState *cs,
                             int cpuid, void *opaque);

#ifdef TARGET_AARCH64
int aarch64_cpu_gdb_read_register(CPUState *cpu, GByteArray *buf, int reg);
int aarch64_cpu_gdb_write_register(CPUState *cpu, uint8_t *buf, int reg);
void aarch64_sve_narrow_vq(CPUARMState *env, unsigned vq);
void aarch64_sve_change_el(CPUARMState *env, int old_el,
                           int new_el, bool el0_a64);
void aarch64_add_sve_properties(Object *obj);

/*
 * SVE registers are encoded in KVM's memory in an endianness-invariant format.
 * The byte at offset i from the start of the in-memory representation contains
 * the bits [(7 + 8 * i) : (8 * i)] of the register value. As this means the
 * lowest offsets are stored in the lowest memory addresses, then that nearly
 * matches QEMU's representation, which is to use an array of host-endian
 * uint64_t's, where the lower offsets are at the lower indices. To complete
 * the translation we just need to byte swap the uint64_t's on big-endian hosts.
 */
static inline uint64_t *sve_bswap64(uint64_t *dst, uint64_t *src, int nr)
{
#ifdef HOST_WORDS_BIGENDIAN
    int i;

    for (i = 0; i < nr; ++i) {
        dst[i] = bswap64(src[i]);
    }

    return dst;
#else
    return src;
#endif
}

#else
static inline void aarch64_sve_narrow_vq(CPUARMState *env, unsigned vq) { }
static inline void aarch64_sve_change_el(CPUARMState *env, int o,
                                         int n, bool a)
{ }
static inline void aarch64_add_sve_properties(Object *obj) { }
#endif

void aarch64_sync_32_to_64(CPUARMState *env);
void aarch64_sync_64_to_32(CPUARMState *env);

int fp_exception_el(CPUARMState *env, int cur_el);
int sve_exception_el(CPUARMState *env, int cur_el);
uint32_t sve_zcr_len_for_el(CPUARMState *env, int el);

static inline bool is_a64(CPUARMState *env)
{
    return env->aarch64;
}

/* you can call this signal handler from your SIGBUS and SIGSEGV
   signal handlers to inform the virtual CPU of exceptions. non zero
   is returned if the signal was handled by the virtual CPU.  */
int cpu_arm_signal_handler(int host_signum, void *pinfo,
                           void *puc);

/**
 * pmu_op_start/finish
 * @env: CPUARMState
 *
 * Convert all PMU counters between their delta form (the typical mode when
 * they are enabled) and the guest-visible values. These two calls must
 * surround any action which might affect the counters.
 */
void pmu_op_start(CPUARMState *env);
void pmu_op_finish(CPUARMState *env);

/*
 * Called when a PMU counter is due to overflow
 */
void arm_pmu_timer_cb(void *opaque);

/**
 * Functions to register as EL change hooks for PMU mode filtering
 */
void pmu_pre_el_change(ARMCPU *cpu, void *ignored);
void pmu_post_el_change(ARMCPU *cpu, void *ignored);

/*
 * pmu_init
 * @cpu: ARMCPU
 *
 * Initialize the CPU's PMCEID[01]_EL0 registers and associated internal state
 * for the current configuration
 */
void pmu_init(ARMCPU *cpu);

/* SCTLR bit meanings. Several bits have been reused in newer
 * versions of the architecture; in that case we define constants
 * for both old and new bit meanings. Code which tests against those
 * bits should probably check or otherwise arrange that the CPU
 * is the architectural version it expects.
 */
#define SCTLR_M       (1U << 0)
#define SCTLR_A       (1U << 1)
#define SCTLR_C       (1U << 2)
#define SCTLR_W       (1U << 3) /* up to v6; RAO in v7 */
#define SCTLR_nTLSMD_32 (1U << 3) /* v8.2-LSMAOC, AArch32 only */
#define SCTLR_SA      (1U << 3) /* AArch64 only */
#define SCTLR_P       (1U << 4) /* up to v5; RAO in v6 and v7 */
#define SCTLR_LSMAOE_32 (1U << 4) /* v8.2-LSMAOC, AArch32 only */
#define SCTLR_SA0     (1U << 4) /* v8 onward, AArch64 only */
#define SCTLR_D       (1U << 5) /* up to v5; RAO in v6 */
#define SCTLR_CP15BEN (1U << 5) /* v7 onward */
#define SCTLR_L       (1U << 6) /* up to v5; RAO in v6 and v7; RAZ in v8 */
#define SCTLR_nAA     (1U << 6) /* when v8.4-LSE is implemented */
#define SCTLR_B       (1U << 7) /* up to v6; RAZ in v7 */
#define SCTLR_ITD     (1U << 7) /* v8 onward */
#define SCTLR_S       (1U << 8) /* up to v6; RAZ in v7 */
#define SCTLR_SED     (1U << 8) /* v8 onward */
#define SCTLR_R       (1U << 9) /* up to v6; RAZ in v7 */
#define SCTLR_UMA     (1U << 9) /* v8 onward, AArch64 only */
#define SCTLR_F       (1U << 10) /* up to v6 */
#define SCTLR_SW      (1U << 10) /* v7 */
#define SCTLR_EnRCTX  (1U << 10) /* in v8.0-PredInv */
#define SCTLR_Z       (1U << 11) /* in v7, RES1 in v8 */
#define SCTLR_EOS     (1U << 11) /* v8.5-ExS */
#define SCTLR_I       (1U << 12)
#define SCTLR_V       (1U << 13) /* AArch32 only */
#define SCTLR_EnDB    (1U << 13) /* v8.3, AArch64 only */
#define SCTLR_RR      (1U << 14) /* up to v7 */
#define SCTLR_DZE     (1U << 14) /* v8 onward, AArch64 only */
#define SCTLR_L4      (1U << 15) /* up to v6; RAZ in v7 */
#define SCTLR_UCT     (1U << 15) /* v8 onward, AArch64 only */
#define SCTLR_DT      (1U << 16) /* up to ??, RAO in v6 and v7 */
#define SCTLR_nTWI    (1U << 16) /* v8 onward */
#define SCTLR_HA      (1U << 17) /* up to v7, RES0 in v8 */
#define SCTLR_BR      (1U << 17) /* PMSA only */
#define SCTLR_IT      (1U << 18) /* up to ??, RAO in v6 and v7 */
#define SCTLR_nTWE    (1U << 18) /* v8 onward */
#define SCTLR_WXN     (1U << 19)
#define SCTLR_ST      (1U << 20) /* up to ??, RAZ in v6 */
#define SCTLR_UWXN    (1U << 20) /* v7 onward, AArch32 only */
#define SCTLR_FI      (1U << 21) /* up to v7, v8 RES0 */
#define SCTLR_IESB    (1U << 21) /* v8.2-IESB, AArch64 only */
#define SCTLR_U       (1U << 22) /* up to v6, RAO in v7 */
#define SCTLR_EIS     (1U << 22) /* v8.5-ExS */
#define SCTLR_XP      (1U << 23) /* up to v6; v7 onward RAO */
#define SCTLR_SPAN    (1U << 23) /* v8.1-PAN */
#define SCTLR_VE      (1U << 24) /* up to v7 */
#define SCTLR_E0E     (1U << 24) /* v8 onward, AArch64 only */
#define SCTLR_EE      (1U << 25)
#define SCTLR_L2      (1U << 26) /* up to v6, RAZ in v7 */
#define SCTLR_UCI     (1U << 26) /* v8 onward, AArch64 only */
#define SCTLR_NMFI    (1U << 27) /* up to v7, RAZ in v7VE and v8 */
#define SCTLR_EnDA    (1U << 27) /* v8.3, AArch64 only */
#define SCTLR_TRE     (1U << 28) /* AArch32 only */
#define SCTLR_nTLSMD_64 (1U << 28) /* v8.2-LSMAOC, AArch64 only */
#define SCTLR_AFE     (1U << 29) /* AArch32 only */
#define SCTLR_LSMAOE_64 (1U << 29) /* v8.2-LSMAOC, AArch64 only */
#define SCTLR_TE      (1U << 30) /* AArch32 only */
#define SCTLR_EnIB    (1U << 30) /* v8.3, AArch64 only */
#define SCTLR_EnIA    (1U << 31) /* v8.3, AArch64 only */
#define SCTLR_DSSBS_32 (1U << 31) /* v8.5, AArch32 only */
#define SCTLR_BT0     (1ULL << 35) /* v8.5-BTI */
#define SCTLR_BT1     (1ULL << 36) /* v8.5-BTI */
#define SCTLR_ITFSB   (1ULL << 37) /* v8.5-MemTag */
#define SCTLR_TCF0    (3ULL << 38) /* v8.5-MemTag */
#define SCTLR_TCF     (3ULL << 40) /* v8.5-MemTag */
#define SCTLR_ATA0    (1ULL << 42) /* v8.5-MemTag */
#define SCTLR_ATA     (1ULL << 43) /* v8.5-MemTag */
#define SCTLR_DSSBS_64 (1ULL << 44) /* v8.5, AArch64 only */

#define CPTR_TCPAC    (1U << 31)
#define CPTR_TTA      (1U << 20)
#define CPTR_TFP      (1U << 10)
#define CPTR_TZ       (1U << 8)   /* CPTR_EL2 */
#define CPTR_EZ       (1U << 8)   /* CPTR_EL3 */

#define MDCR_EPMAD    (1U << 21)
#define MDCR_EDAD     (1U << 20)
#define MDCR_SPME     (1U << 17)  /* MDCR_EL3 */
#define MDCR_HPMD     (1U << 17)  /* MDCR_EL2 */
#define MDCR_SDD      (1U << 16)
#define MDCR_SPD      (3U << 14)
#define MDCR_TDRA     (1U << 11)
#define MDCR_TDOSA    (1U << 10)
#define MDCR_TDA      (1U << 9)
#define MDCR_TDE      (1U << 8)
#define MDCR_HPME     (1U << 7)
#define MDCR_TPM      (1U << 6)
#define MDCR_TPMCR    (1U << 5)
#define MDCR_HPMN     (0x1fU)

/* Not all of the MDCR_EL3 bits are present in the 32-bit SDCR */
#define SDCR_VALID_MASK (MDCR_EPMAD | MDCR_EDAD | MDCR_SPME | MDCR_SPD)

#define CPSR_M (0x1fU)
#define CPSR_T (1U << 5)
#define CPSR_F (1U << 6)
#define CPSR_I (1U << 7)
#define CPSR_A (1U << 8)
#define CPSR_E (1U << 9)
#define CPSR_IT_2_7 (0xfc00U)
#define CPSR_GE (0xfU << 16)
#define CPSR_IL (1U << 20)
#define CPSR_DIT (1U << 21)
#define CPSR_PAN (1U << 22)
#define CPSR_SSBS (1U << 23)
#define CPSR_J (1U << 24)
#define CPSR_IT_0_1 (3U << 25)
#define CPSR_Q (1U << 27)
#define CPSR_V (1U << 28)
#define CPSR_C (1U << 29)
#define CPSR_Z (1U << 30)
#define CPSR_N (1U << 31)
#define CPSR_NZCV (CPSR_N | CPSR_Z | CPSR_C | CPSR_V)
#define CPSR_AIF (CPSR_A | CPSR_I | CPSR_F)

#define CPSR_IT (CPSR_IT_0_1 | CPSR_IT_2_7)
#define CACHED_CPSR_BITS (CPSR_T | CPSR_AIF | CPSR_GE | CPSR_IT | CPSR_Q \
    | CPSR_NZCV)
/* Bits writable in user mode.  */
#define CPSR_USER (CPSR_NZCV | CPSR_Q | CPSR_GE | CPSR_E)
/* Execution state bits.  MRS read as zero, MSR writes ignored.  */
#define CPSR_EXEC (CPSR_T | CPSR_IT | CPSR_J | CPSR_IL)

/* Bit definitions for M profile XPSR. Most are the same as CPSR. */
#define XPSR_EXCP 0x1ffU
#define XPSR_SPREALIGN (1U << 9) /* Only set in exception stack frames */
#define XPSR_IT_2_7 CPSR_IT_2_7
#define XPSR_GE CPSR_GE
#define XPSR_SFPA (1U << 20) /* Only set in exception stack frames */
#define XPSR_T (1U << 24) /* Not the same as CPSR_T ! */
#define XPSR_IT_0_1 CPSR_IT_0_1
#define XPSR_Q CPSR_Q
#define XPSR_V CPSR_V
#define XPSR_C CPSR_C
#define XPSR_Z CPSR_Z
#define XPSR_N CPSR_N
#define XPSR_NZCV CPSR_NZCV
#define XPSR_IT CPSR_IT

#define TTBCR_N      (7U << 0) /* TTBCR.EAE==0 */
#define TTBCR_T0SZ   (7U << 0) /* TTBCR.EAE==1 */
#define TTBCR_PD0    (1U << 4)
#define TTBCR_PD1    (1U << 5)
#define TTBCR_EPD0   (1U << 7)
#define TTBCR_IRGN0  (3U << 8)
#define TTBCR_ORGN0  (3U << 10)
#define TTBCR_SH0    (3U << 12)
#define TTBCR_T1SZ   (3U << 16)
#define TTBCR_A1     (1U << 22)
#define TTBCR_EPD1   (1U << 23)
#define TTBCR_IRGN1  (3U << 24)
#define TTBCR_ORGN1  (3U << 26)
#define TTBCR_SH1    (1U << 28)
#define TTBCR_EAE    (1U << 31)

/* Bit definitions for ARMv8 SPSR (PSTATE) format.
 * Only these are valid when in AArch64 mode; in
 * AArch32 mode SPSRs are basically CPSR-format.
 */
#define PSTATE_SP (1U)
#define PSTATE_M (0xFU)
#define PSTATE_nRW (1U << 4)
#define PSTATE_F (1U << 6)
#define PSTATE_I (1U << 7)
#define PSTATE_A (1U << 8)
#define PSTATE_D (1U << 9)
#define PSTATE_BTYPE (3U << 10)
#define PSTATE_SSBS (1U << 12)
#define PSTATE_IL (1U << 20)
#define PSTATE_SS (1U << 21)
#define PSTATE_PAN (1U << 22)
#define PSTATE_UAO (1U << 23)
#define PSTATE_DIT (1U << 24)
#define PSTATE_TCO (1U << 25)
#define PSTATE_V (1U << 28)
#define PSTATE_C (1U << 29)
#define PSTATE_Z (1U << 30)
#define PSTATE_N (1U << 31)
#define PSTATE_NZCV (PSTATE_N | PSTATE_Z | PSTATE_C | PSTATE_V)
#define PSTATE_DAIF (PSTATE_D | PSTATE_A | PSTATE_I | PSTATE_F)
#define CACHED_PSTATE_BITS (PSTATE_NZCV | PSTATE_DAIF | PSTATE_BTYPE)
/* Mode values for AArch64 */
#define PSTATE_MODE_EL3h 13
#define PSTATE_MODE_EL3t 12
#define PSTATE_MODE_EL2h 9
#define PSTATE_MODE_EL2t 8
#define PSTATE_MODE_EL1h 5
#define PSTATE_MODE_EL1t 4
#define PSTATE_MODE_EL0t 0
/* VMSA_LOCK_EL1 */
#define VMSA_LOCK_VBAR_EL1      (1ULL << 0)
#define VMSA_LOCK_SCTLR_EL1     (1ULL << 1)
#define VMSA_LOCK_TCR_EL1       (1ULL << 2)
#define VMSA_LOCK_TTBR0_EL1     (1ULL << 3)
#define VMSA_LOCK_TTBR1_EL1     (1ULL << 4)
#define VMSA_LOCK_SCTLR_M_BIT   (1ULL << 63)

/* Write a new value to v7m.exception, thus transitioning into or out
 * of Handler mode; this may result in a change of active stack pointer.
 */
void write_v7m_exception(CPUARMState *env, uint32_t new_exc);

/* Map EL and handler into a PSTATE_MODE.  */
static inline unsigned int aarch64_pstate_mode(unsigned int el, bool handler)
{
    return (el << 2) | handler;
}

/* Return the current PSTATE value. For the moment we don't support 32<->64 bit
 * interprocessing, so we don't attempt to sync with the cpsr state used by
 * the 32 bit decoder.
 */
static inline uint32_t pstate_read(CPUARMState *env)
{
    int ZF;

    ZF = (env->ZF == 0);
    return (env->NF & 0x80000000) | (ZF << 30)
        | (env->CF << 29) | ((env->VF & 0x80000000) >> 3)
        | env->pstate | env->daif | (env->btype << 10);
}

static inline void pstate_write(CPUARMState *env, uint32_t val)
{
    env->ZF = (~val) & PSTATE_Z;
    env->NF = val;
    env->CF = (val >> 29) & 1;
    env->VF = (val << 3) & 0x80000000;
    env->daif = val & PSTATE_DAIF;
    env->btype = (val >> 10) & 3;
    env->pstate = val & ~CACHED_PSTATE_BITS;
}

/* Return the current CPSR value.  */
uint32_t cpsr_read(CPUARMState *env);

typedef enum CPSRWriteType {
    CPSRWriteByInstr = 0,         /* from guest MSR or CPS */
    CPSRWriteExceptionReturn = 1, /* from guest exception return insn */
    CPSRWriteRaw = 2,             /* trust values, do not switch reg banks */
    CPSRWriteByGDBStub = 3,       /* from the GDB stub */
} CPSRWriteType;

/* Set the CPSR.  Note that some bits of mask must be all-set or all-clear.*/
void cpsr_write(CPUARMState *env, uint32_t val, uint32_t mask,
                CPSRWriteType write_type);

/* Return the current xPSR value.  */
static inline uint32_t xpsr_read(CPUARMState *env)
{
    int ZF;
    ZF = (env->ZF == 0);
    return (env->NF & 0x80000000) | (ZF << 30)
        | (env->CF << 29) | ((env->VF & 0x80000000) >> 3) | (env->QF << 27)
        | (env->thumb << 24) | ((env->condexec_bits & 3) << 25)
        | ((env->condexec_bits & 0xfc) << 8)
        | (env->GE << 16)
        | env->v7m.exception;
}

/* Set the xPSR.  Note that some bits of mask must be all-set or all-clear.  */
static inline void xpsr_write(CPUARMState *env, uint32_t val, uint32_t mask)
{
    if (mask & XPSR_NZCV) {
        env->ZF = (~val) & XPSR_Z;
        env->NF = val;
        env->CF = (val >> 29) & 1;
        env->VF = (val << 3) & 0x80000000;
    }
    if (mask & XPSR_Q) {
        env->QF = ((val & XPSR_Q) != 0);
    }
    if (mask & XPSR_GE) {
        env->GE = (val & XPSR_GE) >> 16;
    }
#ifndef CONFIG_USER_ONLY
    if (mask & XPSR_T) {
        env->thumb = ((val & XPSR_T) != 0);
    }
    if (mask & XPSR_IT_0_1) {
        env->condexec_bits &= ~3;
        env->condexec_bits |= (val >> 25) & 3;
    }
    if (mask & XPSR_IT_2_7) {
        env->condexec_bits &= 3;
        env->condexec_bits |= (val >> 8) & 0xfc;
    }
    if (mask & XPSR_EXCP) {
        /* Note that this only happens on exception exit */
        write_v7m_exception(env, val & XPSR_EXCP);
    }
#endif
}

#define HCR_VM        (1ULL << 0)
#define HCR_SWIO      (1ULL << 1)
#define HCR_PTW       (1ULL << 2)
#define HCR_FMO       (1ULL << 3)
#define HCR_IMO       (1ULL << 4)
#define HCR_AMO       (1ULL << 5)
#define HCR_VF        (1ULL << 6)
#define HCR_VI        (1ULL << 7)
#define HCR_VSE       (1ULL << 8)
#define HCR_FB        (1ULL << 9)
#define HCR_BSU_MASK  (3ULL << 10)
#define HCR_DC        (1ULL << 12)
#define HCR_TWI       (1ULL << 13)
#define HCR_TWE       (1ULL << 14)
#define HCR_TID0      (1ULL << 15)
#define HCR_TID1      (1ULL << 16)
#define HCR_TID2      (1ULL << 17)
#define HCR_TID3      (1ULL << 18)
#define HCR_TSC       (1ULL << 19)
#define HCR_TIDCP     (1ULL << 20)
#define HCR_TACR      (1ULL << 21)
#define HCR_TSW       (1ULL << 22)
#define HCR_TPCP      (1ULL << 23)
#define HCR_TPU       (1ULL << 24)
#define HCR_TTLB      (1ULL << 25)
#define HCR_TVM       (1ULL << 26)
#define HCR_TGE       (1ULL << 27)
#define HCR_TDZ       (1ULL << 28)
#define HCR_HCD       (1ULL << 29)
#define HCR_TRVM      (1ULL << 30)
#define HCR_RW        (1ULL << 31)
#define HCR_CD        (1ULL << 32)
#define HCR_ID        (1ULL << 33)
#define HCR_E2H       (1ULL << 34)
#define HCR_TLOR      (1ULL << 35)
#define HCR_TERR      (1ULL << 36)
#define HCR_TEA       (1ULL << 37)
#define HCR_MIOCNCE   (1ULL << 38)
/* RES0 bit 39 */
#define HCR_APK       (1ULL << 40)
#define HCR_API       (1ULL << 41)
#define HCR_NV        (1ULL << 42)
#define HCR_NV1       (1ULL << 43)
#define HCR_AT        (1ULL << 44)
#define HCR_NV2       (1ULL << 45)
#define HCR_FWB       (1ULL << 46)
#define HCR_FIEN      (1ULL << 47)
/* RES0 bit 48 */
#define HCR_TID4      (1ULL << 49)
#define HCR_TICAB     (1ULL << 50)
#define HCR_AMVOFFEN  (1ULL << 51)
#define HCR_TOCU      (1ULL << 52)
#define HCR_ENSCXT    (1ULL << 53)
#define HCR_TTLBIS    (1ULL << 54)
#define HCR_TTLBOS    (1ULL << 55)
#define HCR_ATA       (1ULL << 56)
#define HCR_DCT       (1ULL << 57)
#define HCR_TID5      (1ULL << 58)
#define HCR_TWEDEN    (1ULL << 59)
#define HCR_TWEDEL    MAKE_64BIT_MASK(60, 4)

#define HPFAR_NS      (1ULL << 63)

#define SCR_NS                (1U << 0)
#define SCR_IRQ               (1U << 1)
#define SCR_FIQ               (1U << 2)
#define SCR_EA                (1U << 3)
#define SCR_FW                (1U << 4)
#define SCR_AW                (1U << 5)
#define SCR_NET               (1U << 6)
#define SCR_SMD               (1U << 7)
#define SCR_HCE               (1U << 8)
#define SCR_SIF               (1U << 9)
#define SCR_RW                (1U << 10)
#define SCR_ST                (1U << 11)
#define SCR_TWI               (1U << 12)
#define SCR_TWE               (1U << 13)
#define SCR_TLOR              (1U << 14)
#define SCR_TERR              (1U << 15)
#define SCR_APK               (1U << 16)
#define SCR_API               (1U << 17)
#define SCR_EEL2              (1U << 18)
#define SCR_EASE              (1U << 19)
#define SCR_NMEA              (1U << 20)
#define SCR_FIEN              (1U << 21)
#define SCR_ENSCXT            (1U << 25)
#define SCR_ATA               (1U << 26)

/* Return the current FPSCR value.  */
uint32_t vfp_get_fpscr(CPUARMState *env);
void vfp_set_fpscr(CPUARMState *env, uint32_t val);

/* FPCR, Floating Point Control Register
 * FPSR, Floating Poiht Status Register
 *
 * For A64 the FPSCR is split into two logically distinct registers,
 * FPCR and FPSR. However since they still use non-overlapping bits
 * we store the underlying state in fpscr and just mask on read/write.
 */
#define FPSR_MASK 0xf800009f
#define FPCR_MASK 0x07ff9f00

#define FPCR_IOE    (1 << 8)    /* Invalid Operation exception trap enable */
#define FPCR_DZE    (1 << 9)    /* Divide by Zero exception trap enable */
#define FPCR_OFE    (1 << 10)   /* Overflow exception trap enable */
#define FPCR_UFE    (1 << 11)   /* Underflow exception trap enable */
#define FPCR_IXE    (1 << 12)   /* Inexact exception trap enable */
#define FPCR_IDE    (1 << 15)   /* Input Denormal exception trap enable */
#define FPCR_FZ16   (1 << 19)   /* ARMv8.2+, FP16 flush-to-zero */
#define FPCR_RMODE_MASK (3 << 22) /* Rounding mode */
#define FPCR_FZ     (1 << 24)   /* Flush-to-zero enable bit */
#define FPCR_DN     (1 << 25)   /* Default NaN enable bit */
#define FPCR_AHP    (1 << 26)   /* Alternative half-precision */
#define FPCR_QC     (1 << 27)   /* Cumulative saturation bit */
#define FPCR_V      (1 << 28)   /* FP overflow flag */
#define FPCR_C      (1 << 29)   /* FP carry flag */
#define FPCR_Z      (1 << 30)   /* FP zero flag */
#define FPCR_N      (1 << 31)   /* FP negative flag */

#define FPCR_LTPSIZE_SHIFT 16   /* LTPSIZE, M-profile only */
#define FPCR_LTPSIZE_MASK (7 << FPCR_LTPSIZE_SHIFT)

#define FPCR_NZCV_MASK (FPCR_N | FPCR_Z | FPCR_C | FPCR_V)
#define FPCR_NZCVQC_MASK (FPCR_NZCV_MASK | FPCR_QC)

static inline uint32_t vfp_get_fpsr(CPUARMState *env)
{
    return vfp_get_fpscr(env) & FPSR_MASK;
}

static inline void vfp_set_fpsr(CPUARMState *env, uint32_t val)
{
    uint32_t new_fpscr = (vfp_get_fpscr(env) & ~FPSR_MASK) | (val & FPSR_MASK);
    vfp_set_fpscr(env, new_fpscr);
}

static inline uint32_t vfp_get_fpcr(CPUARMState *env)
{
    return vfp_get_fpscr(env) & FPCR_MASK;
}

static inline void vfp_set_fpcr(CPUARMState *env, uint32_t val)
{
    uint32_t new_fpscr = (vfp_get_fpscr(env) & ~FPCR_MASK) | (val & FPCR_MASK);
    vfp_set_fpscr(env, new_fpscr);
}

enum arm_cpu_mode {
  ARM_CPU_MODE_USR = 0x10,
  ARM_CPU_MODE_FIQ = 0x11,
  ARM_CPU_MODE_IRQ = 0x12,
  ARM_CPU_MODE_SVC = 0x13,
  ARM_CPU_MODE_MON = 0x16,
  ARM_CPU_MODE_ABT = 0x17,
  ARM_CPU_MODE_HYP = 0x1a,
  ARM_CPU_MODE_UND = 0x1b,
  ARM_CPU_MODE_SYS = 0x1f
};

/* VFP system registers.  */
#define ARM_VFP_FPSID   0
#define ARM_VFP_FPSCR   1
#define ARM_VFP_MVFR2   5
#define ARM_VFP_MVFR1   6
#define ARM_VFP_MVFR0   7
#define ARM_VFP_FPEXC   8
#define ARM_VFP_FPINST  9
#define ARM_VFP_FPINST2 10
/* These ones are M-profile only */
#define ARM_VFP_FPSCR_NZCVQC 2
#define ARM_VFP_VPR 12
#define ARM_VFP_P0 13
#define ARM_VFP_FPCXT_NS 14
#define ARM_VFP_FPCXT_S 15

/* QEMU-internal value meaning "FPSCR, but we care only about NZCV" */
#define QEMU_VFP_FPSCR_NZCV 0xffff

/* iwMMXt coprocessor control registers.  */
#define ARM_IWMMXT_wCID  0
#define ARM_IWMMXT_wCon  1
#define ARM_IWMMXT_wCSSF 2
#define ARM_IWMMXT_wCASF 3
#define ARM_IWMMXT_wCGR0 8
#define ARM_IWMMXT_wCGR1 9
#define ARM_IWMMXT_wCGR2 10
#define ARM_IWMMXT_wCGR3 11

/* V7M CCR bits */
FIELD(V7M_CCR, NONBASETHRDENA, 0, 1)
FIELD(V7M_CCR, USERSETMPEND, 1, 1)
FIELD(V7M_CCR, UNALIGN_TRP, 3, 1)
FIELD(V7M_CCR, DIV_0_TRP, 4, 1)
FIELD(V7M_CCR, BFHFNMIGN, 8, 1)
FIELD(V7M_CCR, STKALIGN, 9, 1)
FIELD(V7M_CCR, STKOFHFNMIGN, 10, 1)
FIELD(V7M_CCR, DC, 16, 1)
FIELD(V7M_CCR, IC, 17, 1)
FIELD(V7M_CCR, BP, 18, 1)
FIELD(V7M_CCR, LOB, 19, 1)
FIELD(V7M_CCR, TRD, 20, 1)

/* V7M SCR bits */
FIELD(V7M_SCR, SLEEPONEXIT, 1, 1)
FIELD(V7M_SCR, SLEEPDEEP, 2, 1)
FIELD(V7M_SCR, SLEEPDEEPS, 3, 1)
FIELD(V7M_SCR, SEVONPEND, 4, 1)

/* V7M AIRCR bits */
FIELD(V7M_AIRCR, VECTRESET, 0, 1)
FIELD(V7M_AIRCR, VECTCLRACTIVE, 1, 1)
FIELD(V7M_AIRCR, SYSRESETREQ, 2, 1)
FIELD(V7M_AIRCR, SYSRESETREQS, 3, 1)
FIELD(V7M_AIRCR, PRIGROUP, 8, 3)
FIELD(V7M_AIRCR, BFHFNMINS, 13, 1)
FIELD(V7M_AIRCR, PRIS, 14, 1)
FIELD(V7M_AIRCR, ENDIANNESS, 15, 1)
FIELD(V7M_AIRCR, VECTKEY, 16, 16)

/* V7M CFSR bits for MMFSR */
FIELD(V7M_CFSR, IACCVIOL, 0, 1)
FIELD(V7M_CFSR, DACCVIOL, 1, 1)
FIELD(V7M_CFSR, MUNSTKERR, 3, 1)
FIELD(V7M_CFSR, MSTKERR, 4, 1)
FIELD(V7M_CFSR, MLSPERR, 5, 1)
FIELD(V7M_CFSR, MMARVALID, 7, 1)

/* V7M CFSR bits for BFSR */
FIELD(V7M_CFSR, IBUSERR, 8 + 0, 1)
FIELD(V7M_CFSR, PRECISERR, 8 + 1, 1)
FIELD(V7M_CFSR, IMPRECISERR, 8 + 2, 1)
FIELD(V7M_CFSR, UNSTKERR, 8 + 3, 1)
FIELD(V7M_CFSR, STKERR, 8 + 4, 1)
FIELD(V7M_CFSR, LSPERR, 8 + 5, 1)
FIELD(V7M_CFSR, BFARVALID, 8 + 7, 1)

/* V7M CFSR bits for UFSR */
FIELD(V7M_CFSR, UNDEFINSTR, 16 + 0, 1)
FIELD(V7M_CFSR, INVSTATE, 16 + 1, 1)
FIELD(V7M_CFSR, INVPC, 16 + 2, 1)
FIELD(V7M_CFSR, NOCP, 16 + 3, 1)
FIELD(V7M_CFSR, STKOF, 16 + 4, 1)
FIELD(V7M_CFSR, UNALIGNED, 16 + 8, 1)
FIELD(V7M_CFSR, DIVBYZERO, 16 + 9, 1)

/* V7M CFSR bit masks covering all of the subregister bits */
FIELD(V7M_CFSR, MMFSR, 0, 8)
FIELD(V7M_CFSR, BFSR, 8, 8)
FIELD(V7M_CFSR, UFSR, 16, 16)

/* V7M HFSR bits */
FIELD(V7M_HFSR, VECTTBL, 1, 1)
FIELD(V7M_HFSR, FORCED, 30, 1)
FIELD(V7M_HFSR, DEBUGEVT, 31, 1)

/* V7M DFSR bits */
FIELD(V7M_DFSR, HALTED, 0, 1)
FIELD(V7M_DFSR, BKPT, 1, 1)
FIELD(V7M_DFSR, DWTTRAP, 2, 1)
FIELD(V7M_DFSR, VCATCH, 3, 1)
FIELD(V7M_DFSR, EXTERNAL, 4, 1)

/* V7M SFSR bits */
FIELD(V7M_SFSR, INVEP, 0, 1)
FIELD(V7M_SFSR, INVIS, 1, 1)
FIELD(V7M_SFSR, INVER, 2, 1)
FIELD(V7M_SFSR, AUVIOL, 3, 1)
FIELD(V7M_SFSR, INVTRAN, 4, 1)
FIELD(V7M_SFSR, LSPERR, 5, 1)
FIELD(V7M_SFSR, SFARVALID, 6, 1)
FIELD(V7M_SFSR, LSERR, 7, 1)

/* v7M MPU_CTRL bits */
FIELD(V7M_MPU_CTRL, ENABLE, 0, 1)
FIELD(V7M_MPU_CTRL, HFNMIENA, 1, 1)
FIELD(V7M_MPU_CTRL, PRIVDEFENA, 2, 1)

/* v7M CLIDR bits */
FIELD(V7M_CLIDR, CTYPE_ALL, 0, 21)
FIELD(V7M_CLIDR, LOUIS, 21, 3)
FIELD(V7M_CLIDR, LOC, 24, 3)
FIELD(V7M_CLIDR, LOUU, 27, 3)
FIELD(V7M_CLIDR, ICB, 30, 2)

FIELD(V7M_CSSELR, IND, 0, 1)
FIELD(V7M_CSSELR, LEVEL, 1, 3)
/* We use the combination of InD and Level to index into cpu->ccsidr[];
 * define a mask for this and check that it doesn't permit running off
 * the end of the array.
 */
FIELD(V7M_CSSELR, INDEX, 0, 4)

/* v7M FPCCR bits */
FIELD(V7M_FPCCR, LSPACT, 0, 1)
FIELD(V7M_FPCCR, USER, 1, 1)
FIELD(V7M_FPCCR, S, 2, 1)
FIELD(V7M_FPCCR, THREAD, 3, 1)
FIELD(V7M_FPCCR, HFRDY, 4, 1)
FIELD(V7M_FPCCR, MMRDY, 5, 1)
FIELD(V7M_FPCCR, BFRDY, 6, 1)
FIELD(V7M_FPCCR, SFRDY, 7, 1)
FIELD(V7M_FPCCR, MONRDY, 8, 1)
FIELD(V7M_FPCCR, SPLIMVIOL, 9, 1)
FIELD(V7M_FPCCR, UFRDY, 10, 1)
FIELD(V7M_FPCCR, RES0, 11, 15)
FIELD(V7M_FPCCR, TS, 26, 1)
FIELD(V7M_FPCCR, CLRONRETS, 27, 1)
FIELD(V7M_FPCCR, CLRONRET, 28, 1)
FIELD(V7M_FPCCR, LSPENS, 29, 1)
FIELD(V7M_FPCCR, LSPEN, 30, 1)
FIELD(V7M_FPCCR, ASPEN, 31, 1)
/* These bits are banked. Others are non-banked and live in the M_REG_S bank */
#define R_V7M_FPCCR_BANKED_MASK                 \
    (R_V7M_FPCCR_LSPACT_MASK |                  \
     R_V7M_FPCCR_USER_MASK |                    \
     R_V7M_FPCCR_THREAD_MASK |                  \
     R_V7M_FPCCR_MMRDY_MASK |                   \
     R_V7M_FPCCR_SPLIMVIOL_MASK |               \
     R_V7M_FPCCR_UFRDY_MASK |                   \
     R_V7M_FPCCR_ASPEN_MASK)

/*
 * System register ID fields.
 */
FIELD(CLIDR_EL1, CTYPE1, 0, 3)
FIELD(CLIDR_EL1, CTYPE2, 3, 3)
FIELD(CLIDR_EL1, CTYPE3, 6, 3)
FIELD(CLIDR_EL1, CTYPE4, 9, 3)
FIELD(CLIDR_EL1, CTYPE5, 12, 3)
FIELD(CLIDR_EL1, CTYPE6, 15, 3)
FIELD(CLIDR_EL1, CTYPE7, 18, 3)
FIELD(CLIDR_EL1, LOUIS, 21, 3)
FIELD(CLIDR_EL1, LOC, 24, 3)
FIELD(CLIDR_EL1, LOUU, 27, 3)
FIELD(CLIDR_EL1, ICB, 30, 3)

/* When FEAT_CCIDX is implemented */
FIELD(CCSIDR_EL1, CCIDX_LINESIZE, 0, 3)
FIELD(CCSIDR_EL1, CCIDX_ASSOCIATIVITY, 3, 21)
FIELD(CCSIDR_EL1, CCIDX_NUMSETS, 32, 24)

/* When FEAT_CCIDX is not implemented */
FIELD(CCSIDR_EL1, LINESIZE, 0, 3)
FIELD(CCSIDR_EL1, ASSOCIATIVITY, 3, 10)
FIELD(CCSIDR_EL1, NUMSETS, 13, 15)

FIELD(CTR_EL0,  IMINLINE, 0, 4)
FIELD(CTR_EL0,  L1IP, 14, 2)
FIELD(CTR_EL0,  DMINLINE, 16, 4)
FIELD(CTR_EL0,  ERG, 20, 4)
FIELD(CTR_EL0,  CWG, 24, 4)
FIELD(CTR_EL0,  IDC, 28, 1)
FIELD(CTR_EL0,  DIC, 29, 1)
FIELD(CTR_EL0,  TMINLINE, 32, 6)

FIELD(MIDR_EL1, REVISION, 0, 4)
FIELD(MIDR_EL1, PARTNUM, 4, 12)
FIELD(MIDR_EL1, ARCHITECTURE, 16, 4)
FIELD(MIDR_EL1, VARIANT, 20, 4)
FIELD(MIDR_EL1, IMPLEMENTER, 24, 8)

FIELD(ID_ISAR0, SWAP, 0, 4)
FIELD(ID_ISAR0, BITCOUNT, 4, 4)
FIELD(ID_ISAR0, BITFIELD, 8, 4)
FIELD(ID_ISAR0, CMPBRANCH, 12, 4)
FIELD(ID_ISAR0, COPROC, 16, 4)
FIELD(ID_ISAR0, DEBUG, 20, 4)
FIELD(ID_ISAR0, DIVIDE, 24, 4)

FIELD(ID_ISAR1, ENDIAN, 0, 4)
FIELD(ID_ISAR1, EXCEPT, 4, 4)
FIELD(ID_ISAR1, EXCEPT_AR, 8, 4)
FIELD(ID_ISAR1, EXTEND, 12, 4)
FIELD(ID_ISAR1, IFTHEN, 16, 4)
FIELD(ID_ISAR1, IMMEDIATE, 20, 4)
FIELD(ID_ISAR1, INTERWORK, 24, 4)
FIELD(ID_ISAR1, JAZELLE, 28, 4)

FIELD(ID_ISAR2, LOADSTORE, 0, 4)
FIELD(ID_ISAR2, MEMHINT, 4, 4)
FIELD(ID_ISAR2, MULTIACCESSINT, 8, 4)
FIELD(ID_ISAR2, MULT, 12, 4)
FIELD(ID_ISAR2, MULTS, 16, 4)
FIELD(ID_ISAR2, MULTU, 20, 4)
FIELD(ID_ISAR2, PSR_AR, 24, 4)
FIELD(ID_ISAR2, REVERSAL, 28, 4)

FIELD(ID_ISAR3, SATURATE, 0, 4)
FIELD(ID_ISAR3, SIMD, 4, 4)
FIELD(ID_ISAR3, SVC, 8, 4)
FIELD(ID_ISAR3, SYNCHPRIM, 12, 4)
FIELD(ID_ISAR3, TABBRANCH, 16, 4)
FIELD(ID_ISAR3, T32COPY, 20, 4)
FIELD(ID_ISAR3, TRUENOP, 24, 4)
FIELD(ID_ISAR3, T32EE, 28, 4)

FIELD(ID_ISAR4, UNPRIV, 0, 4)
FIELD(ID_ISAR4, WITHSHIFTS, 4, 4)
FIELD(ID_ISAR4, WRITEBACK, 8, 4)
FIELD(ID_ISAR4, SMC, 12, 4)
FIELD(ID_ISAR4, BARRIER, 16, 4)
FIELD(ID_ISAR4, SYNCHPRIM_FRAC, 20, 4)
FIELD(ID_ISAR4, PSR_M, 24, 4)
FIELD(ID_ISAR4, SWP_FRAC, 28, 4)

FIELD(ID_ISAR5, SEVL, 0, 4)
FIELD(ID_ISAR5, AES, 4, 4)
FIELD(ID_ISAR5, SHA1, 8, 4)
FIELD(ID_ISAR5, SHA2, 12, 4)
FIELD(ID_ISAR5, CRC32, 16, 4)
FIELD(ID_ISAR5, RDM, 24, 4)
FIELD(ID_ISAR5, VCMA, 28, 4)

FIELD(ID_ISAR6, JSCVT, 0, 4)
FIELD(ID_ISAR6, DP, 4, 4)
FIELD(ID_ISAR6, FHM, 8, 4)
FIELD(ID_ISAR6, SB, 12, 4)
FIELD(ID_ISAR6, SPECRES, 16, 4)
FIELD(ID_ISAR6, BF16, 20, 4)
FIELD(ID_ISAR6, I8MM, 24, 4)

FIELD(ID_MMFR0, VMSA, 0, 4)
FIELD(ID_MMFR0, PMSA, 4, 4)
FIELD(ID_MMFR0, OUTERSHR, 8, 4)
FIELD(ID_MMFR0, SHARELVL, 12, 4)
FIELD(ID_MMFR0, TCM, 16, 4)
FIELD(ID_MMFR0, AUXREG, 20, 4)
FIELD(ID_MMFR0, FCSE, 24, 4)
FIELD(ID_MMFR0, INNERSHR, 28, 4)

FIELD(ID_MMFR1, L1HVDVA, 0, 4)
FIELD(ID_MMFR1, L1UNIVA, 4, 4)
FIELD(ID_MMFR1, L1HVDSW, 8, 4)
FIELD(ID_MMFR1, L1UNISW, 12, 4)
FIELD(ID_MMFR1, L1HVD, 16, 4)
FIELD(ID_MMFR1, L1UNI, 20, 4)
FIELD(ID_MMFR1, L1TSTCLN, 24, 4)
FIELD(ID_MMFR1, BPRED, 28, 4)

FIELD(ID_MMFR2, L1HVDFG, 0, 4)
FIELD(ID_MMFR2, L1HVDBG, 4, 4)
FIELD(ID_MMFR2, L1HVDRNG, 8, 4)
FIELD(ID_MMFR2, HVDTLB, 12, 4)
FIELD(ID_MMFR2, UNITLB, 16, 4)
FIELD(ID_MMFR2, MEMBARR, 20, 4)
FIELD(ID_MMFR2, WFISTALL, 24, 4)
FIELD(ID_MMFR2, HWACCFLG, 28, 4)

FIELD(ID_MMFR3, CMAINTVA, 0, 4)
FIELD(ID_MMFR3, CMAINTSW, 4, 4)
FIELD(ID_MMFR3, BPMAINT, 8, 4)
FIELD(ID_MMFR3, MAINTBCST, 12, 4)
FIELD(ID_MMFR3, PAN, 16, 4)
FIELD(ID_MMFR3, COHWALK, 20, 4)
FIELD(ID_MMFR3, CMEMSZ, 24, 4)
FIELD(ID_MMFR3, SUPERSEC, 28, 4)

FIELD(ID_MMFR4, SPECSEI, 0, 4)
FIELD(ID_MMFR4, AC2, 4, 4)
FIELD(ID_MMFR4, XNX, 8, 4)
FIELD(ID_MMFR4, CNP, 12, 4)
FIELD(ID_MMFR4, HPDS, 16, 4)
FIELD(ID_MMFR4, LSM, 20, 4)
FIELD(ID_MMFR4, CCIDX, 24, 4)
FIELD(ID_MMFR4, EVT, 28, 4)

FIELD(ID_MMFR5, ETS, 0, 4)

FIELD(ID_PFR0, STATE0, 0, 4)
FIELD(ID_PFR0, STATE1, 4, 4)
FIELD(ID_PFR0, STATE2, 8, 4)
FIELD(ID_PFR0, STATE3, 12, 4)
FIELD(ID_PFR0, CSV2, 16, 4)
FIELD(ID_PFR0, AMU, 20, 4)
FIELD(ID_PFR0, DIT, 24, 4)
FIELD(ID_PFR0, RAS, 28, 4)

FIELD(ID_PFR1, PROGMOD, 0, 4)
FIELD(ID_PFR1, SECURITY, 4, 4)
FIELD(ID_PFR1, MPROGMOD, 8, 4)
FIELD(ID_PFR1, VIRTUALIZATION, 12, 4)
FIELD(ID_PFR1, GENTIMER, 16, 4)
FIELD(ID_PFR1, SEC_FRAC, 20, 4)
FIELD(ID_PFR1, VIRT_FRAC, 24, 4)
FIELD(ID_PFR1, GIC, 28, 4)

FIELD(ID_PFR2, CSV3, 0, 4)
FIELD(ID_PFR2, SSBS, 4, 4)
FIELD(ID_PFR2, RAS_FRAC, 8, 4)

FIELD(ID_AA64ISAR0, AES, 4, 4)
FIELD(ID_AA64ISAR0, SHA1, 8, 4)
FIELD(ID_AA64ISAR0, SHA2, 12, 4)
FIELD(ID_AA64ISAR0, CRC32, 16, 4)
FIELD(ID_AA64ISAR0, ATOMIC, 20, 4)
FIELD(ID_AA64ISAR0, RDM, 28, 4)
FIELD(ID_AA64ISAR0, SHA3, 32, 4)
FIELD(ID_AA64ISAR0, SM3, 36, 4)
FIELD(ID_AA64ISAR0, SM4, 40, 4)
FIELD(ID_AA64ISAR0, DP, 44, 4)
FIELD(ID_AA64ISAR0, FHM, 48, 4)
FIELD(ID_AA64ISAR0, TS, 52, 4)
FIELD(ID_AA64ISAR0, TLB, 56, 4)
FIELD(ID_AA64ISAR0, RNDR, 60, 4)

FIELD(ID_AA64ISAR1, DPB, 0, 4)
FIELD(ID_AA64ISAR1, APA, 4, 4)
FIELD(ID_AA64ISAR1, API, 8, 4)
FIELD(ID_AA64ISAR1, JSCVT, 12, 4)
FIELD(ID_AA64ISAR1, FCMA, 16, 4)
FIELD(ID_AA64ISAR1, LRCPC, 20, 4)
FIELD(ID_AA64ISAR1, GPA, 24, 4)
FIELD(ID_AA64ISAR1, GPI, 28, 4)
FIELD(ID_AA64ISAR1, FRINTTS, 32, 4)
FIELD(ID_AA64ISAR1, SB, 36, 4)
FIELD(ID_AA64ISAR1, SPECRES, 40, 4)
FIELD(ID_AA64ISAR1, BF16, 44, 4)
FIELD(ID_AA64ISAR1, DGH, 48, 4)
FIELD(ID_AA64ISAR1, I8MM, 52, 4)

FIELD(ID_AA64PFR0, EL0, 0, 4)
FIELD(ID_AA64PFR0, EL1, 4, 4)
FIELD(ID_AA64PFR0, EL2, 8, 4)
FIELD(ID_AA64PFR0, EL3, 12, 4)
FIELD(ID_AA64PFR0, FP, 16, 4)
FIELD(ID_AA64PFR0, ADVSIMD, 20, 4)
FIELD(ID_AA64PFR0, GIC, 24, 4)
FIELD(ID_AA64PFR0, RAS, 28, 4)
FIELD(ID_AA64PFR0, SVE, 32, 4)
FIELD(ID_AA64PFR0, SEL2, 36, 4)
FIELD(ID_AA64PFR0, MPAM, 40, 4)
FIELD(ID_AA64PFR0, AMU, 44, 4)
FIELD(ID_AA64PFR0, DIT, 48, 4)
FIELD(ID_AA64PFR0, CSV2, 56, 4)
FIELD(ID_AA64PFR0, CSV3, 60, 4)

FIELD(ID_AA64PFR1, BT, 0, 4)
FIELD(ID_AA64PFR1, SSBS, 4, 4)
FIELD(ID_AA64PFR1, MTE, 8, 4)
FIELD(ID_AA64PFR1, RAS_FRAC, 12, 4)
FIELD(ID_AA64PFR1, MPAM_FRAC, 16, 4)

FIELD(ID_AA64MMFR0, PARANGE, 0, 4)
FIELD(ID_AA64MMFR0, ASIDBITS, 4, 4)
FIELD(ID_AA64MMFR0, BIGEND, 8, 4)
FIELD(ID_AA64MMFR0, SNSMEM, 12, 4)
FIELD(ID_AA64MMFR0, BIGENDEL0, 16, 4)
FIELD(ID_AA64MMFR0, TGRAN16, 20, 4)
FIELD(ID_AA64MMFR0, TGRAN64, 24, 4)
FIELD(ID_AA64MMFR0, TGRAN4, 28, 4)
FIELD(ID_AA64MMFR0, TGRAN16_2, 32, 4)
FIELD(ID_AA64MMFR0, TGRAN64_2, 36, 4)
FIELD(ID_AA64MMFR0, TGRAN4_2, 40, 4)
FIELD(ID_AA64MMFR0, EXS, 44, 4)
FIELD(ID_AA64MMFR0, FGT, 56, 4)
FIELD(ID_AA64MMFR0, ECV, 60, 4)

FIELD(ID_AA64MMFR1, HAFDBS, 0, 4)
FIELD(ID_AA64MMFR1, VMIDBITS, 4, 4)
FIELD(ID_AA64MMFR1, VH, 8, 4)
FIELD(ID_AA64MMFR1, HPDS, 12, 4)
FIELD(ID_AA64MMFR1, LO, 16, 4)
FIELD(ID_AA64MMFR1, PAN, 20, 4)
FIELD(ID_AA64MMFR1, SPECSEI, 24, 4)
FIELD(ID_AA64MMFR1, XNX, 28, 4)
FIELD(ID_AA64MMFR1, TWED, 32, 4)
FIELD(ID_AA64MMFR1, ETS, 36, 4)

FIELD(ID_AA64MMFR2, CNP, 0, 4)
FIELD(ID_AA64MMFR2, UAO, 4, 4)
FIELD(ID_AA64MMFR2, LSM, 8, 4)
FIELD(ID_AA64MMFR2, IESB, 12, 4)
FIELD(ID_AA64MMFR2, VARANGE, 16, 4)
FIELD(ID_AA64MMFR2, CCIDX, 20, 4)
FIELD(ID_AA64MMFR2, NV, 24, 4)
FIELD(ID_AA64MMFR2, ST, 28, 4)
FIELD(ID_AA64MMFR2, AT, 32, 4)
FIELD(ID_AA64MMFR2, IDS, 36, 4)
FIELD(ID_AA64MMFR2, FWB, 40, 4)
FIELD(ID_AA64MMFR2, TTL, 48, 4)
FIELD(ID_AA64MMFR2, BBM, 52, 4)
FIELD(ID_AA64MMFR2, EVT, 56, 4)
FIELD(ID_AA64MMFR2, E0PD, 60, 4)

FIELD(ID_AA64DFR0, DEBUGVER, 0, 4)
FIELD(ID_AA64DFR0, TRACEVER, 4, 4)
FIELD(ID_AA64DFR0, PMUVER, 8, 4)
FIELD(ID_AA64DFR0, BRPS, 12, 4)
FIELD(ID_AA64DFR0, WRPS, 20, 4)
FIELD(ID_AA64DFR0, CTX_CMPS, 28, 4)
FIELD(ID_AA64DFR0, PMSVER, 32, 4)
FIELD(ID_AA64DFR0, DOUBLELOCK, 36, 4)
FIELD(ID_AA64DFR0, TRACEFILT, 40, 4)
FIELD(ID_AA64DFR0, MTPMU, 48, 4)

FIELD(ID_DFR0, COPDBG, 0, 4)
FIELD(ID_DFR0, COPSDBG, 4, 4)
FIELD(ID_DFR0, MMAPDBG, 8, 4)
FIELD(ID_DFR0, COPTRC, 12, 4)
FIELD(ID_DFR0, MMAPTRC, 16, 4)
FIELD(ID_DFR0, MPROFDBG, 20, 4)
FIELD(ID_DFR0, PERFMON, 24, 4)
FIELD(ID_DFR0, TRACEFILT, 28, 4)

FIELD(ID_DFR1, MTPMU, 0, 4)

FIELD(DBGDIDR, SE_IMP, 12, 1)
FIELD(DBGDIDR, NSUHD_IMP, 14, 1)
FIELD(DBGDIDR, VERSION, 16, 4)
FIELD(DBGDIDR, CTX_CMPS, 20, 4)
FIELD(DBGDIDR, BRPS, 24, 4)
FIELD(DBGDIDR, WRPS, 28, 4)

FIELD(MVFR0, SIMDREG, 0, 4)
FIELD(MVFR0, FPSP, 4, 4)
FIELD(MVFR0, FPDP, 8, 4)
FIELD(MVFR0, FPTRAP, 12, 4)
FIELD(MVFR0, FPDIVIDE, 16, 4)
FIELD(MVFR0, FPSQRT, 20, 4)
FIELD(MVFR0, FPSHVEC, 24, 4)
FIELD(MVFR0, FPROUND, 28, 4)

FIELD(MVFR1, FPFTZ, 0, 4)
FIELD(MVFR1, FPDNAN, 4, 4)
FIELD(MVFR1, SIMDLS, 8, 4) /* A-profile only */
FIELD(MVFR1, SIMDINT, 12, 4) /* A-profile only */
FIELD(MVFR1, SIMDSP, 16, 4) /* A-profile only */
FIELD(MVFR1, SIMDHP, 20, 4) /* A-profile only */
FIELD(MVFR1, MVE, 8, 4) /* M-profile only */
FIELD(MVFR1, FP16, 20, 4) /* M-profile only */
FIELD(MVFR1, FPHP, 24, 4)
FIELD(MVFR1, SIMDFMAC, 28, 4)

FIELD(MVFR2, SIMDMISC, 0, 4)
FIELD(MVFR2, FPMISC, 4, 4)

QEMU_BUILD_BUG_ON(ARRAY_SIZE(((ARMCPU *)0)->ccsidr) <= R_V7M_CSSELR_INDEX_MASK);

/* If adding a feature bit which corresponds to a Linux ELF
 * HWCAP bit, remember to update the feature-bit-to-hwcap
 * mapping in linux-user/elfload.c:get_elf_hwcap().
 */
enum arm_features {
    ARM_FEATURE_AUXCR,  /* ARM1026 Auxiliary control register.  */
    ARM_FEATURE_XSCALE, /* Intel XScale extensions.  */
    ARM_FEATURE_IWMMXT, /* Intel iwMMXt extension.  */
    ARM_FEATURE_V6,
    ARM_FEATURE_V6K,
    ARM_FEATURE_V7,
    ARM_FEATURE_THUMB2,
    ARM_FEATURE_PMSA,   /* no MMU; may have Memory Protection Unit */
    ARM_FEATURE_NEON,
    ARM_FEATURE_M, /* Microcontroller profile.  */
    ARM_FEATURE_OMAPCP, /* OMAP specific CP15 ops handling.  */
    ARM_FEATURE_THUMB2EE,
    ARM_FEATURE_V7MP,    /* v7 Multiprocessing Extensions */
    ARM_FEATURE_V7VE, /* v7 Virtualization Extensions (non-EL2 parts) */
    ARM_FEATURE_V4T,
    ARM_FEATURE_V5,
    ARM_FEATURE_STRONGARM,
    ARM_FEATURE_VAPA, /* cp15 VA to PA lookups */
    ARM_FEATURE_GENERIC_TIMER,
    ARM_FEATURE_MVFR, /* Media and VFP Feature Registers 0 and 1 */
    ARM_FEATURE_DUMMY_C15_REGS, /* RAZ/WI all of cp15 crn=15 */
    ARM_FEATURE_CACHE_TEST_CLEAN, /* 926/1026 style test-and-clean ops */
    ARM_FEATURE_CACHE_DIRTY_REG, /* 1136/1176 cache dirty status register */
    ARM_FEATURE_CACHE_BLOCK_OPS, /* v6 optional cache block operations */
    ARM_FEATURE_MPIDR, /* has cp15 MPIDR */
    ARM_FEATURE_LPAE, /* has Large Physical Address Extension */
    ARM_FEATURE_V8,
    ARM_FEATURE_AARCH64, /* supports 64 bit mode */
    ARM_FEATURE_CBAR, /* has cp15 CBAR */
    ARM_FEATURE_CBAR_RO, /* has cp15 CBAR and it is read-only */
    ARM_FEATURE_EL2, /* has EL2 Virtualization support */
    ARM_FEATURE_EL3, /* has EL3 Secure monitor support */
    ARM_FEATURE_THUMB_DSP, /* DSP insns supported in the Thumb encodings */
    ARM_FEATURE_PMU, /* has PMU support */
    ARM_FEATURE_VBAR, /* has cp15 VBAR */
    ARM_FEATURE_M_SECURITY, /* M profile Security Extension */
    ARM_FEATURE_M_MAIN, /* M profile Main Extension */
    ARM_FEATURE_V8_1M, /* M profile extras only in v8.1M and later */
};

static inline int arm_feature(CPUARMState *env, int feature)
{
    return (env->features & (1ULL << feature)) != 0;
}

void arm_cpu_finalize_features(ARMCPU *cpu, Error **errp);

#if !defined(CONFIG_USER_ONLY)
/* Return true if exception levels below EL3 are in secure state,
 * or would be following an exception return to that level.
 * Unlike arm_is_secure() (which is always a question about the
 * _current_ state of the CPU) this doesn't care about the current
 * EL or mode.
 */
static inline bool arm_is_secure_below_el3(CPUARMState *env)
{
    if (arm_feature(env, ARM_FEATURE_EL3)) {
        return !(env->cp15.scr_el3 & SCR_NS);
    } else {
        /* If EL3 is not supported then the secure state is implementation
         * defined, in which case QEMU defaults to non-secure.
         */
        return false;
    }
}

/* Return true if the CPU is AArch64 EL3 or AArch32 Mon */
static inline bool arm_is_el3_or_mon(CPUARMState *env)
{
    if (arm_feature(env, ARM_FEATURE_EL3)) {
        if (is_a64(env) && extract32(env->pstate, 2, 2) == 3) {
            /* CPU currently in AArch64 state and EL3 */
            return true;
        } else if (!is_a64(env) &&
                (env->uncached_cpsr & CPSR_M) == ARM_CPU_MODE_MON) {
            /* CPU currently in AArch32 state and monitor mode */
            return true;
        }
    }
    return false;
}

/* Return true if the processor is in secure state */
static inline bool arm_is_secure(CPUARMState *env)
{
    if (arm_is_el3_or_mon(env)) {
        return true;
    }
    return arm_is_secure_below_el3(env);
}

/*
 * Return true if the current security state has AArch64 EL2 or AArch32 Hyp.
 * This corresponds to the pseudocode EL2Enabled()
 */
static inline bool arm_is_el2_enabled(CPUARMState *env)
{
    if (arm_feature(env, ARM_FEATURE_EL2)) {
        if (arm_is_secure_below_el3(env)) {
            return (env->cp15.scr_el3 & SCR_EEL2) != 0;
        }
        return true;
    }
    return false;
}

#else
static inline bool arm_is_secure_below_el3(CPUARMState *env)
{
    return false;
}

static inline bool arm_is_secure(CPUARMState *env)
{
    return false;
}

static inline bool arm_is_el2_enabled(CPUARMState *env)
{
    return false;
}
#endif

/**
 * arm_hcr_el2_eff(): Return the effective value of HCR_EL2.
 * E.g. when in secure state, fields in HCR_EL2 are suppressed,
 * "for all purposes other than a direct read or write access of HCR_EL2."
 * Not included here is HCR_RW.
 */
uint64_t arm_hcr_el2_eff(CPUARMState *env);

/* Return true if the specified exception level is running in AArch64 state. */
static inline bool arm_el_is_aa64(CPUARMState *env, int el)
{
    /* This isn't valid for EL0 (if we're in EL0, is_a64() is what you want,
     * and if we're not in EL0 then the state of EL0 isn't well defined.)
     */
    assert(el >= 1 && el <= 3);
    bool aa64 = arm_feature(env, ARM_FEATURE_AARCH64);

    /* The highest exception level is always at the maximum supported
     * register width, and then lower levels have a register width controlled
     * by bits in the SCR or HCR registers.
     */
    if (el == 3) {
        return aa64;
    }

    if (arm_feature(env, ARM_FEATURE_EL3) &&
        ((env->cp15.scr_el3 & SCR_NS) || !(env->cp15.scr_el3 & SCR_EEL2))) {
        aa64 = aa64 && (env->cp15.scr_el3 & SCR_RW);
    }

    if (el == 2) {
        return aa64;
    }

    if (arm_is_el2_enabled(env)) {
        aa64 = aa64 && (env->cp15.hcr_el2 & HCR_RW);
    }

    return aa64;
}

/* Function for determing whether guest cp register reads and writes should
 * access the secure or non-secure bank of a cp register.  When EL3 is
 * operating in AArch32 state, the NS-bit determines whether the secure
 * instance of a cp register should be used. When EL3 is AArch64 (or if
 * it doesn't exist at all) then there is no register banking, and all
 * accesses are to the non-secure version.
 */
static inline bool access_secure_reg(CPUARMState *env)
{
    bool ret = (arm_feature(env, ARM_FEATURE_EL3) &&
                !arm_el_is_aa64(env, 3) &&
                !(env->cp15.scr_el3 & SCR_NS));

    return ret;
}

/* Macros for accessing a specified CP register bank */
#define A32_BANKED_REG_GET(_env, _regname, _secure)    \
    ((_secure) ? (_env)->cp15._regname##_s : (_env)->cp15._regname##_ns)

#define A32_BANKED_REG_SET(_env, _regname, _secure, _val)   \
    do {                                                \
        if (_secure) {                                   \
            (_env)->cp15._regname##_s = (_val);            \
        } else {                                        \
            (_env)->cp15._regname##_ns = (_val);           \
        }                                               \
    } while (0)

/* Macros for automatically accessing a specific CP register bank depending on
 * the current secure state of the system.  These macros are not intended for
 * supporting instruction translation reads/writes as these are dependent
 * solely on the SCR.NS bit and not the mode.
 */
#define A32_BANKED_CURRENT_REG_GET(_env, _regname)        \
    A32_BANKED_REG_GET((_env), _regname,                \
                       (arm_is_secure(_env) && !arm_el_is_aa64((_env), 3)))

#define A32_BANKED_CURRENT_REG_SET(_env, _regname, _val)                       \
    A32_BANKED_REG_SET((_env), _regname,                                    \
                       (arm_is_secure(_env) && !arm_el_is_aa64((_env), 3)), \
                       (_val))

void arm_cpu_list(void);
uint32_t arm_phys_excp_target_el(CPUState *cs, uint32_t excp_idx,
                                 uint32_t cur_el, bool secure);

/* Interface between CPU and Interrupt controller.  */
#ifndef CONFIG_USER_ONLY
bool armv7m_nvic_can_take_pending_exception(void *opaque);
#else
static inline bool armv7m_nvic_can_take_pending_exception(void *opaque)
{
    return true;
}
#endif
/**
 * armv7m_nvic_set_pending: mark the specified exception as pending
 * @opaque: the NVIC
 * @irq: the exception number to mark pending
 * @secure: false for non-banked exceptions or for the nonsecure
 * version of a banked exception, true for the secure version of a banked
 * exception.
 *
 * Marks the specified exception as pending. Note that we will assert()
 * if @secure is true and @irq does not specify one of the fixed set
 * of architecturally banked exceptions.
 */
void armv7m_nvic_set_pending(void *opaque, int irq, bool secure);
/**
 * armv7m_nvic_set_pending_derived: mark this derived exception as pending
 * @opaque: the NVIC
 * @irq: the exception number to mark pending
 * @secure: false for non-banked exceptions or for the nonsecure
 * version of a banked exception, true for the secure version of a banked
 * exception.
 *
 * Similar to armv7m_nvic_set_pending(), but specifically for derived
 * exceptions (exceptions generated in the course of trying to take
 * a different exception).
 */
void armv7m_nvic_set_pending_derived(void *opaque, int irq, bool secure);
/**
 * armv7m_nvic_set_pending_lazyfp: mark this lazy FP exception as pending
 * @opaque: the NVIC
 * @irq: the exception number to mark pending
 * @secure: false for non-banked exceptions or for the nonsecure
 * version of a banked exception, true for the secure version of a banked
 * exception.
 *
 * Similar to armv7m_nvic_set_pending(), but specifically for exceptions
 * generated in the course of lazy stacking of FP registers.
 */
void armv7m_nvic_set_pending_lazyfp(void *opaque, int irq, bool secure);
/**
 * armv7m_nvic_get_pending_irq_info: return highest priority pending
 *    exception, and whether it targets Secure state
 * @opaque: the NVIC
 * @pirq: set to pending exception number
 * @ptargets_secure: set to whether pending exception targets Secure
 *
 * This function writes the number of the highest priority pending
 * exception (the one which would be made active by
 * armv7m_nvic_acknowledge_irq()) to @pirq, and sets @ptargets_secure
 * to true if the current highest priority pending exception should
 * be taken to Secure state, false for NS.
 */
void armv7m_nvic_get_pending_irq_info(void *opaque, int *pirq,
                                      bool *ptargets_secure);
/**
 * armv7m_nvic_acknowledge_irq: make highest priority pending exception active
 * @opaque: the NVIC
 *
 * Move the current highest priority pending exception from the pending
 * state to the active state, and update v7m.exception to indicate that
 * it is the exception currently being handled.
 */
void armv7m_nvic_acknowledge_irq(void *opaque);
/**
 * armv7m_nvic_complete_irq: complete specified interrupt or exception
 * @opaque: the NVIC
 * @irq: the exception number to complete
 * @secure: true if this exception was secure
 *
 * Returns: -1 if the irq was not active
 *           1 if completing this irq brought us back to base (no active irqs)
 *           0 if there is still an irq active after this one was completed
 * (Ignoring -1, this is the same as the RETTOBASE value before completion.)
 */
int armv7m_nvic_complete_irq(void *opaque, int irq, bool secure);
/**
 * armv7m_nvic_get_ready_status(void *opaque, int irq, bool secure)
 * @opaque: the NVIC
 * @irq: the exception number to mark pending
 * @secure: false for non-banked exceptions or for the nonsecure
 * version of a banked exception, true for the secure version of a banked
 * exception.
 *
 * Return whether an exception is "ready", i.e. whether the exception is
 * enabled and is configured at a priority which would allow it to
 * interrupt the current execution priority. This controls whether the
 * RDY bit for it in the FPCCR is set.
 */
bool armv7m_nvic_get_ready_status(void *opaque, int irq, bool secure);
/**
 * armv7m_nvic_raw_execution_priority: return the raw execution priority
 * @opaque: the NVIC
 *
 * Returns: the raw execution priority as defined by the v8M architecture.
 * This is the execution priority minus the effects of AIRCR.PRIS,
 * and minus any PRIMASK/FAULTMASK/BASEPRI priority boosting.
 * (v8M ARM ARM I_PKLD.)
 */
int armv7m_nvic_raw_execution_priority(void *opaque);
/**
 * armv7m_nvic_neg_prio_requested: return true if the requested execution
 * priority is negative for the specified security state.
 * @opaque: the NVIC
 * @secure: the security state to test
 * This corresponds to the pseudocode IsReqExecPriNeg().
 */
#ifndef CONFIG_USER_ONLY
bool armv7m_nvic_neg_prio_requested(void *opaque, bool secure);
#else
static inline bool armv7m_nvic_neg_prio_requested(void *opaque, bool secure)
{
    return false;
}
#endif

/* Interface for defining coprocessor registers.
 * Registers are defined in tables of arm_cp_reginfo structs
 * which are passed to define_arm_cp_regs().
 */

/* When looking up a coprocessor register we look for it
 * via an integer which encodes all of:
 *  coprocessor number
 *  Crn, Crm, opc1, opc2 fields
 *  32 or 64 bit register (ie is it accessed via MRC/MCR
 *    or via MRRC/MCRR?)
 *  non-secure/secure bank (AArch32 only)
 * We allow 4 bits for opc1 because MRRC/MCRR have a 4 bit field.
 * (In this case crn and opc2 should be zero.)
 * For AArch64, there is no 32/64 bit size distinction;
 * instead all registers have a 2 bit op0, 3 bit op1 and op2,
 * and 4 bit CRn and CRm. The encoding patterns are chosen
 * to be easy to convert to and from the KVM encodings, and also
 * so that the hashtable can contain both AArch32 and AArch64
 * registers (to allow for interprocessing where we might run
 * 32 bit code on a 64 bit core).
 */
/* This bit is private to our hashtable cpreg; in KVM register
 * IDs the AArch64/32 distinction is the KVM_REG_ARM/ARM64
 * in the upper bits of the 64 bit ID.
 */
#define CP_REG_AA64_SHIFT 28
#define CP_REG_AA64_MASK (1 << CP_REG_AA64_SHIFT)

/* To enable banking of coprocessor registers depending on ns-bit we
 * add a bit to distinguish between secure and non-secure cpregs in the
 * hashtable.
 */
#define CP_REG_NS_SHIFT 29
#define CP_REG_NS_MASK (1 << CP_REG_NS_SHIFT)

#define ENCODE_CP_REG(cp, is64, ns, crn, crm, opc1, opc2)   \
    ((ns) << CP_REG_NS_SHIFT | ((cp) << 16) | ((is64) << 15) |   \
     ((crn) << 11) | ((crm) << 7) | ((opc1) << 3) | (opc2))

#define ENCODE_AA64_CP_REG(cp, crn, crm, op0, op1, op2) \
    (CP_REG_AA64_MASK |                                 \
     ((cp) << CP_REG_ARM_COPROC_SHIFT) |                \
     ((op0) << CP_REG_ARM64_SYSREG_OP0_SHIFT) |         \
     ((op1) << CP_REG_ARM64_SYSREG_OP1_SHIFT) |         \
     ((crn) << CP_REG_ARM64_SYSREG_CRN_SHIFT) |         \
     ((crm) << CP_REG_ARM64_SYSREG_CRM_SHIFT) |         \
     ((op2) << CP_REG_ARM64_SYSREG_OP2_SHIFT))

/* Convert a full 64 bit KVM register ID to the truncated 32 bit
 * version used as a key for the coprocessor register hashtable
 */
static inline uint32_t kvm_to_cpreg_id(uint64_t kvmid)
{
    uint32_t cpregid = kvmid;
    if ((kvmid & CP_REG_ARCH_MASK) == CP_REG_ARM64) {
        cpregid |= CP_REG_AA64_MASK;
    } else {
        if ((kvmid & CP_REG_SIZE_MASK) == CP_REG_SIZE_U64) {
            cpregid |= (1 << 15);
        }

        /* KVM is always non-secure so add the NS flag on AArch32 register
         * entries.
         */
         cpregid |= 1 << CP_REG_NS_SHIFT;
    }
    return cpregid;
}

/* Convert a truncated 32 bit hashtable key into the full
 * 64 bit KVM register ID.
 */
static inline uint64_t cpreg_to_kvm_id(uint32_t cpregid)
{
    uint64_t kvmid;

    if (cpregid & CP_REG_AA64_MASK) {
        kvmid = cpregid & ~CP_REG_AA64_MASK;
        kvmid |= CP_REG_SIZE_U64 | CP_REG_ARM64;
    } else {
        kvmid = cpregid & ~(1 << 15);
        if (cpregid & (1 << 15)) {
            kvmid |= CP_REG_SIZE_U64 | CP_REG_ARM;
        } else {
            kvmid |= CP_REG_SIZE_U32 | CP_REG_ARM;
        }
    }
    return kvmid;
}

/* ARMCPRegInfo type field bits. If the SPECIAL bit is set this is a
 * special-behaviour cp reg and bits [11..8] indicate what behaviour
 * it has. Otherwise it is a simple cp reg, where CONST indicates that
 * TCG can assume the value to be constant (ie load at translate time)
 * and 64BIT indicates a 64 bit wide coprocessor register. SUPPRESS_TB_END
 * indicates that the TB should not be ended after a write to this register
 * (the default is that the TB ends after cp writes). OVERRIDE permits
 * a register definition to override a previous definition for the
 * same (cp, is64, crn, crm, opc1, opc2) tuple: either the new or the
 * old must have the OVERRIDE bit set.
 * ALIAS indicates that this register is an alias view of some underlying
 * state which is also visible via another register, and that the other
 * register is handling migration and reset; registers marked ALIAS will not be
 * migrated but may have their state set by syncing of register state from KVM.
 * NO_RAW indicates that this register has no underlying state and does not
 * support raw access for state saving/loading; it will not be used for either
 * migration or KVM state synchronization. (Typically this is for "registers"
 * which are actually used as instructions for cache maintenance and so on.)
 * IO indicates that this register does I/O and therefore its accesses
 * need to be marked with gen_io_start() and also end the TB. In particular,
 * registers which implement clocks or timers require this.
 * RAISES_EXC is for when the read or write hook might raise an exception;
 * the generated code will synchronize the CPU state before calling the hook
 * so that it is safe for the hook to call raise_exception().
 * NEWEL is for writes to registers that might change the exception
 * level - typically on older ARM chips. For those cases we need to
 * re-read the new el when recomputing the translation flags.
 */
#define ARM_CP_SPECIAL           0x0001
#define ARM_CP_CONST             0x0002
#define ARM_CP_64BIT             0x0004
#define ARM_CP_SUPPRESS_TB_END   0x0008
#define ARM_CP_OVERRIDE          0x0010
#define ARM_CP_ALIAS             0x0020
#define ARM_CP_IO                0x0040
#define ARM_CP_NO_RAW            0x0080
#define ARM_CP_NOP               (ARM_CP_SPECIAL | 0x0100)
#define ARM_CP_WFI               (ARM_CP_SPECIAL | 0x0200)
#define ARM_CP_NZCV              (ARM_CP_SPECIAL | 0x0300)
#define ARM_CP_CURRENTEL         (ARM_CP_SPECIAL | 0x0400)
#define ARM_CP_DC_ZVA            (ARM_CP_SPECIAL | 0x0500)
#define ARM_CP_DC_GVA            (ARM_CP_SPECIAL | 0x0600)
#define ARM_CP_DC_GZVA           (ARM_CP_SPECIAL | 0x0700)
#define ARM_LAST_SPECIAL         ARM_CP_DC_GZVA
#define ARM_CP_FPU               0x1000
#define ARM_CP_SVE               0x2000
#define ARM_CP_NO_GDB            0x4000
#define ARM_CP_RAISES_EXC        0x8000
#define ARM_CP_NEWEL             0x10000
/* Used only as a terminator for ARMCPRegInfo lists */
#define ARM_CP_SENTINEL          0xfffff
/* Mask of only the flag bits in a type field */
#define ARM_CP_FLAG_MASK         0x1f0ff

/* Valid values for ARMCPRegInfo state field, indicating which of
 * the AArch32 and AArch64 execution states this register is visible in.
 * If the reginfo doesn't explicitly specify then it is AArch32 only.
 * If the reginfo is declared to be visible in both states then a second
 * reginfo is synthesised for the AArch32 view of the AArch64 register,
 * such that the AArch32 view is the lower 32 bits of the AArch64 one.
 * Note that we rely on the values of these enums as we iterate through
 * the various states in some places.
 */
enum {
    ARM_CP_STATE_AA32 = 0,
    ARM_CP_STATE_AA64 = 1,
    ARM_CP_STATE_BOTH = 2,
};

/* ARM CP register secure state flags.  These flags identify security state
 * attributes for a given CP register entry.
 * The existence of both or neither secure and non-secure flags indicates that
 * the register has both a secure and non-secure hash entry.  A single one of
 * these flags causes the register to only be hashed for the specified
 * security state.
 * Although definitions may have any combination of the S/NS bits, each
 * registered entry will only have one to identify whether the entry is secure
 * or non-secure.
 */
enum {
    ARM_CP_SECSTATE_S =   (1 << 0), /* bit[0]: Secure state register */
    ARM_CP_SECSTATE_NS =  (1 << 1), /* bit[1]: Non-secure state register */
};

/* Return true if cptype is a valid type field. This is used to try to
 * catch errors where the sentinel has been accidentally left off the end
 * of a list of registers.
 */
static inline bool cptype_valid(int cptype)
{
    return ((cptype & ~ARM_CP_FLAG_MASK) == 0)
        || ((cptype & ARM_CP_SPECIAL) &&
            ((cptype & ~ARM_CP_FLAG_MASK) <= ARM_LAST_SPECIAL));
}

/* Access rights:
 * We define bits for Read and Write access for what rev C of the v7-AR ARM ARM
 * defines as PL0 (user), PL1 (fiq/irq/svc/abt/und/sys, ie privileged), and
 * PL2 (hyp). The other level which has Read and Write bits is Secure PL1
 * (ie any of the privileged modes in Secure state, or Monitor mode).
 * If a register is accessible in one privilege level it's always accessible
 * in higher privilege levels too. Since "Secure PL1" also follows this rule
 * (ie anything visible in PL2 is visible in S-PL1, some things are only
 * visible in S-PL1) but "Secure PL1" is a bit of a mouthful, we bend the
 * terminology a little and call this PL3.
 * In AArch64 things are somewhat simpler as the PLx bits line up exactly
 * with the ELx exception levels.
 *
 * If access permissions for a register are more complex than can be
 * described with these bits, then use a laxer set of restrictions, and
 * do the more restrictive/complex check inside a helper function.
 */
#define PL3_R 0x80
#define PL3_W 0x40
#define PL2_R (0x20 | PL3_R)
#define PL2_W (0x10 | PL3_W)
#define PL1_R (0x08 | PL2_R)
#define PL1_W (0x04 | PL2_W)
#define PL0_R (0x02 | PL1_R)
#define PL0_W (0x01 | PL1_W)

/*
 * For user-mode some registers are accessible to EL0 via a kernel
 * trap-and-emulate ABI. In this case we define the read permissions
 * as actually being PL0_R. However some bits of any given register
 * may still be masked.
 */
#ifdef CONFIG_USER_ONLY
#define PL0U_R PL0_R
#else
#define PL0U_R PL1_R
#endif

#define PL3_RW (PL3_R | PL3_W)
#define PL2_RW (PL2_R | PL2_W)
#define PL1_RW (PL1_R | PL1_W)
#define PL0_RW (PL0_R | PL0_W)

/* Return the highest implemented Exception Level */
static inline int arm_highest_el(CPUARMState *env)
{
    if (arm_feature(env, ARM_FEATURE_EL3)) {
        return 3;
    }
    if (arm_feature(env, ARM_FEATURE_EL2)) {
        return 2;
    }
    return 1;
}

/* Return true if a v7M CPU is in Handler mode */
static inline bool arm_v7m_is_handler_mode(CPUARMState *env)
{
    return env->v7m.exception != 0;
}

/* Return the current Exception Level (as per ARMv8; note that this differs
 * from the ARMv7 Privilege Level).
 */
static inline int arm_current_el(CPUARMState *env)
{
    if (arm_feature(env, ARM_FEATURE_M)) {
        return arm_v7m_is_handler_mode(env) ||
            !(env->v7m.control[env->v7m.secure] & 1);
    }

    if (is_a64(env)) {
        return extract32(env->pstate, 2, 2);
    }

    switch (env->uncached_cpsr & 0x1f) {
    case ARM_CPU_MODE_USR:
        return 0;
    case ARM_CPU_MODE_HYP:
        return 2;
    case ARM_CPU_MODE_MON:
        return 3;
    default:
        if (arm_is_secure(env) && !arm_el_is_aa64(env, 3)) {
            /* If EL3 is 32-bit then all secure privileged modes run in
             * EL3
             */
            return 3;
        }

        return 1;
    }
}

typedef struct ARMCPRegInfo ARMCPRegInfo;

typedef enum CPAccessResult {
    /* Access is permitted */
    CP_ACCESS_OK = 0,
    /* Access fails due to a configurable trap or enable which would
     * result in a categorized exception syndrome giving information about
     * the failing instruction (ie syndrome category 0x3, 0x4, 0x5, 0x6,
     * 0xc or 0x18). The exception is taken to the usual target EL (EL1 or
     * PL1 if in EL0, otherwise to the current EL).
     */
    CP_ACCESS_TRAP = 1,
    /* Access fails and results in an exception syndrome 0x0 ("uncategorized").
     * Note that this is not a catch-all case -- the set of cases which may
     * result in this failure is specifically defined by the architecture.
     */
    CP_ACCESS_TRAP_UNCATEGORIZED = 2,
    /* As CP_ACCESS_TRAP, but for traps directly to EL2 or EL3 */
    CP_ACCESS_TRAP_EL2 = 3,
    CP_ACCESS_TRAP_EL3 = 4,
    /* As CP_ACCESS_UNCATEGORIZED, but for traps directly to EL2 or EL3 */
    CP_ACCESS_TRAP_UNCATEGORIZED_EL2 = 5,
    CP_ACCESS_TRAP_UNCATEGORIZED_EL3 = 6,
    /* Access fails and results in an exception syndrome for an FP access,
     * trapped directly to EL2 or EL3
     */
    CP_ACCESS_TRAP_FP_EL2 = 7,
    CP_ACCESS_TRAP_FP_EL3 = 8,
} CPAccessResult;

/* Access functions for coprocessor registers. These cannot fail and
 * may not raise exceptions.
 */
typedef uint64_t CPReadFn(CPUARMState *env, const ARMCPRegInfo *opaque);
typedef void CPWriteFn(CPUARMState *env, const ARMCPRegInfo *opaque,
                       uint64_t value);
/* Access permission check functions for coprocessor registers. */
typedef CPAccessResult CPAccessFn(CPUARMState *env,
                                  const ARMCPRegInfo *opaque,
                                  bool isread);
/* Hook function for register reset */
typedef void CPResetFn(CPUARMState *env, const ARMCPRegInfo *opaque);

#define CP_ANY 0xff

/* Definition of an ARM coprocessor register */
struct ARMCPRegInfo {
    /* Name of register (useful mainly for debugging, need not be unique) */
    const char *name;
    /* Location of register: coprocessor number and (crn,crm,opc1,opc2)
     * tuple. Any of crm, opc1 and opc2 may be CP_ANY to indicate a
     * 'wildcard' field -- any value of that field in the MRC/MCR insn
     * will be decoded to this register. The register read and write
     * callbacks will be passed an ARMCPRegInfo with the crn/crm/opc1/opc2
     * used by the program, so it is possible to register a wildcard and
     * then behave differently on read/write if necessary.
     * For 64 bit registers, only crm and opc1 are relevant; crn and opc2
     * must both be zero.
     * For AArch64-visible registers, opc0 is also used.
     * Since there are no "coprocessors" in AArch64, cp is purely used as a
     * way to distinguish (for KVM's benefit) guest-visible system registers
     * from demuxed ones provided to preserve the "no side effects on
     * KVM register read/write from QEMU" semantics. cp==0x13 is guest
     * visible (to match KVM's encoding); cp==0 will be converted to
     * cp==0x13 when the ARMCPRegInfo is registered, for convenience.
     */
    uint8_t cp;
    uint8_t crn;
    uint8_t crm;
    uint8_t opc0;
    uint8_t opc1;
    uint8_t opc2;
    /* Execution state in which this register is visible: ARM_CP_STATE_* */
    int state;
    /* Register type: ARM_CP_* bits/values */
    int type;
    /* Access rights: PL*_[RW] */
    int access;
    /* Security state: ARM_CP_SECSTATE_* bits/values */
    int secure;
    /* The opaque pointer passed to define_arm_cp_regs_with_opaque() when
     * this register was defined: can be used to hand data through to the
     * register read/write functions, since they are passed the ARMCPRegInfo*.
     */
    void *opaque;
    /* Value of this register, if it is ARM_CP_CONST. Otherwise, if
     * fieldoffset is non-zero, the reset value of the register.
     */
    uint64_t resetvalue;
    /* Offset of the field in CPUARMState for this register.
     *
     * This is not needed if either:
     *  1. type is ARM_CP_CONST or one of the ARM_CP_SPECIALs
     *  2. both readfn and writefn are specified
     */
    ptrdiff_t fieldoffset; /* offsetof(CPUARMState, field) */

    /* Offsets of the secure and non-secure fields in CPUARMState for the
     * register if it is banked.  These fields are only used during the static
     * registration of a register.  During hashing the bank associated
     * with a given security state is copied to fieldoffset which is used from
     * there on out.
     *
     * It is expected that register definitions use either fieldoffset or
     * bank_fieldoffsets in the definition but not both.  It is also expected
     * that both bank offsets are set when defining a banked register.  This
     * use indicates that a register is banked.
     */
    ptrdiff_t bank_fieldoffsets[2];

    /* Function for making any access checks for this register in addition to
     * those specified by the 'access' permissions bits. If NULL, no extra
     * checks required. The access check is performed at runtime, not at
     * translate time.
     */
    CPAccessFn *accessfn;
    /* Function for handling reads of this register. If NULL, then reads
     * will be done by loading from the offset into CPUARMState specified
     * by fieldoffset.
     */
    CPReadFn *readfn;
    /* Function for handling writes of this register. If NULL, then writes
     * will be done by writing to the offset into CPUARMState specified
     * by fieldoffset.
     */
    CPWriteFn *writefn;
    /* Function for doing a "raw" read; used when we need to copy
     * coprocessor state to the kernel for KVM or out for
     * migration. This only needs to be provided if there is also a
     * readfn and it has side effects (for instance clear-on-read bits).
     */
    CPReadFn *raw_readfn;
    /* Function for doing a "raw" write; used when we need to copy KVM
     * kernel coprocessor state into userspace, or for inbound
     * migration. This only needs to be provided if there is also a
     * writefn and it masks out "unwritable" bits or has write-one-to-clear
     * or similar behaviour.
     */
    CPWriteFn *raw_writefn;
    /* Function for resetting the register. If NULL, then reset will be done
     * by writing resetvalue to the field specified in fieldoffset. If
     * fieldoffset is 0 then no reset will be done.
     */
    CPResetFn *resetfn;

    /*
     * "Original" writefn and readfn.
     * For ARMv8.1-VHE register aliases, we overwrite the read/write
     * accessor functions of various EL1/EL0 to perform the runtime
     * check for which sysreg should actually be modified, and then
     * forwards the operation.  Before overwriting the accessors,
     * the original function is copied here, so that accesses that
     * really do go to the EL1/EL0 version proceed normally.
     * (The corresponding EL2 register is linked via opaque.)
     */
    CPReadFn *orig_readfn;
    CPWriteFn *orig_writefn;
};

/* Macros which are lvalues for the field in CPUARMState for the
 * ARMCPRegInfo *ri.
 */
#define CPREG_FIELD32(env, ri) \
    (*(uint32_t *)((char *)(env) + (ri)->fieldoffset))
#define CPREG_FIELD64(env, ri) \
    (*(uint64_t *)((char *)(env) + (ri)->fieldoffset))

#define REGINFO_SENTINEL { .type = ARM_CP_SENTINEL }

void define_arm_cp_regs_with_opaque(ARMCPU *cpu,
                                    const ARMCPRegInfo *regs, void *opaque);
void define_one_arm_cp_reg_with_opaque(ARMCPU *cpu,
                                       const ARMCPRegInfo *regs, void *opaque);
static inline void define_arm_cp_regs(ARMCPU *cpu, const ARMCPRegInfo *regs)
{
    define_arm_cp_regs_with_opaque(cpu, regs, 0);
}
static inline void define_one_arm_cp_reg(ARMCPU *cpu, const ARMCPRegInfo *regs)
{
    define_one_arm_cp_reg_with_opaque(cpu, regs, 0);
}
const ARMCPRegInfo *get_arm_cp_reginfo(GHashTable *cpregs, uint32_t encoded_cp);

/*
 * Definition of an ARM co-processor register as viewed from
 * userspace. This is used for presenting sanitised versions of
 * registers to userspace when emulating the Linux AArch64 CPU
 * ID/feature ABI (advertised as HWCAP_CPUID).
 */
typedef struct ARMCPRegUserSpaceInfo {
    /* Name of register */
    const char *name;

    /* Is the name actually a glob pattern */
    bool is_glob;

    /* Only some bits are exported to user space */
    uint64_t exported_bits;

    /* Fixed bits are applied after the mask */
    uint64_t fixed_bits;
} ARMCPRegUserSpaceInfo;

#define REGUSERINFO_SENTINEL { .name = NULL }

void modify_arm_cp_regs(ARMCPRegInfo *regs, const ARMCPRegUserSpaceInfo *mods);

/* CPWriteFn that can be used to implement writes-ignored behaviour */
void arm_cp_write_ignore(CPUARMState *env, const ARMCPRegInfo *ri,
                         uint64_t value);
/* CPReadFn that can be used for read-as-zero behaviour */
uint64_t arm_cp_read_zero(CPUARMState *env, const ARMCPRegInfo *ri);

/* CPResetFn that does nothing, for use if no reset is required even
 * if fieldoffset is non zero.
 */
void arm_cp_reset_ignore(CPUARMState *env, const ARMCPRegInfo *opaque);

/* Return true if this reginfo struct's field in the cpu state struct
 * is 64 bits wide.
 */
static inline bool cpreg_field_is_64bit(const ARMCPRegInfo *ri)
{
    return (ri->state == ARM_CP_STATE_AA64) || (ri->type & ARM_CP_64BIT);
}

static inline bool cp_access_ok(int current_el,
                                const ARMCPRegInfo *ri, int isread)
{
    return (ri->access >> ((current_el * 2) + isread)) & 1;
}

/* Raw read of a coprocessor register (as needed for migration, etc) */
uint64_t read_raw_cp_reg(CPUARMState *env, const ARMCPRegInfo *ri);

/**
 * write_list_to_cpustate
 * @cpu: ARMCPU
 *
 * For each register listed in the ARMCPU cpreg_indexes list, write
 * its value from the cpreg_values list into the ARMCPUState structure.
 * This updates TCG's working data structures from KVM data or
 * from incoming migration state.
 *
 * Returns: true if all register values were updated correctly,
 * false if some register was unknown or could not be written.
 * Note that we do not stop early on failure -- we will attempt
 * writing all registers in the list.
 */
bool write_list_to_cpustate(ARMCPU *cpu);

/**
 * write_cpustate_to_list:
 * @cpu: ARMCPU
 * @kvm_sync: true if this is for syncing back to KVM
 *
 * For each register listed in the ARMCPU cpreg_indexes list, write
 * its value from the ARMCPUState structure into the cpreg_values list.
 * This is used to copy info from TCG's working data structures into
 * KVM or for outbound migration.
 *
 * @kvm_sync is true if we are doing this in order to sync the
 * register state back to KVM. In this case we will only update
 * values in the list if the previous list->cpustate sync actually
 * successfully wrote the CPU state. Otherwise we will keep the value
 * that is in the list.
 *
 * Returns: true if all register values were read correctly,
 * false if some register was unknown or could not be read.
 * Note that we do not stop early on failure -- we will attempt
 * reading all registers in the list.
 */
bool write_cpustate_to_list(ARMCPU *cpu, bool kvm_sync);

#define ARM_CPUID_TI915T      0x54029152
#define ARM_CPUID_TI925T      0x54029252

#define ARM_CPU_TYPE_SUFFIX "-" TYPE_ARM_CPU
#define ARM_CPU_TYPE_NAME(name) (name ARM_CPU_TYPE_SUFFIX)
#define CPU_RESOLVING_TYPE TYPE_ARM_CPU

#define cpu_signal_handler cpu_arm_signal_handler
#define cpu_list arm_cpu_list

/* ARM has the following "translation regimes" (as the ARM ARM calls them):
 *
 * If EL3 is 64-bit:
 *  + NonSecure EL1 & 0 stage 1
 *  + NonSecure EL1 & 0 stage 2
 *  + NonSecure EL2
 *  + NonSecure EL2 & 0   (ARMv8.1-VHE)
 *  + Secure EL1 & 0
 *  + Secure EL3
 * If EL3 is 32-bit:
 *  + NonSecure PL1 & 0 stage 1
 *  + NonSecure PL1 & 0 stage 2
 *  + NonSecure PL2
 *  + Secure PL0
 *  + Secure PL1
 * (reminder: for 32 bit EL3, Secure PL1 is *EL3*, not EL1.)
 *
 * For QEMU, an mmu_idx is not quite the same as a translation regime because:
 *  1. we need to split the "EL1 & 0" and "EL2 & 0" regimes into two mmu_idxes,
 *     because they may differ in access permissions even if the VA->PA map is
 *     the same
 *  2. we want to cache in our TLB the full VA->IPA->PA lookup for a stage 1+2
 *     translation, which means that we have one mmu_idx that deals with two
 *     concatenated translation regimes [this sort of combined s1+2 TLB is
 *     architecturally permitted]
 *  3. we don't need to allocate an mmu_idx to translations that we won't be
 *     handling via the TLB. The only way to do a stage 1 translation without
 *     the immediate stage 2 translation is via the ATS or AT system insns,
 *     which can be slow-pathed and always do a page table walk.
 *     The only use of stage 2 translations is either as part of an s1+2
 *     lookup or when loading the descriptors during a stage 1 page table walk,
 *     and in both those cases we don't use the TLB.
 *  4. we can also safely fold together the "32 bit EL3" and "64 bit EL3"
 *     translation regimes, because they map reasonably well to each other
 *     and they can't both be active at the same time.
 *  5. we want to be able to use the TLB for accesses done as part of a
 *     stage1 page table walk, rather than having to walk the stage2 page
 *     table over and over.
 *  6. we need separate EL1/EL2 mmu_idx for handling the Privileged Access
 *     Never (PAN) bit within PSTATE.
 *
 * This gives us the following list of cases:
 *
 * NS EL0 EL1&0 stage 1+2 (aka NS PL0)
 * NS EL1 EL1&0 stage 1+2 (aka NS PL1)
 * NS EL1 EL1&0 stage 1+2 +PAN
 * NS EL0 EL2&0
 * NS EL2 EL2&0
 * NS EL2 EL2&0 +PAN
 * NS EL2 (aka NS PL2)
 * S EL0 EL1&0 (aka S PL0)
 * S EL1 EL1&0 (not used if EL3 is 32 bit)
 * S EL1 EL1&0 +PAN
 * S EL3 (aka S PL1)
 *
 * for a total of 11 different mmu_idx.
 *
 * R profile CPUs have an MPU, but can use the same set of MMU indexes
 * as A profile. They only need to distinguish NS EL0 and NS EL1 (and
 * NS EL2 if we ever model a Cortex-R52).
 *
 * M profile CPUs are rather different as they do not have a true MMU.
 * They have the following different MMU indexes:
 *  User
 *  Privileged
 *  User, execution priority negative (ie the MPU HFNMIENA bit may apply)
 *  Privileged, execution priority negative (ditto)
 * If the CPU supports the v8M Security Extension then there are also:
 *  Secure User
 *  Secure Privileged
 *  Secure User, execution priority negative
 *  Secure Privileged, execution priority negative
 *
 * The ARMMMUIdx and the mmu index value used by the core QEMU TLB code
 * are not quite the same -- different CPU types (most notably M profile
 * vs A/R profile) would like to use MMU indexes with different semantics,
 * but since we don't ever need to use all of those in a single CPU we
 * can avoid having to set NB_MMU_MODES to "total number of A profile MMU
 * modes + total number of M profile MMU modes". The lower bits of
 * ARMMMUIdx are the core TLB mmu index, and the higher bits are always
 * the same for any particular CPU.
 * Variables of type ARMMUIdx are always full values, and the core
 * index values are in variables of type 'int'.
 *
 * Our enumeration includes at the end some entries which are not "true"
 * mmu_idx values in that they don't have corresponding TLBs and are only
 * valid for doing slow path page table walks.
 *
 * The constant names here are patterned after the general style of the names
 * of the AT/ATS operations.
 * The values used are carefully arranged to make mmu_idx => EL lookup easy.
 * For M profile we arrange them to have a bit for priv, a bit for negpri
 * and a bit for secure.
 */
#define ARM_MMU_IDX_A     0x10  /* A profile */
#define ARM_MMU_IDX_NOTLB 0x20  /* does not have a TLB */
#define ARM_MMU_IDX_M     0x40  /* M profile */

/* Meanings of the bits for A profile mmu idx values */
#define ARM_MMU_IDX_A_NS     0x8

/* Meanings of the bits for M profile mmu idx values */
#define ARM_MMU_IDX_M_PRIV   0x1
#define ARM_MMU_IDX_M_NEGPRI 0x2
#define ARM_MMU_IDX_M_S      0x4  /* Secure */

#define ARM_MMU_IDX_TYPE_MASK \
    (ARM_MMU_IDX_A | ARM_MMU_IDX_M | ARM_MMU_IDX_NOTLB)
#define ARM_MMU_IDX_COREIDX_MASK 0xf

typedef enum ARMMMUIdx {
    /*
     * A-profile.
     */
    ARMMMUIdx_SE10_0     =  0 | ARM_MMU_IDX_A,
    ARMMMUIdx_SE20_0     =  1 | ARM_MMU_IDX_A,
    ARMMMUIdx_SE10_1     =  2 | ARM_MMU_IDX_A,
    ARMMMUIdx_SE20_2     =  3 | ARM_MMU_IDX_A,
    ARMMMUIdx_SE10_1_PAN =  4 | ARM_MMU_IDX_A,
    ARMMMUIdx_SE20_2_PAN =  5 | ARM_MMU_IDX_A,
    ARMMMUIdx_SE2        =  6 | ARM_MMU_IDX_A,
    ARMMMUIdx_SE3        =  7 | ARM_MMU_IDX_A,

    ARMMMUIdx_E10_0     = ARMMMUIdx_SE10_0 | ARM_MMU_IDX_A_NS,
    ARMMMUIdx_E20_0     = ARMMMUIdx_SE20_0 | ARM_MMU_IDX_A_NS,
    ARMMMUIdx_E10_1     = ARMMMUIdx_SE10_1 | ARM_MMU_IDX_A_NS,
    ARMMMUIdx_E20_2     = ARMMMUIdx_SE20_2 | ARM_MMU_IDX_A_NS,
    ARMMMUIdx_E10_1_PAN = ARMMMUIdx_SE10_1_PAN | ARM_MMU_IDX_A_NS,
    ARMMMUIdx_E20_2_PAN = ARMMMUIdx_SE20_2_PAN | ARM_MMU_IDX_A_NS,
    ARMMMUIdx_E2        = ARMMMUIdx_SE2 | ARM_MMU_IDX_A_NS,

    /*
     * These are not allocated TLBs and are used only for AT system
     * instructions or for the first stage of an S12 page table walk.
     */
    ARMMMUIdx_Stage1_E0 = 0 | ARM_MMU_IDX_NOTLB,
    ARMMMUIdx_Stage1_E1 = 1 | ARM_MMU_IDX_NOTLB,
    ARMMMUIdx_Stage1_E1_PAN = 2 | ARM_MMU_IDX_NOTLB,
    ARMMMUIdx_Stage1_SE0 = 3 | ARM_MMU_IDX_NOTLB,
    ARMMMUIdx_Stage1_SE1 = 4 | ARM_MMU_IDX_NOTLB,
    ARMMMUIdx_Stage1_SE1_PAN = 5 | ARM_MMU_IDX_NOTLB,
    /*
     * Not allocated a TLB: used only for second stage of an S12 page
     * table walk, or for descriptor loads during first stage of an S1
     * page table walk. Note that if we ever want to have a TLB for this
     * then various TLB flush insns which currently are no-ops or flush
     * only stage 1 MMU indexes will need to change to flush stage 2.
     */
    ARMMMUIdx_Stage2     = 6 | ARM_MMU_IDX_NOTLB,
    ARMMMUIdx_Stage2_S   = 7 | ARM_MMU_IDX_NOTLB,

    /*
     * M-profile.
     */
    ARMMMUIdx_MUser = ARM_MMU_IDX_M,
    ARMMMUIdx_MPriv = ARM_MMU_IDX_M | ARM_MMU_IDX_M_PRIV,
    ARMMMUIdx_MUserNegPri = ARMMMUIdx_MUser | ARM_MMU_IDX_M_NEGPRI,
    ARMMMUIdx_MPrivNegPri = ARMMMUIdx_MPriv | ARM_MMU_IDX_M_NEGPRI,
    ARMMMUIdx_MSUser = ARMMMUIdx_MUser | ARM_MMU_IDX_M_S,
    ARMMMUIdx_MSPriv = ARMMMUIdx_MPriv | ARM_MMU_IDX_M_S,
    ARMMMUIdx_MSUserNegPri = ARMMMUIdx_MUserNegPri | ARM_MMU_IDX_M_S,
    ARMMMUIdx_MSPrivNegPri = ARMMMUIdx_MPrivNegPri | ARM_MMU_IDX_M_S,
} ARMMMUIdx;

/*
 * Bit macros for the core-mmu-index values for each index,
 * for use when calling tlb_flush_by_mmuidx() and friends.
 */
#define TO_CORE_BIT(NAME) \
    ARMMMUIdxBit_##NAME = 1 << (ARMMMUIdx_##NAME & ARM_MMU_IDX_COREIDX_MASK)

typedef enum ARMMMUIdxBit {
    TO_CORE_BIT(E10_0),
    TO_CORE_BIT(E20_0),
    TO_CORE_BIT(E10_1),
    TO_CORE_BIT(E10_1_PAN),
    TO_CORE_BIT(E2),
    TO_CORE_BIT(E20_2),
    TO_CORE_BIT(E20_2_PAN),
    TO_CORE_BIT(SE10_0),
    TO_CORE_BIT(SE20_0),
    TO_CORE_BIT(SE10_1),
    TO_CORE_BIT(SE20_2),
    TO_CORE_BIT(SE10_1_PAN),
    TO_CORE_BIT(SE20_2_PAN),
    TO_CORE_BIT(SE2),
    TO_CORE_BIT(SE3),

    TO_CORE_BIT(MUser),
    TO_CORE_BIT(MPriv),
    TO_CORE_BIT(MUserNegPri),
    TO_CORE_BIT(MPrivNegPri),
    TO_CORE_BIT(MSUser),
    TO_CORE_BIT(MSPriv),
    TO_CORE_BIT(MSUserNegPri),
    TO_CORE_BIT(MSPrivNegPri),
} ARMMMUIdxBit;

#undef TO_CORE_BIT

#define MMU_USER_IDX 0

/* Indexes used when registering address spaces with cpu_address_space_init */
typedef enum ARMASIdx {
    ARMASIdx_NS = 0,
    ARMASIdx_S = 1,
    ARMASIdx_TagNS = 2,
    ARMASIdx_TagS = 3,
} ARMASIdx;

/* Return the Exception Level targeted by debug exceptions. */
static inline int arm_debug_target_el(CPUARMState *env)
{
    bool secure = arm_is_secure(env);
    bool route_to_el2 = false;

    if (arm_is_el2_enabled(env)) {
        route_to_el2 = env->cp15.hcr_el2 & HCR_TGE ||
                       env->cp15.mdcr_el2 & MDCR_TDE;
    }

    if (route_to_el2) {
        return 2;
    } else if (arm_feature(env, ARM_FEATURE_EL3) &&
               !arm_el_is_aa64(env, 3) && secure) {
        return 3;
    } else {
        return 1;
    }
}

static inline bool arm_v7m_csselr_razwi(ARMCPU *cpu)
{
    /* If all the CLIDR.Ctypem bits are 0 there are no caches, and
     * CSSELR is RAZ/WI.
     */
    return (cpu->clidr & R_V7M_CLIDR_CTYPE_ALL_MASK) != 0;
}

/* See AArch64.GenerateDebugExceptionsFrom() in ARM ARM pseudocode */
static inline bool aa64_generate_debug_exceptions(CPUARMState *env)
{
    int cur_el = arm_current_el(env);
    int debug_el;

    if (cur_el == 3) {
        return false;
    }

    /* MDCR_EL3.SDD disables debug events from Secure state */
    if (arm_is_secure_below_el3(env)
        && extract32(env->cp15.mdcr_el3, 16, 1)) {
        return false;
    }

    /*
     * Same EL to same EL debug exceptions need MDSCR_KDE enabled
     * while not masking the (D)ebug bit in DAIF.
     */
    debug_el = arm_debug_target_el(env);

    if (cur_el == debug_el) {
        return extract32(env->cp15.mdscr_el1, 13, 1)
            && !(env->daif & PSTATE_D);
    }

    /* Otherwise the debug target needs to be a higher EL */
    return debug_el > cur_el;
}

static inline bool aa32_generate_debug_exceptions(CPUARMState *env)
{
    int el = arm_current_el(env);

    if (el == 0 && arm_el_is_aa64(env, 1)) {
        return aa64_generate_debug_exceptions(env);
    }

    if (arm_is_secure(env)) {
        int spd;

        if (el == 0 && (env->cp15.sder & 1)) {
            /* SDER.SUIDEN means debug exceptions from Secure EL0
             * are always enabled. Otherwise they are controlled by
             * SDCR.SPD like those from other Secure ELs.
             */
            return true;
        }

        spd = extract32(env->cp15.mdcr_el3, 14, 2);
        switch (spd) {
        case 1:
            /* SPD == 0b01 is reserved, but behaves as 0b00. */
        case 0:
            /* For 0b00 we return true if external secure invasive debug
             * is enabled. On real hardware this is controlled by external
             * signals to the core. QEMU always permits debug, and behaves
             * as if DBGEN, SPIDEN, NIDEN and SPNIDEN are all tied high.
             */
            return true;
        case 2:
            return false;
        case 3:
            return true;
        }
    }

    return el != 2;
}

/* Return true if debugging exceptions are currently enabled.
 * This corresponds to what in ARM ARM pseudocode would be
 *    if UsingAArch32() then
 *        return AArch32.GenerateDebugExceptions()
 *    else
 *        return AArch64.GenerateDebugExceptions()
 * We choose to push the if() down into this function for clarity,
 * since the pseudocode has it at all callsites except for the one in
 * CheckSoftwareStep(), where it is elided because both branches would
 * always return the same value.
 */
static inline bool arm_generate_debug_exceptions(CPUARMState *env)
{
    if (env->aarch64) {
        return aa64_generate_debug_exceptions(env);
    } else {
        return aa32_generate_debug_exceptions(env);
    }
}

/* Is single-stepping active? (Note that the "is EL_D AArch64?" check
 * implicitly means this always returns false in pre-v8 CPUs.)
 */
static inline bool arm_singlestep_active(CPUARMState *env)
{
    return extract32(env->cp15.mdscr_el1, 0, 1)
        && arm_el_is_aa64(env, arm_debug_target_el(env))
        && arm_generate_debug_exceptions(env);
}

static inline bool arm_sctlr_b(CPUARMState *env)
{
    return
        /* We need not implement SCTLR.ITD in user-mode emulation, so
         * let linux-user ignore the fact that it conflicts with SCTLR_B.
         * This lets people run BE32 binaries with "-cpu any".
         */
#ifndef CONFIG_USER_ONLY
        !arm_feature(env, ARM_FEATURE_V7) &&
#endif
        (env->cp15.sctlr_el[1] & SCTLR_B) != 0;
}

uint64_t arm_sctlr(CPUARMState *env, int el);

static inline bool arm_cpu_data_is_big_endian_a32(CPUARMState *env,
                                                  bool sctlr_b)
{
#ifdef CONFIG_USER_ONLY
    /*
     * In system mode, BE32 is modelled in line with the
     * architecture (as word-invariant big-endianness), where loads
     * and stores are done little endian but from addresses which
     * are adjusted by XORing with the appropriate constant. So the
     * endianness to use for the raw data access is not affected by
     * SCTLR.B.
     * In user mode, however, we model BE32 as byte-invariant
     * big-endianness (because user-only code cannot tell the
     * difference), and so we need to use a data access endianness
     * that depends on SCTLR.B.
     */
    if (sctlr_b) {
        return true;
    }
#endif
    /* In 32bit endianness is determined by looking at CPSR's E bit */
    return env->uncached_cpsr & CPSR_E;
}

static inline bool arm_cpu_data_is_big_endian_a64(int el, uint64_t sctlr)
{
    return sctlr & (el ? SCTLR_EE : SCTLR_E0E);
}

/* Return true if the processor is in big-endian mode. */
static inline bool arm_cpu_data_is_big_endian(CPUARMState *env)
{
    if (!is_a64(env)) {
        return arm_cpu_data_is_big_endian_a32(env, arm_sctlr_b(env));
    } else {
        int cur_el = arm_current_el(env);
        uint64_t sctlr = arm_sctlr(env, cur_el);
        return arm_cpu_data_is_big_endian_a64(cur_el, sctlr);
    }
}

typedef CPUARMState CPUArchState;
typedef ARMCPU ArchCPU;

#include "exec/cpu-all.h"

/*
 * Bit usage in the TB flags field: bit 31 indicates whether we are
 * in 32 or 64 bit mode. The meaning of the other bits depends on that.
 * We put flags which are shared between 32 and 64 bit mode at the top
 * of the word, and flags which apply to only one mode at the bottom.
 *
 *  63          32    18    14          9              0
 * +--------------+-----+-----+----------+--------------+
 * |              |     |   TBFLAG_A32   |              |
 * |              |     +-----+----------+  TBFLAG_AM32 |
 * |  TBFLAG_ANY  |           |TBFLAG_M32|              |
 * |              +-----------+----------+--------------|
 * |              |            TBFLAG_A64               |
 * +--------------+-------------------------------------+
 *  63          32                                     0
 *
 * Unless otherwise noted, these bits are cached in env->hflags.
 */
FIELD(TBFLAG_ANY, AARCH64_STATE, 63, 1)
FIELD(TBFLAG_ANY, SS_ACTIVE, 62, 1)
FIELD(TBFLAG_ANY, PSTATE_SS, 61, 1)     /* Not cached. */
FIELD(TBFLAG_ANY, BE_DATA, 60, 1)
FIELD(TBFLAG_ANY, MMUIDX, 56, 4)
/* Target EL if we take a floating-point-disabled exception */
FIELD(TBFLAG_ANY, FPEXC_EL, 54, 2)
/* For A-profile only, target EL for debug exceptions.  */
FIELD(TBFLAG_ANY, DEBUG_TARGET_EL, 52, 2)

/*
 * Bit usage when in AArch32 state, both A- and M-profile.
 */
FIELD(TBFLAG_AM32, CONDEXEC, 0, 8)      /* Not cached. */
FIELD(TBFLAG_AM32, THUMB, 8, 1)         /* Not cached. */

/*
 * Bit usage when in AArch32 state, for A-profile only.
 */
FIELD(TBFLAG_A32, VECLEN, 9, 3)         /* Not cached. */
FIELD(TBFLAG_A32, VECSTRIDE, 12, 2)     /* Not cached. */
/*
 * We store the bottom two bits of the CPAR as TB flags and handle
 * checks on the other bits at runtime. This shares the same bits as
 * VECSTRIDE, which is OK as no XScale CPU has VFP.
 * Not cached, because VECLEN+VECSTRIDE are not cached.
 */
FIELD(TBFLAG_A32, XSCALE_CPAR, 12, 2)
FIELD(TBFLAG_A32, VFPEN, 14, 1)         /* Partially cached, minus FPEXC. */
FIELD(TBFLAG_A32, SCTLR_B, 15, 1)
FIELD(TBFLAG_A32, HSTR_ACTIVE, 16, 1)
/*
 * Indicates whether cp register reads and writes by guest code should access
 * the secure or nonsecure bank of banked registers; note that this is not
 * the same thing as the current security state of the processor!
 */
FIELD(TBFLAG_A32, NS, 17, 1)

/*
 * Bit usage when in AArch32 state, for M-profile only.
 */
/* Handler (ie not Thread) mode */
FIELD(TBFLAG_M32, HANDLER, 9, 1)
/* Whether we should generate stack-limit checks */
FIELD(TBFLAG_M32, STACKCHECK, 10, 1)
/* Set if FPCCR.LSPACT is set */
FIELD(TBFLAG_M32, LSPACT, 11, 1)                 /* Not cached. */
/* Set if we must create a new FP context */
FIELD(TBFLAG_M32, NEW_FP_CTXT_NEEDED, 12, 1)     /* Not cached. */
/* Set if FPCCR.S does not match current security state */
FIELD(TBFLAG_M32, FPCCR_S_WRONG, 13, 1)          /* Not cached. */

/*
 * Bit usage when in AArch64 state
 */
FIELD(TBFLAG_A64, TBII, 0, 2)
FIELD(TBFLAG_A64, SVEEXC_EL, 2, 2)
FIELD(TBFLAG_A64, ZCR_LEN, 4, 4)
FIELD(TBFLAG_A64, PAUTH_ACTIVE, 8, 1)
FIELD(TBFLAG_A64, BT, 9, 1)
FIELD(TBFLAG_A64, BTYPE, 10, 2)         /* Not cached. */
FIELD(TBFLAG_A64, TBID, 12, 2)
FIELD(TBFLAG_A64, UNPRIV, 14, 1)
FIELD(TBFLAG_A64, ATA, 15, 1)
FIELD(TBFLAG_A64, TCMA, 16, 2)
FIELD(TBFLAG_A64, MTE_ACTIVE, 18, 1)
FIELD(TBFLAG_A64, MTE0_ACTIVE, 19, 1)
FIELD(TBFLAG_A64, GUARDED, 20, 1)

/**
 * cpu_mmu_index:
 * @env: The cpu environment
 * @ifetch: True for code access, false for data access.
 *
 * Return the core mmu index for the current translation regime.
 * This function is used by generic TCG code paths.
 */
static inline int cpu_mmu_index(CPUARMState *env, bool ifetch)
{
    return FIELD_EX64(env->hflags, TBFLAG_ANY, MMUIDX);
}

static inline bool bswap_code(bool sctlr_b)
{
#ifdef CONFIG_USER_ONLY
    /* BE8 (SCTLR.B = 0, TARGET_WORDS_BIGENDIAN = 1) is mixed endian.
     * The invalid combination SCTLR.B=1/CPSR.E=1/TARGET_WORDS_BIGENDIAN=0
     * would also end up as a mixed-endian mode with BE code, LE data.
     */
    return
#ifdef TARGET_WORDS_BIGENDIAN
        1 ^
#endif
        sctlr_b;
#else
    /* All code access in ARM is little endian, and there are no loaders
     * doing swaps that need to be reversed
     */
    return 0;
#endif
}

#ifdef CONFIG_USER_ONLY
static inline bool arm_cpu_bswap_data(CPUARMState *env)
{
    return
#ifdef TARGET_WORDS_BIGENDIAN
       1 ^
#endif
       arm_cpu_data_is_big_endian(env);
}
#endif

void cpu_get_tb_cpu_state(CPUARMState *env, target_ulong *pc,
                          target_ulong *cs_base, uint64_t *flags);

enum {
    QEMU_PSCI_CONDUIT_DISABLED = 0,
    QEMU_PSCI_CONDUIT_SMC = 1,
    QEMU_PSCI_CONDUIT_HVC = 2,
};

#ifndef CONFIG_USER_ONLY
/* Return the address space index to use for a memory access */
static inline int arm_asidx_from_attrs(CPUState *cs, MemTxAttrs attrs)
{
    return attrs.secure ? ARMASIdx_S : ARMASIdx_NS;
}

/* Return the AddressSpace to use for a memory access
 * (which depends on whether the access is S or NS, and whether
 * the board gave us a separate AddressSpace for S accesses).
 */
static inline AddressSpace *arm_addressspace(CPUState *cs, MemTxAttrs attrs)
{
    return cpu_get_address_space(cs, arm_asidx_from_attrs(cs, attrs));
}
#endif

/**
 * arm_register_pre_el_change_hook:
 * Register a hook function which will be called immediately before this
 * CPU changes exception level or mode. The hook function will be
 * passed a pointer to the ARMCPU and the opaque data pointer passed
 * to this function when the hook was registered.
 *
 * Note that if a pre-change hook is called, any registered post-change hooks
 * are guaranteed to subsequently be called.
 */
void arm_register_pre_el_change_hook(ARMCPU *cpu, ARMELChangeHookFn *hook,
                                 void *opaque);
/**
 * arm_register_el_change_hook:
 * Register a hook function which will be called immediately after this
 * CPU changes exception level or mode. The hook function will be
 * passed a pointer to the ARMCPU and the opaque data pointer passed
 * to this function when the hook was registered.
 *
 * Note that any registered hooks registered here are guaranteed to be called
 * if pre-change hooks have been.
 */
void arm_register_el_change_hook(ARMCPU *cpu, ARMELChangeHookFn *hook, void
        *opaque);

/**
 * arm_rebuild_hflags:
 * Rebuild the cached TBFLAGS for arbitrary changed processor state.
 */
void arm_rebuild_hflags(CPUARMState *env);

/**
 * aa32_vfp_dreg:
 * Return a pointer to the Dn register within env in 32-bit mode.
 */
static inline uint64_t *aa32_vfp_dreg(CPUARMState *env, unsigned regno)
{
    return &env->vfp.zregs[regno >> 1].d[regno & 1];
}

/**
 * aa32_vfp_qreg:
 * Return a pointer to the Qn register within env in 32-bit mode.
 */
static inline uint64_t *aa32_vfp_qreg(CPUARMState *env, unsigned regno)
{
    return &env->vfp.zregs[regno].d[0];
}

/**
 * aa64_vfp_qreg:
 * Return a pointer to the Qn register within env in 64-bit mode.
 */
static inline uint64_t *aa64_vfp_qreg(CPUARMState *env, unsigned regno)
{
    return &env->vfp.zregs[regno].d[0];
}

/* Shared between translate-sve.c and sve_helper.c.  */
extern const uint64_t pred_esz_masks[4];

/* Helper for the macros below, validating the argument type. */
static inline MemTxAttrs *typecheck_memtxattrs(MemTxAttrs *x)
{
    return x;
}

/*
 * Lvalue macros for ARM TLB bits that we must cache in the TCG TLB.
 * Using these should be a bit more self-documenting than using the
 * generic target bits directly.
 */
#define arm_tlb_bti_gp(x) (typecheck_memtxattrs(x)->target_tlb_bit0)
#define arm_tlb_mte_tagged(x) (typecheck_memtxattrs(x)->target_tlb_bit1)

/*
 * AArch64 usage of the PAGE_TARGET_* bits for linux-user.
 */
#define PAGE_BTI  PAGE_TARGET_1
#define PAGE_MTE  PAGE_TARGET_2

#ifdef TARGET_TAGGED_ADDRESSES
/**
 * cpu_untagged_addr:
 * @cs: CPU context
 * @x: tagged address
 *
 * Remove any address tag from @x.  This is explicitly related to the
 * linux syscall TIF_TAGGED_ADDR setting, not TBI in general.
 *
 * There should be a better place to put this, but we need this in
 * include/exec/cpu_ldst.h, and not some place linux-user specific.
 */
static inline target_ulong cpu_untagged_addr(CPUState *cs, target_ulong x)
{
    ARMCPU *cpu = ARM_CPU(cs);
    if (cpu->env.tagged_addr_enable) {
        /*
         * TBI is enabled for userspace but not kernelspace addresses.
         * Only clear the tag if bit 55 is clear.
         */
        x &= sextract64(x, 0, 56);
    }
    return x;
}
#endif

/*
 * Naming convention for isar_feature functions:
 * Functions which test 32-bit ID registers should have _aa32_ in
 * their name. Functions which test 64-bit ID registers should have
 * _aa64_ in their name. These must only be used in code where we
 * know for certain that the CPU has AArch32 or AArch64 respectively
 * or where the correct answer for a CPU which doesn't implement that
 * CPU state is "false" (eg when generating A32 or A64 code, if adding
 * system registers that are specific to that CPU state, for "should
 * we let this system register bit be set" tests where the 32-bit
 * flavour of the register doesn't have the bit, and so on).
 * Functions which simply ask "does this feature exist at all" have
 * _any_ in their name, and always return the logical OR of the _aa64_
 * and the _aa32_ function.
 */

/*
 * 32-bit feature tests via id registers.
 */
static inline bool isar_feature_aa32_thumb_div(const ARMISARegisters *id)
{
    return FIELD_EX32(id->id_isar0, ID_ISAR0, DIVIDE) != 0;
}

static inline bool isar_feature_aa32_arm_div(const ARMISARegisters *id)
{
    return FIELD_EX32(id->id_isar0, ID_ISAR0, DIVIDE) > 1;
}

static inline bool isar_feature_aa32_lob(const ARMISARegisters *id)
{
    /* (M-profile) low-overhead loops and branch future */
    return FIELD_EX32(id->id_isar0, ID_ISAR0, CMPBRANCH) >= 3;
}

static inline bool isar_feature_aa32_jazelle(const ARMISARegisters *id)
{
    return FIELD_EX32(id->id_isar1, ID_ISAR1, JAZELLE) != 0;
}

static inline bool isar_feature_aa32_aes(const ARMISARegisters *id)
{
    return FIELD_EX32(id->id_isar5, ID_ISAR5, AES) != 0;
}

static inline bool isar_feature_aa32_pmull(const ARMISARegisters *id)
{
    return FIELD_EX32(id->id_isar5, ID_ISAR5, AES) > 1;
}

static inline bool isar_feature_aa32_sha1(const ARMISARegisters *id)
{
    return FIELD_EX32(id->id_isar5, ID_ISAR5, SHA1) != 0;
}

static inline bool isar_feature_aa32_sha2(const ARMISARegisters *id)
{
    return FIELD_EX32(id->id_isar5, ID_ISAR5, SHA2) != 0;
}

static inline bool isar_feature_aa32_crc32(const ARMISARegisters *id)
{
    return FIELD_EX32(id->id_isar5, ID_ISAR5, CRC32) != 0;
}

static inline bool isar_feature_aa32_rdm(const ARMISARegisters *id)
{
    return FIELD_EX32(id->id_isar5, ID_ISAR5, RDM) != 0;
}

static inline bool isar_feature_aa32_vcma(const ARMISARegisters *id)
{
    return FIELD_EX32(id->id_isar5, ID_ISAR5, VCMA) != 0;
}

static inline bool isar_feature_aa32_jscvt(const ARMISARegisters *id)
{
    return FIELD_EX32(id->id_isar6, ID_ISAR6, JSCVT) != 0;
}

static inline bool isar_feature_aa32_dp(const ARMISARegisters *id)
{
    return FIELD_EX32(id->id_isar6, ID_ISAR6, DP) != 0;
}

static inline bool isar_feature_aa32_fhm(const ARMISARegisters *id)
{
    return FIELD_EX32(id->id_isar6, ID_ISAR6, FHM) != 0;
}

static inline bool isar_feature_aa32_sb(const ARMISARegisters *id)
{
    return FIELD_EX32(id->id_isar6, ID_ISAR6, SB) != 0;
}

static inline bool isar_feature_aa32_predinv(const ARMISARegisters *id)
{
    return FIELD_EX32(id->id_isar6, ID_ISAR6, SPECRES) != 0;
}

static inline bool isar_feature_aa32_ras(const ARMISARegisters *id)
{
    return FIELD_EX32(id->id_pfr0, ID_PFR0, RAS) != 0;
}

static inline bool isar_feature_aa32_mprofile(const ARMISARegisters *id)
{
    return FIELD_EX32(id->id_pfr1, ID_PFR1, MPROGMOD) != 0;
}

static inline bool isar_feature_aa32_m_sec_state(const ARMISARegisters *id)
{
    /*
     * Return true if M-profile state handling insns
     * (VSCCLRM, CLRM, FPCTX access insns) are implemented
     */
    return FIELD_EX32(id->id_pfr1, ID_PFR1, SECURITY) >= 3;
}

static inline bool isar_feature_aa32_fp16_arith(const ARMISARegisters *id)
{
    /* Sadly this is encoded differently for A-profile and M-profile */
    if (isar_feature_aa32_mprofile(id)) {
        return FIELD_EX32(id->mvfr1, MVFR1, FP16) > 0;
    } else {
        return FIELD_EX32(id->mvfr1, MVFR1, FPHP) >= 3;
    }
}

static inline bool isar_feature_aa32_vfp_simd(const ARMISARegisters *id)
{
    /*
     * Return true if either VFP or SIMD is implemented.
     * In this case, a minimum of VFP w/ D0-D15.
     */
    return FIELD_EX32(id->mvfr0, MVFR0, SIMDREG) > 0;
}

static inline bool isar_feature_aa32_simd_r32(const ARMISARegisters *id)
{
    /* Return true if D16-D31 are implemented */
    return FIELD_EX32(id->mvfr0, MVFR0, SIMDREG) >= 2;
}

static inline bool isar_feature_aa32_fpshvec(const ARMISARegisters *id)
{
    return FIELD_EX32(id->mvfr0, MVFR0, FPSHVEC) > 0;
}

static inline bool isar_feature_aa32_fpsp_v2(const ARMISARegisters *id)
{
    /* Return true if CPU supports single precision floating point, VFPv2 */
    return FIELD_EX32(id->mvfr0, MVFR0, FPSP) > 0;
}

static inline bool isar_feature_aa32_fpsp_v3(const ARMISARegisters *id)
{
    /* Return true if CPU supports single precision floating point, VFPv3 */
    return FIELD_EX32(id->mvfr0, MVFR0, FPSP) >= 2;
}

static inline bool isar_feature_aa32_fpdp_v2(const ARMISARegisters *id)
{
    /* Return true if CPU supports double precision floating point, VFPv2 */
    return FIELD_EX32(id->mvfr0, MVFR0, FPDP) > 0;
}

static inline bool isar_feature_aa32_fpdp_v3(const ARMISARegisters *id)
{
    /* Return true if CPU supports double precision floating point, VFPv3 */
    return FIELD_EX32(id->mvfr0, MVFR0, FPDP) >= 2;
}

static inline bool isar_feature_aa32_vfp(const ARMISARegisters *id)
{
    return isar_feature_aa32_fpsp_v2(id) || isar_feature_aa32_fpdp_v2(id);
}

/*
 * We always set the FP and SIMD FP16 fields to indicate identical
 * levels of support (assuming SIMD is implemented at all), so
 * we only need one set of accessors.
 */
static inline bool isar_feature_aa32_fp16_spconv(const ARMISARegisters *id)
{
    return FIELD_EX32(id->mvfr1, MVFR1, FPHP) > 0;
}

static inline bool isar_feature_aa32_fp16_dpconv(const ARMISARegisters *id)
{
    return FIELD_EX32(id->mvfr1, MVFR1, FPHP) > 1;
}

/*
 * Note that this ID register field covers both VFP and Neon FMAC,
 * so should usually be tested in combination with some other
 * check that confirms the presence of whichever of VFP or Neon is
 * relevant, to avoid accidentally enabling a Neon feature on
 * a VFP-no-Neon core or vice-versa.
 */
static inline bool isar_feature_aa32_simdfmac(const ARMISARegisters *id)
{
    return FIELD_EX32(id->mvfr1, MVFR1, SIMDFMAC) != 0;
}

static inline bool isar_feature_aa32_vsel(const ARMISARegisters *id)
{
    return FIELD_EX32(id->mvfr2, MVFR2, FPMISC) >= 1;
}

static inline bool isar_feature_aa32_vcvt_dr(const ARMISARegisters *id)
{
    return FIELD_EX32(id->mvfr2, MVFR2, FPMISC) >= 2;
}

static inline bool isar_feature_aa32_vrint(const ARMISARegisters *id)
{
    return FIELD_EX32(id->mvfr2, MVFR2, FPMISC) >= 3;
}

static inline bool isar_feature_aa32_vminmaxnm(const ARMISARegisters *id)
{
    return FIELD_EX32(id->mvfr2, MVFR2, FPMISC) >= 4;
}

static inline bool isar_feature_aa32_pxn(const ARMISARegisters *id)
{
    return FIELD_EX32(id->id_mmfr0, ID_MMFR0, VMSA) >= 4;
}

static inline bool isar_feature_aa32_pan(const ARMISARegisters *id)
{
    return FIELD_EX32(id->id_mmfr3, ID_MMFR3, PAN) != 0;
}

static inline bool isar_feature_aa32_ats1e1(const ARMISARegisters *id)
{
    return FIELD_EX32(id->id_mmfr3, ID_MMFR3, PAN) >= 2;
}

static inline bool isar_feature_aa32_pmu_8_1(const ARMISARegisters *id)
{
    /* 0xf means "non-standard IMPDEF PMU" */
    return FIELD_EX32(id->id_dfr0, ID_DFR0, PERFMON) >= 4 &&
        FIELD_EX32(id->id_dfr0, ID_DFR0, PERFMON) != 0xf;
}

static inline bool isar_feature_aa32_pmu_8_4(const ARMISARegisters *id)
{
    /* 0xf means "non-standard IMPDEF PMU" */
    return FIELD_EX32(id->id_dfr0, ID_DFR0, PERFMON) >= 5 &&
        FIELD_EX32(id->id_dfr0, ID_DFR0, PERFMON) != 0xf;
}

static inline bool isar_feature_aa32_hpd(const ARMISARegisters *id)
{
    return FIELD_EX32(id->id_mmfr4, ID_MMFR4, HPDS) != 0;
}

static inline bool isar_feature_aa32_ac2(const ARMISARegisters *id)
{
    return FIELD_EX32(id->id_mmfr4, ID_MMFR4, AC2) != 0;
}

static inline bool isar_feature_aa32_ccidx(const ARMISARegisters *id)
{
    return FIELD_EX32(id->id_mmfr4, ID_MMFR4, CCIDX) != 0;
}

static inline bool isar_feature_aa32_tts2uxn(const ARMISARegisters *id)
{
    return FIELD_EX32(id->id_mmfr4, ID_MMFR4, XNX) != 0;
}

static inline bool isar_feature_aa32_dit(const ARMISARegisters *id)
{
    return FIELD_EX32(id->id_pfr0, ID_PFR0, DIT) != 0;
}

static inline bool isar_feature_aa32_ssbs(const ARMISARegisters *id)
{
    return FIELD_EX32(id->id_pfr2, ID_PFR2, SSBS) != 0;
}

/*
 * 64-bit feature tests via id registers.
 */
static inline bool isar_feature_aa64_aes(const ARMISARegisters *id)
{
    return FIELD_EX64(id->id_aa64isar0, ID_AA64ISAR0, AES) != 0;
}

static inline bool isar_feature_aa64_pmull(const ARMISARegisters *id)
{
    return FIELD_EX64(id->id_aa64isar0, ID_AA64ISAR0, AES) > 1;
}

static inline bool isar_feature_aa64_sha1(const ARMISARegisters *id)
{
    return FIELD_EX64(id->id_aa64isar0, ID_AA64ISAR0, SHA1) != 0;
}

static inline bool isar_feature_aa64_sha256(const ARMISARegisters *id)
{
    return FIELD_EX64(id->id_aa64isar0, ID_AA64ISAR0, SHA2) != 0;
}

static inline bool isar_feature_aa64_sha512(const ARMISARegisters *id)
{
    return FIELD_EX64(id->id_aa64isar0, ID_AA64ISAR0, SHA2) > 1;
}

static inline bool isar_feature_aa64_crc32(const ARMISARegisters *id)
{
    return FIELD_EX64(id->id_aa64isar0, ID_AA64ISAR0, CRC32) != 0;
}

static inline bool isar_feature_aa64_atomics(const ARMISARegisters *id)
{
    return FIELD_EX64(id->id_aa64isar0, ID_AA64ISAR0, ATOMIC) != 0;
}

static inline bool isar_feature_aa64_rdm(const ARMISARegisters *id)
{
    return FIELD_EX64(id->id_aa64isar0, ID_AA64ISAR0, RDM) != 0;
}

static inline bool isar_feature_aa64_sha3(const ARMISARegisters *id)
{
    return FIELD_EX64(id->id_aa64isar0, ID_AA64ISAR0, SHA3) != 0;
}

static inline bool isar_feature_aa64_sm3(const ARMISARegisters *id)
{
    return FIELD_EX64(id->id_aa64isar0, ID_AA64ISAR0, SM3) != 0;
}

static inline bool isar_feature_aa64_sm4(const ARMISARegisters *id)
{
    return FIELD_EX64(id->id_aa64isar0, ID_AA64ISAR0, SM4) != 0;
}

static inline bool isar_feature_aa64_dp(const ARMISARegisters *id)
{
    return FIELD_EX64(id->id_aa64isar0, ID_AA64ISAR0, DP) != 0;
}

static inline bool isar_feature_aa64_fhm(const ARMISARegisters *id)
{
    return FIELD_EX64(id->id_aa64isar0, ID_AA64ISAR0, FHM) != 0;
}

static inline bool isar_feature_aa64_condm_4(const ARMISARegisters *id)
{
    return FIELD_EX64(id->id_aa64isar0, ID_AA64ISAR0, TS) != 0;
}

static inline bool isar_feature_aa64_condm_5(const ARMISARegisters *id)
{
    return FIELD_EX64(id->id_aa64isar0, ID_AA64ISAR0, TS) >= 2;
}

static inline bool isar_feature_aa64_rndr(const ARMISARegisters *id)
{
    return FIELD_EX64(id->id_aa64isar0, ID_AA64ISAR0, RNDR) != 0;
}

static inline bool isar_feature_aa64_jscvt(const ARMISARegisters *id)
{
    return FIELD_EX64(id->id_aa64isar1, ID_AA64ISAR1, JSCVT) != 0;
}

static inline bool isar_feature_aa64_fcma(const ARMISARegisters *id)
{
    return FIELD_EX64(id->id_aa64isar1, ID_AA64ISAR1, FCMA) != 0;
}

static inline bool isar_feature_aa64_pauth(const ARMISARegisters *id)
{
    /*
     * Return true if any form of pauth is enabled, as this
     * predicate controls migration of the 128-bit keys.
     */
    return (id->id_aa64isar1 &
            (FIELD_DP64(0, ID_AA64ISAR1, APA, 0xf) |
             FIELD_DP64(0, ID_AA64ISAR1, API, 0xf) |
             FIELD_DP64(0, ID_AA64ISAR1, GPA, 0xf) |
             FIELD_DP64(0, ID_AA64ISAR1, GPI, 0xf))) != 0;
}

static inline bool isar_feature_aa64_pauth_arch(const ARMISARegisters *id)
{
    /*
     * Return true if pauth is enabled with the architected QARMA algorithm.
     * QEMU will always set APA+GPA to the same value.
     */
    return FIELD_EX64(id->id_aa64isar1, ID_AA64ISAR1, APA) != 0;
}

static inline bool isar_feature_aa64_sb(const ARMISARegisters *id)
{
    return FIELD_EX64(id->id_aa64isar1, ID_AA64ISAR1, SB) != 0;
}

static inline bool isar_feature_aa64_predinv(const ARMISARegisters *id)
{
    return FIELD_EX64(id->id_aa64isar1, ID_AA64ISAR1, SPECRES) != 0;
}

static inline bool isar_feature_aa64_frint(const ARMISARegisters *id)
{
    return FIELD_EX64(id->id_aa64isar1, ID_AA64ISAR1, FRINTTS) != 0;
}

static inline bool isar_feature_aa64_dcpop(const ARMISARegisters *id)
{
    return FIELD_EX64(id->id_aa64isar1, ID_AA64ISAR1, DPB) != 0;
}

static inline bool isar_feature_aa64_dcpodp(const ARMISARegisters *id)
{
    return FIELD_EX64(id->id_aa64isar1, ID_AA64ISAR1, DPB) >= 2;
}

static inline bool isar_feature_aa64_fp_simd(const ARMISARegisters *id)
{
    /* We always set the AdvSIMD and FP fields identically.  */
    return FIELD_EX64(id->id_aa64pfr0, ID_AA64PFR0, FP) != 0xf;
}

static inline bool isar_feature_aa64_fp16(const ARMISARegisters *id)
{
    /* We always set the AdvSIMD and FP fields identically wrt FP16.  */
    return FIELD_EX64(id->id_aa64pfr0, ID_AA64PFR0, FP) == 1;
}

static inline bool isar_feature_aa64_aa32(const ARMISARegisters *id)
{
    return FIELD_EX64(id->id_aa64pfr0, ID_AA64PFR0, EL0) >= 2;
}

static inline bool isar_feature_aa64_aa32_el1(const ARMISARegisters *id)
{
    return FIELD_EX64(id->id_aa64pfr0, ID_AA64PFR0, EL1) >= 2;
}

static inline bool isar_feature_aa64_sve(const ARMISARegisters *id)
{
    return FIELD_EX64(id->id_aa64pfr0, ID_AA64PFR0, SVE) != 0;
}

static inline bool isar_feature_aa64_sel2(const ARMISARegisters *id)
{
    return FIELD_EX64(id->id_aa64pfr0, ID_AA64PFR0, SEL2) != 0;
}

static inline bool isar_feature_aa64_vh(const ARMISARegisters *id)
{
    return FIELD_EX64(id->id_aa64mmfr1, ID_AA64MMFR1, VH) != 0;
}

static inline bool isar_feature_aa64_lor(const ARMISARegisters *id)
{
    return FIELD_EX64(id->id_aa64mmfr1, ID_AA64MMFR1, LO) != 0;
}

static inline bool isar_feature_aa64_pan(const ARMISARegisters *id)
{
    return FIELD_EX64(id->id_aa64mmfr1, ID_AA64MMFR1, PAN) != 0;
}

static inline bool isar_feature_aa64_ats1e1(const ARMISARegisters *id)
{
    return FIELD_EX64(id->id_aa64mmfr1, ID_AA64MMFR1, PAN) >= 2;
}

static inline bool isar_feature_aa64_uao(const ARMISARegisters *id)
{
    return FIELD_EX64(id->id_aa64mmfr2, ID_AA64MMFR2, UAO) != 0;
}

static inline bool isar_feature_aa64_st(const ARMISARegisters *id)
{
    return FIELD_EX64(id->id_aa64mmfr2, ID_AA64MMFR2, ST) != 0;
}

static inline bool isar_feature_aa64_bti(const ARMISARegisters *id)
{
    return FIELD_EX64(id->id_aa64pfr1, ID_AA64PFR1, BT) != 0;
}

static inline bool isar_feature_aa64_mte_insn_reg(const ARMISARegisters *id)
{
    return FIELD_EX64(id->id_aa64pfr1, ID_AA64PFR1, MTE) != 0;
}

static inline bool isar_feature_aa64_mte(const ARMISARegisters *id)
{
    return FIELD_EX64(id->id_aa64pfr1, ID_AA64PFR1, MTE) >= 2;
}

static inline bool isar_feature_aa64_pmu_8_1(const ARMISARegisters *id)
{
    return FIELD_EX64(id->id_aa64dfr0, ID_AA64DFR0, PMUVER) >= 4 &&
        FIELD_EX64(id->id_aa64dfr0, ID_AA64DFR0, PMUVER) != 0xf;
}

static inline bool isar_feature_aa64_pmu_8_4(const ARMISARegisters *id)
{
    return FIELD_EX64(id->id_aa64dfr0, ID_AA64DFR0, PMUVER) >= 5 &&
        FIELD_EX64(id->id_aa64dfr0, ID_AA64DFR0, PMUVER) != 0xf;
}

static inline bool isar_feature_aa64_rcpc_8_3(const ARMISARegisters *id)
{
    return FIELD_EX64(id->id_aa64isar1, ID_AA64ISAR1, LRCPC) != 0;
}

static inline bool isar_feature_aa64_rcpc_8_4(const ARMISARegisters *id)
{
    return FIELD_EX64(id->id_aa64isar1, ID_AA64ISAR1, LRCPC) >= 2;
}

static inline bool isar_feature_aa64_ccidx(const ARMISARegisters *id)
{
    return FIELD_EX64(id->id_aa64mmfr2, ID_AA64MMFR2, CCIDX) != 0;
}

static inline bool isar_feature_aa64_tts2uxn(const ARMISARegisters *id)
{
    return FIELD_EX64(id->id_aa64mmfr1, ID_AA64MMFR1, XNX) != 0;
}

static inline bool isar_feature_aa64_dit(const ARMISARegisters *id)
{
    return FIELD_EX64(id->id_aa64pfr0, ID_AA64PFR0, DIT) != 0;
}

static inline bool isar_feature_aa64_ssbs(const ARMISARegisters *id)
{
    return FIELD_EX64(id->id_aa64pfr1, ID_AA64PFR1, SSBS) != 0;
}

/*
 * Feature tests for "does this exist in either 32-bit or 64-bit?"
 */
static inline bool isar_feature_any_fp16(const ARMISARegisters *id)
{
    return isar_feature_aa64_fp16(id) || isar_feature_aa32_fp16_arith(id);
}

static inline bool isar_feature_any_predinv(const ARMISARegisters *id)
{
    return isar_feature_aa64_predinv(id) || isar_feature_aa32_predinv(id);
}

static inline bool isar_feature_any_pmu_8_1(const ARMISARegisters *id)
{
    return isar_feature_aa64_pmu_8_1(id) || isar_feature_aa32_pmu_8_1(id);
}

static inline bool isar_feature_any_pmu_8_4(const ARMISARegisters *id)
{
    return isar_feature_aa64_pmu_8_4(id) || isar_feature_aa32_pmu_8_4(id);
}

static inline bool isar_feature_any_ccidx(const ARMISARegisters *id)
{
    return isar_feature_aa64_ccidx(id) || isar_feature_aa32_ccidx(id);
}

static inline bool isar_feature_any_tts2uxn(const ARMISARegisters *id)
{
    return isar_feature_aa64_tts2uxn(id) || isar_feature_aa32_tts2uxn(id);
}

/*
 * Forward to the above feature tests given an ARMCPU pointer.
 */
#define cpu_isar_feature(name, cpu) \
    ({ ARMCPU *cpu_ = (cpu); isar_feature_##name(&cpu_->isar); })

#endif<|MERGE_RESOLUTION|>--- conflicted
+++ resolved
@@ -737,15 +737,12 @@
     const struct arm_boot_info *boot_info;
     /* Store GICv3CPUState to access from this struct */
     void *gicv3state;
-<<<<<<< HEAD
     void *t8030state;
-=======
 
 #ifdef TARGET_TAGGED_ADDRESSES
     /* Linux syscall tagged address support */
     bool tagged_addr_enable;
 #endif
->>>>>>> 609d7596
 } CPUARMState;
 
 static inline void set_feature(CPUARMState *env, int feature)

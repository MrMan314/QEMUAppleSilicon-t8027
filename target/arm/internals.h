/*
 * QEMU ARM CPU -- internal functions and types
 *
 * Copyright (c) 2014 Linaro Ltd
 *
 * This program is free software; you can redistribute it and/or
 * modify it under the terms of the GNU General Public License
 * as published by the Free Software Foundation; either version 2
 * of the License, or (at your option) any later version.
 *
 * This program is distributed in the hope that it will be useful,
 * but WITHOUT ANY WARRANTY; without even the implied warranty of
 * MERCHANTABILITY or FITNESS FOR A PARTICULAR PURPOSE.  See the
 * GNU General Public License for more details.
 *
 * You should have received a copy of the GNU General Public License
 * along with this program; if not, see
 * <http://www.gnu.org/licenses/gpl-2.0.html>
 *
 * This header defines functions, types, etc which need to be shared
 * between different source files within target/arm/ but which are
 * private to it and not required by the rest of QEMU.
 */

#ifndef TARGET_ARM_INTERNALS_H
#define TARGET_ARM_INTERNALS_H

#include "exec/breakpoint.h"
#include "hw/registerfields.h"
#include "qemu/error-report.h"
#include "tcg/tcg-gvec-desc.h"
#include "syndrome.h"
#include "cpu-features.h"

/* register banks for CPU modes */
#define BANK_USRSYS 0
#define BANK_SVC    1
#define BANK_ABT    2
#define BANK_UND    3
#define BANK_IRQ    4
#define BANK_FIQ    5
#define BANK_HYP    6
#define BANK_MON    7

static inline int arm_env_mmu_index(CPUARMState *env)
{
    return EX_TBFLAG_ANY(env->hflags, MMUIDX);
}

static inline bool excp_is_internal(int excp)
{
    /* Return true if this exception number represents a QEMU-internal
     * exception that will not be passed to the guest.
     */
    return excp == EXCP_INTERRUPT
        || excp == EXCP_HLT
        || excp == EXCP_DEBUG
        || excp == EXCP_HALTED
        || excp == EXCP_EXCEPTION_EXIT
        || excp == EXCP_KERNEL_TRAP
        || excp == EXCP_SEMIHOST;
}

/*
 * Default frequency for the generic timer, in Hz.
 * ARMv8.6 and later CPUs architecturally must use a 1GHz timer; before
 * that it was an IMPDEF choice, and QEMU initially picked 62.5MHz,
 * which gives a 16ns tick period.
 *
 * We will use the back-compat value:
 *  - for QEMU CPU types added before we standardized on 1GHz
 *  - for versioned machine types with a version of 9.0 or earlier
 * In any case, the machine model may override via the cntfrq property.
 */
#define GTIMER_DEFAULT_HZ 1000000000
#define GTIMER_BACKCOMPAT_HZ 62500000

/* Bit definitions for the v7M CONTROL register */
FIELD(V7M_CONTROL, NPRIV, 0, 1)
FIELD(V7M_CONTROL, SPSEL, 1, 1)
FIELD(V7M_CONTROL, FPCA, 2, 1)
FIELD(V7M_CONTROL, SFPA, 3, 1)

/* Bit definitions for v7M exception return payload */
FIELD(V7M_EXCRET, ES, 0, 1)
FIELD(V7M_EXCRET, RES0, 1, 1)
FIELD(V7M_EXCRET, SPSEL, 2, 1)
FIELD(V7M_EXCRET, MODE, 3, 1)
FIELD(V7M_EXCRET, FTYPE, 4, 1)
FIELD(V7M_EXCRET, DCRS, 5, 1)
FIELD(V7M_EXCRET, S, 6, 1)
FIELD(V7M_EXCRET, RES1, 7, 25) /* including the must-be-1 prefix */

/* Minimum value which is a magic number for exception return */
#define EXC_RETURN_MIN_MAGIC 0xff000000
/* Minimum number which is a magic number for function or exception return
 * when using v8M security extension
 */
#define FNC_RETURN_MIN_MAGIC 0xfefffffe

/* Bit definitions for DBGWCRn and DBGWCRn_EL1 */
FIELD(DBGWCR, E, 0, 1)
FIELD(DBGWCR, PAC, 1, 2)
FIELD(DBGWCR, LSC, 3, 2)
FIELD(DBGWCR, BAS, 5, 8)
FIELD(DBGWCR, HMC, 13, 1)
FIELD(DBGWCR, SSC, 14, 2)
FIELD(DBGWCR, LBN, 16, 4)
FIELD(DBGWCR, WT, 20, 1)
FIELD(DBGWCR, MASK, 24, 5)
FIELD(DBGWCR, SSCE, 29, 1)

#define VTCR_NSW (1u << 29)
#define VTCR_NSA (1u << 30)
#define VSTCR_SW VTCR_NSW
#define VSTCR_SA VTCR_NSA

/* Bit definitions for CPACR (AArch32 only) */
FIELD(CPACR, CP10, 20, 2)
FIELD(CPACR, CP11, 22, 2)
FIELD(CPACR, TRCDIS, 28, 1)    /* matches CPACR_EL1.TTA */
FIELD(CPACR, D32DIS, 30, 1)    /* up to v7; RAZ in v8 */
FIELD(CPACR, ASEDIS, 31, 1)

/* Bit definitions for CPACR_EL1 (AArch64 only) */
FIELD(CPACR_EL1, ZEN, 16, 2)
FIELD(CPACR_EL1, FPEN, 20, 2)
FIELD(CPACR_EL1, SMEN, 24, 2)
FIELD(CPACR_EL1, TTA, 28, 1)   /* matches CPACR.TRCDIS */

/* Bit definitions for HCPTR (AArch32 only) */
FIELD(HCPTR, TCP10, 10, 1)
FIELD(HCPTR, TCP11, 11, 1)
FIELD(HCPTR, TASE, 15, 1)
FIELD(HCPTR, TTA, 20, 1)
FIELD(HCPTR, TAM, 30, 1)       /* matches CPTR_EL2.TAM */
FIELD(HCPTR, TCPAC, 31, 1)     /* matches CPTR_EL2.TCPAC */

/* Bit definitions for CPTR_EL2 (AArch64 only) */
FIELD(CPTR_EL2, TZ, 8, 1)      /* !E2H */
FIELD(CPTR_EL2, TFP, 10, 1)    /* !E2H, matches HCPTR.TCP10 */
FIELD(CPTR_EL2, TSM, 12, 1)    /* !E2H */
FIELD(CPTR_EL2, ZEN, 16, 2)    /* E2H */
FIELD(CPTR_EL2, FPEN, 20, 2)   /* E2H */
FIELD(CPTR_EL2, SMEN, 24, 2)   /* E2H */
FIELD(CPTR_EL2, TTA, 28, 1)
FIELD(CPTR_EL2, TAM, 30, 1)    /* matches HCPTR.TAM */
FIELD(CPTR_EL2, TCPAC, 31, 1)  /* matches HCPTR.TCPAC */

/* Bit definitions for CPTR_EL3 (AArch64 only) */
FIELD(CPTR_EL3, EZ, 8, 1)
FIELD(CPTR_EL3, TFP, 10, 1)
FIELD(CPTR_EL3, ESM, 12, 1)
FIELD(CPTR_EL3, TTA, 20, 1)
FIELD(CPTR_EL3, TAM, 30, 1)
FIELD(CPTR_EL3, TCPAC, 31, 1)

#define MDCR_MTPME    (1U << 28)
#define MDCR_TDCC     (1U << 27)
#define MDCR_HLP      (1U << 26)  /* MDCR_EL2 */
#define MDCR_SCCD     (1U << 23)  /* MDCR_EL3 */
#define MDCR_HCCD     (1U << 23)  /* MDCR_EL2 */
#define MDCR_EPMAD    (1U << 21)
#define MDCR_EDAD     (1U << 20)
#define MDCR_TTRF     (1U << 19)
#define MDCR_STE      (1U << 18)  /* MDCR_EL3 */
#define MDCR_SPME     (1U << 17)  /* MDCR_EL3 */
#define MDCR_HPMD     (1U << 17)  /* MDCR_EL2 */
#define MDCR_SDD      (1U << 16)
#define MDCR_SPD      (3U << 14)
#define MDCR_TDRA     (1U << 11)
#define MDCR_TDOSA    (1U << 10)
#define MDCR_TDA      (1U << 9)
#define MDCR_TDE      (1U << 8)
#define MDCR_HPME     (1U << 7)
#define MDCR_TPM      (1U << 6)
#define MDCR_TPMCR    (1U << 5)
#define MDCR_HPMN     (0x1fU)

/* Not all of the MDCR_EL3 bits are present in the 32-bit SDCR */
#define SDCR_VALID_MASK (MDCR_MTPME | MDCR_TDCC | MDCR_SCCD | \
                         MDCR_EPMAD | MDCR_EDAD | MDCR_TTRF | \
                         MDCR_STE | MDCR_SPME | MDCR_SPD)

#define TTBCR_N      (7U << 0) /* TTBCR.EAE==0 */
#define TTBCR_T0SZ   (7U << 0) /* TTBCR.EAE==1 */
#define TTBCR_PD0    (1U << 4)
#define TTBCR_PD1    (1U << 5)
#define TTBCR_EPD0   (1U << 7)
#define TTBCR_IRGN0  (3U << 8)
#define TTBCR_ORGN0  (3U << 10)
#define TTBCR_SH0    (3U << 12)
#define TTBCR_T1SZ   (3U << 16)
#define TTBCR_A1     (1U << 22)
#define TTBCR_EPD1   (1U << 23)
#define TTBCR_IRGN1  (3U << 24)
#define TTBCR_ORGN1  (3U << 26)
#define TTBCR_SH1    (1U << 28)
#define TTBCR_EAE    (1U << 31)

FIELD(VTCR, T0SZ, 0, 6)
FIELD(VTCR, SL0, 6, 2)
FIELD(VTCR, IRGN0, 8, 2)
FIELD(VTCR, ORGN0, 10, 2)
FIELD(VTCR, SH0, 12, 2)
FIELD(VTCR, TG0, 14, 2)
FIELD(VTCR, PS, 16, 3)
FIELD(VTCR, VS, 19, 1)
FIELD(VTCR, HA, 21, 1)
FIELD(VTCR, HD, 22, 1)
FIELD(VTCR, HWU59, 25, 1)
FIELD(VTCR, HWU60, 26, 1)
FIELD(VTCR, HWU61, 27, 1)
FIELD(VTCR, HWU62, 28, 1)
FIELD(VTCR, NSW, 29, 1)
FIELD(VTCR, NSA, 30, 1)
FIELD(VTCR, DS, 32, 1)
FIELD(VTCR, SL2, 33, 1)

#define HCRX_ENAS0    (1ULL << 0)
#define HCRX_ENALS    (1ULL << 1)
#define HCRX_ENASR    (1ULL << 2)
#define HCRX_FNXS     (1ULL << 3)
#define HCRX_FGTNXS   (1ULL << 4)
#define HCRX_SMPME    (1ULL << 5)
#define HCRX_TALLINT  (1ULL << 6)
#define HCRX_VINMI    (1ULL << 7)
#define HCRX_VFNMI    (1ULL << 8)
#define HCRX_CMOW     (1ULL << 9)
#define HCRX_MCE2     (1ULL << 10)
#define HCRX_MSCEN    (1ULL << 11)

#define HPFAR_NS      (1ULL << 63)

#define HSTR_TTEE (1 << 16)
#define HSTR_TJDBX (1 << 17)

/*
 * Depending on the value of HCR_EL2.E2H, bits 0 and 1
 * have different bit definitions, and EL1PCTEN might be
 * bit 0 or bit 10. We use _E2H1 and _E2H0 suffixes to
 * disambiguate if necessary.
 */
FIELD(CNTHCTL, EL0PCTEN_E2H1, 0, 1)
FIELD(CNTHCTL, EL0VCTEN_E2H1, 1, 1)
FIELD(CNTHCTL, EL1PCTEN_E2H0, 0, 1)
FIELD(CNTHCTL, EL1PCEN_E2H0, 1, 1)
FIELD(CNTHCTL, EVNTEN, 2, 1)
FIELD(CNTHCTL, EVNTDIR, 3, 1)
FIELD(CNTHCTL, EVNTI, 4, 4)
FIELD(CNTHCTL, EL0VTEN, 8, 1)
FIELD(CNTHCTL, EL0PTEN, 9, 1)
FIELD(CNTHCTL, EL1PCTEN_E2H1, 10, 1)
FIELD(CNTHCTL, EL1PTEN, 11, 1)
FIELD(CNTHCTL, ECV, 12, 1)
FIELD(CNTHCTL, EL1TVT, 13, 1)
FIELD(CNTHCTL, EL1TVCT, 14, 1)
FIELD(CNTHCTL, EL1NVPCT, 15, 1)
FIELD(CNTHCTL, EL1NVVCT, 16, 1)
FIELD(CNTHCTL, EVNTIS, 17, 1)
FIELD(CNTHCTL, CNTVMASK, 18, 1)
FIELD(CNTHCTL, CNTPMASK, 19, 1)

/* We use a few fake FSR values for internal purposes in M profile.
 * M profile cores don't have A/R format FSRs, but currently our
 * get_phys_addr() code assumes A/R profile and reports failures via
 * an A/R format FSR value. We then translate that into the proper
 * M profile exception and FSR status bit in arm_v7m_cpu_do_interrupt().
 * Mostly the FSR values we use for this are those defined for v7PMSA,
 * since we share some of that codepath. A few kinds of fault are
 * only for M profile and have no A/R equivalent, though, so we have
 * to pick a value from the reserved range (which we never otherwise
 * generate) to use for these.
 * These values will never be visible to the guest.
 */
#define M_FAKE_FSR_NSC_EXEC 0xf /* NS executing in S&NSC memory */
#define M_FAKE_FSR_SFAULT 0xe /* SecureFault INVTRAN, INVEP or AUVIOL */

/**
 * raise_exception: Raise the specified exception.
 * Raise a guest exception with the specified value, syndrome register
 * and target exception level. This should be called from helper functions,
 * and never returns because we will longjump back up to the CPU main loop.
 */
G_NORETURN void raise_exception(CPUARMState *env, uint32_t excp,
                                uint32_t syndrome, uint32_t target_el);

/*
 * Similarly, but also use unwinding to restore cpu state.
 */
G_NORETURN void raise_exception_ra(CPUARMState *env, uint32_t excp,
                                      uint32_t syndrome, uint32_t target_el,
                                      uintptr_t ra);

/*
 * For AArch64, map a given EL to an index in the banked_spsr array.
 * Note that this mapping and the AArch32 mapping defined in bank_number()
 * must agree such that the AArch64<->AArch32 SPSRs have the architecturally
 * mandated mapping between each other.
 */
static inline unsigned int aarch64_banked_spsr_index(unsigned int el)
{
    static const unsigned int map[4] = {
        [1] = BANK_SVC, /* EL1.  */
        [2] = BANK_HYP, /* EL2.  */
        [3] = BANK_MON, /* EL3.  */
    };
    assert(el >= 1 && el <= 3);
    return map[el];
}

/* Map CPU modes onto saved register banks.  */
static inline int bank_number(int mode)
{
    switch (mode) {
    case ARM_CPU_MODE_USR:
    case ARM_CPU_MODE_SYS:
        return BANK_USRSYS;
    case ARM_CPU_MODE_SVC:
        return BANK_SVC;
    case ARM_CPU_MODE_ABT:
        return BANK_ABT;
    case ARM_CPU_MODE_UND:
        return BANK_UND;
    case ARM_CPU_MODE_IRQ:
        return BANK_IRQ;
    case ARM_CPU_MODE_FIQ:
        return BANK_FIQ;
    case ARM_CPU_MODE_HYP:
        return BANK_HYP;
    case ARM_CPU_MODE_MON:
        return BANK_MON;
    }
    g_assert_not_reached();
}

/**
 * r14_bank_number: Map CPU mode onto register bank for r14
 *
 * Given an AArch32 CPU mode, return the index into the saved register
 * banks to use for the R14 (LR) in that mode. This is the same as
 * bank_number(), except for the special case of Hyp mode, where
 * R14 is shared with USR and SYS, unlike its R13 and SPSR.
 * This should be used as the index into env->banked_r14[], and
 * bank_number() used for the index into env->banked_r13[] and
 * env->banked_spsr[].
 */
static inline int r14_bank_number(int mode)
{
    return (mode == ARM_CPU_MODE_HYP) ? BANK_USRSYS : bank_number(mode);
}

void arm_cpu_register(const ARMCPUInfo *info);
void aarch64_cpu_register(const ARMCPUInfo *info);

void register_cp_regs_for_features(ARMCPU *cpu);
void init_cpreg_list(ARMCPU *cpu);

void arm_cpu_register_gdb_regs_for_features(ARMCPU *cpu);
void arm_translate_init(void);
void arm_translate_code(CPUState *cs, TranslationBlock *tb,
                        int *max_insns, vaddr pc, void *host_pc);

void arm_cpu_register_gdb_commands(ARMCPU *cpu);
void aarch64_cpu_register_gdb_commands(ARMCPU *cpu, GString *,
                                       GPtrArray *, GPtrArray *);

void arm_restore_state_to_opc(CPUState *cs,
                              const TranslationBlock *tb,
                              const uint64_t *data);

#ifdef CONFIG_TCG
void arm_cpu_synchronize_from_tb(CPUState *cs, const TranslationBlock *tb);

/* Our implementation of TCGCPUOps::cpu_exec_halt */
bool arm_cpu_exec_halt(CPUState *cs);
#endif /* CONFIG_TCG */

typedef enum ARMFPRounding {
    FPROUNDING_TIEEVEN,
    FPROUNDING_POSINF,
    FPROUNDING_NEGINF,
    FPROUNDING_ZERO,
    FPROUNDING_TIEAWAY,
    FPROUNDING_ODD
} ARMFPRounding;

extern const FloatRoundMode arm_rmode_to_sf_map[6];

static inline FloatRoundMode arm_rmode_to_sf(ARMFPRounding rmode)
{
    assert((unsigned)rmode < ARRAY_SIZE(arm_rmode_to_sf_map));
    return arm_rmode_to_sf_map[rmode];
}

/* Return the effective value of SCR_EL3.RW */
static inline bool arm_scr_rw_eff(CPUARMState *env)
{
    /*
     * SCR_EL3.RW has an effective value of 1 if:
     *  - we are NS and EL2 is implemented but doesn't support AArch32
     *  - we are S and EL2 is enabled (in which case it must be AArch64)
     */
    ARMCPU *cpu = env_archcpu(env);

    if (env->cp15.scr_el3 & SCR_RW) {
        return true;
    }
    if (env->cp15.scr_el3 & SCR_NS) {
        return arm_feature(env, ARM_FEATURE_EL2) &&
            !cpu_isar_feature(aa64_aa32_el2, cpu);
    } else {
        return env->cp15.scr_el3 & SCR_EEL2;
    }
}

/* Return true if the specified exception level is running in AArch64 state. */
static inline bool arm_el_is_aa64(CPUARMState *env, int el)
{
    /*
     * This isn't valid for EL0 (if we're in EL0, is_a64() is what you want,
     * and if we're not in EL0 then the state of EL0 isn't well defined.)
     */
    assert(el >= 1 && el <= 3);
    bool aa64 = arm_feature(env, ARM_FEATURE_AARCH64);

    /*
     * The highest exception level is always at the maximum supported
     * register width, and then lower levels have a register width controlled
     * by bits in the SCR or HCR registers.
     */
    if (el == 3) {
        return aa64;
    }

    if (arm_feature(env, ARM_FEATURE_EL3)) {
        aa64 = aa64 && arm_scr_rw_eff(env);
    }

    if (el == 2) {
        return aa64;
    }

    if (arm_is_el2_enabled(env)) {
        aa64 = aa64 && (env->cp15.hcr_el2 & HCR_RW);
    }

    return aa64;
}

/*
 * Return the current Exception Level (as per ARMv8; note that this differs
 * from the ARMv7 Privilege Level).
 */
static inline int arm_current_el(CPUARMState *env)
{
    if (arm_feature(env, ARM_FEATURE_M)) {
        return arm_v7m_is_handler_mode(env) ||
            !(env->v7m.control[env->v7m.secure] & 1);
    }

    if (is_a64(env)) {
        return extract32(env->pstate, 2, 2);
    }

    switch (env->uncached_cpsr & 0x1f) {
    case ARM_CPU_MODE_USR:
        return 0;
    case ARM_CPU_MODE_HYP:
        return 2;
    case ARM_CPU_MODE_MON:
        return 3;
    default:
        if (arm_is_secure(env) && !arm_el_is_aa64(env, 3)) {
            /* If EL3 is 32-bit then all secure privileged modes run in EL3 */
            return 3;
        }

        return 1;
    }
}

static inline bool arm_cpu_data_is_big_endian_a32(CPUARMState *env,
                                                  bool sctlr_b)
{
#ifdef CONFIG_USER_ONLY
    /*
     * In system mode, BE32 is modelled in line with the
     * architecture (as word-invariant big-endianness), where loads
     * and stores are done little endian but from addresses which
     * are adjusted by XORing with the appropriate constant. So the
     * endianness to use for the raw data access is not affected by
     * SCTLR.B.
     * In user mode, however, we model BE32 as byte-invariant
     * big-endianness (because user-only code cannot tell the
     * difference), and so we need to use a data access endianness
     * that depends on SCTLR.B.
     */
    if (sctlr_b) {
        return true;
    }
#endif
    /* In 32bit endianness is determined by looking at CPSR's E bit */
    return env->uncached_cpsr & CPSR_E;
}

static inline bool arm_cpu_data_is_big_endian_a64(int el, uint64_t sctlr)
{
    return sctlr & (el ? SCTLR_EE : SCTLR_E0E);
}

/* Return true if the processor is in big-endian mode. */
static inline bool arm_cpu_data_is_big_endian(CPUARMState *env)
{
    if (!is_a64(env)) {
        return arm_cpu_data_is_big_endian_a32(env, arm_sctlr_b(env));
    } else {
        int cur_el = arm_current_el(env);
        uint64_t sctlr = arm_sctlr(env, cur_el);
        return arm_cpu_data_is_big_endian_a64(cur_el, sctlr);
    }
}

#ifdef CONFIG_USER_ONLY
static inline bool arm_cpu_bswap_data(CPUARMState *env)
{
    return TARGET_BIG_ENDIAN ^ arm_cpu_data_is_big_endian(env);
}
#endif

static inline void aarch64_save_sp(CPUARMState *env, int el)
{
    if (env->pstate & PSTATE_SP) {
        if (arm_is_guarded(env)) {
            env->gxf.sp_gl[el] = env->xregs[31];
        } else {
            env->sp_el[el] = env->xregs[31];
        }
    } else {
        env->sp_el[0] = env->xregs[31];
    }
}

static inline void aarch64_restore_sp(CPUARMState *env, int el)
{
    if (env->pstate & PSTATE_SP) {
        if (arm_is_guarded(env)) {
            env->xregs[31] = env->gxf.sp_gl[el];
        } else {
            env->xregs[31] = env->sp_el[el];
        }
    } else {
        env->xregs[31] = env->sp_el[0];
    }
}

static inline void update_spsel(CPUARMState *env, uint32_t imm)
{
    unsigned int cur_el = arm_current_el(env);
    /* Update PSTATE SPSel bit; this requires us to update the
     * working stack pointer in xregs[31].
     */
    if (!((imm ^ env->pstate) & PSTATE_SP)) {
        return;
    }
    aarch64_save_sp(env, cur_el);
    env->pstate = deposit32(env->pstate, 0, 1, imm);

    /* We rely on illegal updates to SPsel from EL0 to get trapped
     * at translation time.
     */
    assert(cur_el >= 1 && cur_el <= 3);
    aarch64_restore_sp(env, cur_el);
}

/*
 * arm_pamax
 * @cpu: ARMCPU
 *
 * Returns the implementation defined bit-width of physical addresses.
 * The ARMv8 reference manuals refer to this as PAMax().
 */
unsigned int arm_pamax(ARMCPU *cpu);

/*
 * round_down_to_parange_index
 * @bit_size: uint8_t
 *
 * Rounds down the bit_size supplied to the first supported ARM physical
 * address range and returns the index for this. The index is intended to
 * be used to set ID_AA64MMFR0_EL1's PARANGE bits.
 */
uint8_t round_down_to_parange_index(uint8_t bit_size);

/*
 * round_down_to_parange_bit_size
 * @bit_size: uint8_t
 *
 * Rounds down the bit_size supplied to the first supported ARM physical
 * address range bit size and returns this.
 */
uint8_t round_down_to_parange_bit_size(uint8_t bit_size);

/* Return true if extended addresses are enabled.
 * This is always the case if our translation regime is 64 bit,
 * but depends on TTBCR.EAE for 32 bit.
 */
static inline bool extended_addresses_enabled(CPUARMState *env)
{
    uint64_t tcr = env->cp15.tcr_el[arm_is_secure(env) ? 3 : 1];
    if (arm_feature(env, ARM_FEATURE_PMSA) &&
        arm_feature(env, ARM_FEATURE_V8)) {
        return true;
    }
    return arm_el_is_aa64(env, 1) ||
           (arm_feature(env, ARM_FEATURE_LPAE) && (tcr & TTBCR_EAE));
}

/* Update a QEMU watchpoint based on the information the guest has set in the
 * DBGWCR<n>_EL1 and DBGWVR<n>_EL1 registers.
 */
void hw_watchpoint_update(ARMCPU *cpu, int n);
/* Update the QEMU watchpoints for every guest watchpoint. This does a
 * complete delete-and-reinstate of the QEMU watchpoint list and so is
 * suitable for use after migration or on reset.
 */
void hw_watchpoint_update_all(ARMCPU *cpu);
/* Update a QEMU breakpoint based on the information the guest has set in the
 * DBGBCR<n>_EL1 and DBGBVR<n>_EL1 registers.
 */
void hw_breakpoint_update(ARMCPU *cpu, int n);
/* Update the QEMU breakpoints for every guest breakpoint. This does a
 * complete delete-and-reinstate of the QEMU breakpoint list and so is
 * suitable for use after migration or on reset.
 */
void hw_breakpoint_update_all(ARMCPU *cpu);

/* Callback function for checking if a breakpoint should trigger. */
bool arm_debug_check_breakpoint(CPUState *cs);

/* Callback function for checking if a watchpoint should trigger. */
bool arm_debug_check_watchpoint(CPUState *cs, CPUWatchpoint *wp);

/* Adjust addresses (in BE32 mode) before testing against watchpoint
 * addresses.
 */
vaddr arm_adjust_watchpoint_address(CPUState *cs, vaddr addr, int len);

/* Callback function for when a watchpoint or breakpoint triggers. */
void arm_debug_excp_handler(CPUState *cs);

#if defined(CONFIG_USER_ONLY) || !defined(CONFIG_TCG)
static inline bool arm_is_psci_call(ARMCPU *cpu, int excp_type)
{
    return false;
}
static inline void arm_handle_psci_call(ARMCPU *cpu)
{
    g_assert_not_reached();
}
#else
/* Return true if the r0/x0 value indicates that this SMC/HVC is a PSCI call. */
bool arm_is_psci_call(ARMCPU *cpu, int excp_type);
/* Actually handle a PSCI call */
void arm_handle_psci_call(ARMCPU *cpu);
#endif

/**
 * arm_clear_exclusive: clear the exclusive monitor
 * @env: CPU env
 * Clear the CPU's exclusive monitor, like the guest CLREX instruction.
 */
static inline void arm_clear_exclusive(CPUARMState *env)
{
    env->exclusive_addr = -1;
}

/**
 * ARMFaultType: type of an ARM MMU fault
 * This corresponds to the v8A pseudocode's Fault enumeration,
 * with extensions for QEMU internal conditions.
 */
typedef enum ARMFaultType {
    ARMFault_None,
    ARMFault_AccessFlag,
    ARMFault_Alignment,
    ARMFault_Background,
    ARMFault_Domain,
    ARMFault_Permission,
    ARMFault_Translation,
    ARMFault_AddressSize,
    ARMFault_SyncExternal,
    ARMFault_SyncExternalOnWalk,
    ARMFault_SyncParity,
    ARMFault_SyncParityOnWalk,
    ARMFault_AsyncParity,
    ARMFault_AsyncExternal,
    ARMFault_Debug,
    ARMFault_TLBConflict,
    ARMFault_UnsuppAtomicUpdate,
    ARMFault_Lockdown,
    ARMFault_Exclusive,
    ARMFault_ICacheMaint,
    ARMFault_QEMU_NSCExec, /* v8M: NS executing in S&NSC memory */
    ARMFault_QEMU_SFault, /* v8M: SecureFault INVTRAN, INVEP or AUVIOL */
    ARMFault_GPCFOnWalk,
    ARMFault_GPCFOnOutput,
    ARMFault_GXF_Abort,
} ARMFaultType;

typedef enum ARMGPCF {
    GPCF_None,
    GPCF_AddressSize,
    GPCF_Walk,
    GPCF_EABT,
    GPCF_Fail,
} ARMGPCF;

/**
 * ARMMMUFaultInfo: Information describing an ARM MMU Fault
 * @type: Type of fault
 * @gpcf: Subtype of ARMFault_GPCFOn{Walk,Output}.
 * @level: Table walk level (for translation, access flag and permission faults)
 * @domain: Domain of the fault address (for non-LPAE CPUs only)
 * @s2addr: Address that caused a fault at stage 2
 * @paddr: physical address that caused a fault for gpc
 * @paddr_space: physical address space that caused a fault for gpc
 * @stage2: True if we faulted at stage 2
 * @s1ptw: True if we faulted at stage 2 while doing a stage 1 page-table walk
 * @s1ns: True if we faulted on a non-secure IPA while in secure state
 * @ea: True if we should set the EA (external abort type) bit in syndrome
 */
typedef struct ARMMMUFaultInfo ARMMMUFaultInfo;
struct ARMMMUFaultInfo {
    ARMFaultType type;
    ARMGPCF gpcf;
    target_ulong s2addr;
    target_ulong paddr;
    ARMSecuritySpace paddr_space;
    int level;
    int domain;
    bool stage2;
    bool s1ptw;
    bool s1ns;
    bool ea;
};

/**
 * arm_fi_to_sfsc: Convert fault info struct to short-format FSC
 * Compare pseudocode EncodeSDFSC(), though unlike that function
 * we set up a whole FSR-format code including domain field and
 * putting the high bit of the FSC into bit 10.
 */
static inline uint32_t arm_fi_to_sfsc(ARMMMUFaultInfo *fi)
{
    uint32_t fsc;

    switch (fi->type) {
    case ARMFault_None:
        return 0;
    case ARMFault_AccessFlag:
        fsc = fi->level == 1 ? 0x3 : 0x6;
        break;
    case ARMFault_Alignment:
        fsc = 0x1;
        break;
    case ARMFault_Permission:
        fsc = fi->level == 1 ? 0xd : 0xf;
        break;
    case ARMFault_Domain:
        fsc = fi->level == 1 ? 0x9 : 0xb;
        break;
    case ARMFault_Translation:
        fsc = fi->level == 1 ? 0x5 : 0x7;
        break;
    case ARMFault_SyncExternal:
        fsc = 0x8 | (fi->ea << 12);
        break;
    case ARMFault_SyncExternalOnWalk:
        fsc = fi->level == 1 ? 0xc : 0xe;
        fsc |= (fi->ea << 12);
        break;
    case ARMFault_SyncParity:
        fsc = 0x409;
        break;
    case ARMFault_SyncParityOnWalk:
        fsc = fi->level == 1 ? 0x40c : 0x40e;
        break;
    case ARMFault_AsyncParity:
        fsc = 0x408;
        break;
    case ARMFault_AsyncExternal:
        fsc = 0x406 | (fi->ea << 12);
        break;
    case ARMFault_Debug:
        fsc = 0x2;
        break;
    case ARMFault_TLBConflict:
        fsc = 0x400;
        break;
    case ARMFault_Lockdown:
        fsc = 0x404;
        break;
    case ARMFault_Exclusive:
        fsc = 0x405;
        break;
    case ARMFault_ICacheMaint:
        fsc = 0x4;
        break;
    case ARMFault_Background:
        fsc = 0x0;
        break;
    case ARMFault_QEMU_NSCExec:
        fsc = M_FAKE_FSR_NSC_EXEC;
        break;
    case ARMFault_QEMU_SFault:
        fsc = M_FAKE_FSR_SFAULT;
        break;
    default:
        /* Other faults can't occur in a context that requires a
         * short-format status code.
         */
        g_assert_not_reached();
    }

    fsc |= (fi->domain << 4);
    return fsc;
}

/**
 * arm_fi_to_lfsc: Convert fault info struct to long-format FSC
 * Compare pseudocode EncodeLDFSC(), though unlike that function
 * we fill in also the LPAE bit 9 of a DFSR format.
 */
static inline uint32_t arm_fi_to_lfsc(ARMMMUFaultInfo *fi)
{
    uint32_t fsc;

    switch (fi->type) {
    case ARMFault_None:
        return 0;
    case ARMFault_AddressSize:
        assert(fi->level >= -1 && fi->level <= 3);
        if (fi->level < 0) {
            fsc = 0b101001;
        } else {
            fsc = fi->level;
        }
        break;
    case ARMFault_AccessFlag:
        assert(fi->level >= 0 && fi->level <= 3);
        fsc = 0b001000 | fi->level;
        break;
    case ARMFault_Permission:
        assert(fi->level >= 0 && fi->level <= 3);
        fsc = 0b001100 | fi->level;
        break;
    case ARMFault_Translation:
        assert(fi->level >= -1 && fi->level <= 3);
        if (fi->level < 0) {
            fsc = 0b101011;
        } else {
            fsc = 0b000100 | fi->level;
        }
        break;
    case ARMFault_SyncExternal:
        fsc = 0x10 | (fi->ea << 12);
        break;
    case ARMFault_SyncExternalOnWalk:
        assert(fi->level >= -1 && fi->level <= 3);
        if (fi->level < 0) {
            fsc = 0b010011;
        } else {
            fsc = 0b010100 | fi->level;
        }
        fsc |= fi->ea << 12;
        break;
    case ARMFault_SyncParity:
        fsc = 0x18;
        break;
    case ARMFault_SyncParityOnWalk:
        assert(fi->level >= -1 && fi->level <= 3);
        if (fi->level < 0) {
            fsc = 0b011011;
        } else {
            fsc = 0b011100 | fi->level;
        }
        break;
    case ARMFault_AsyncParity:
        fsc = 0x19;
        break;
    case ARMFault_AsyncExternal:
        fsc = 0x11 | (fi->ea << 12);
        break;
    case ARMFault_Alignment:
        fsc = 0x21;
        break;
    case ARMFault_Debug:
        fsc = 0x22;
        break;
    case ARMFault_TLBConflict:
        fsc = 0x30;
        break;
    case ARMFault_UnsuppAtomicUpdate:
        fsc = 0x31;
        break;
    case ARMFault_Lockdown:
        fsc = 0x34;
        break;
    case ARMFault_Exclusive:
        fsc = 0x35;
        break;
    case ARMFault_GPCFOnWalk:
        assert(fi->level >= -1 && fi->level <= 3);
        if (fi->level < 0) {
            fsc = 0b100011;
        } else {
            fsc = 0b100100 | fi->level;
        }
        break;
    case ARMFault_GPCFOnOutput:
        fsc = 0b101000;
        break;
    case ARMFault_GXF_Abort:
        /* TODO: GXF set this properly */
        fsc = (fi->level & 3) | (0x3 << 2);
        break;
    default:
        /* Other faults can't occur in a context that requires a
         * long-format status code.
         */
        g_assert_not_reached();
    }

    fsc |= 1 << 9;
    return fsc;
}

static inline bool arm_extabort_type(MemTxResult result)
{
    /* The EA bit in syndromes and fault status registers is an
     * IMPDEF classification of external aborts. ARM implementations
     * usually use this to indicate AXI bus Decode error (0) or
     * Slave error (1); in QEMU we follow that.
     */
    return result != MEMTX_DECODE_ERROR;
}

#ifdef CONFIG_USER_ONLY
void arm_cpu_record_sigsegv(CPUState *cpu, vaddr addr,
                            MMUAccessType access_type,
                            bool maperr, uintptr_t ra);
void arm_cpu_record_sigbus(CPUState *cpu, vaddr addr,
                           MMUAccessType access_type, uintptr_t ra);
#else
bool arm_cpu_tlb_fill_align(CPUState *cs, CPUTLBEntryFull *out, vaddr addr,
                            MMUAccessType access_type, int mmu_idx,
                            MemOp memop, int size, bool probe, uintptr_t ra);
#endif

static inline int arm_to_core_mmu_idx(ARMMMUIdx mmu_idx)
{
    return mmu_idx & ARM_MMU_IDX_COREIDX_MASK;
}

static inline ARMMMUIdx core_to_arm_mmu_idx(CPUARMState *env, int mmu_idx)
{
    if (arm_feature(env, ARM_FEATURE_M)) {
        return mmu_idx | ARM_MMU_IDX_M;
    } else {
        return mmu_idx | ARM_MMU_IDX_A;
    }
}

static inline ARMMMUIdx core_to_aa64_mmu_idx(int mmu_idx)
{
    /* AArch64 is always a-profile. */
    return mmu_idx | ARM_MMU_IDX_A;
}

int arm_mmu_idx_to_el(ARMMMUIdx mmu_idx);

/* Return the MMU index for a v7M CPU in the specified security state */
ARMMMUIdx arm_v7m_mmu_idx_for_secstate(CPUARMState *env, bool secstate);

/*
 * Return true if the stage 1 translation regime is using LPAE
 * format page tables
 */
bool arm_s1_regime_using_lpae_format(CPUARMState *env, ARMMMUIdx mmu_idx);

/* Raise a data fault alignment exception for the specified virtual address */
G_NORETURN void arm_cpu_do_unaligned_access(CPUState *cs, vaddr vaddr,
                                            MMUAccessType access_type,
                                            int mmu_idx, uintptr_t retaddr);

#ifndef CONFIG_USER_ONLY
/* arm_cpu_do_transaction_failed: handle a memory system error response
 * (eg "no device/memory present at address") by raising an external abort
 * exception
 */
void arm_cpu_do_transaction_failed(CPUState *cs, hwaddr physaddr,
                                   vaddr addr, unsigned size,
                                   MMUAccessType access_type,
                                   int mmu_idx, MemTxAttrs attrs,
                                   MemTxResult response, uintptr_t retaddr);
#endif

/* Call any registered EL change hooks */
static inline void arm_call_pre_el_change_hook(ARMCPU *cpu)
{
    ARMELChangeHook *hook, *next;
    QLIST_FOREACH_SAFE(hook, &cpu->pre_el_change_hooks, node, next) {
        hook->hook(cpu, hook->opaque);
    }
}
static inline void arm_call_el_change_hook(ARMCPU *cpu)
{
    ARMELChangeHook *hook, *next;
    QLIST_FOREACH_SAFE(hook, &cpu->el_change_hooks, node, next) {
        hook->hook(cpu, hook->opaque);
    }
}

/*
 * Return true if this address translation regime has two ranges.
 * Note that this will not return the correct answer for AArch32
 * Secure PL1&0 (i.e. mmu indexes E3, E30_0, E30_3_PAN), but it is
 * never called from a context where EL3 can be AArch32. (The
 * correct return value for ARMMMUIdx_E3 would be different for
 * that case, so we can't just make the function return the
 * correct value anyway; we would need an extra "bool e3_is_aarch32"
 * argument which all the current callsites would pass as 'false'.)
 */
static inline bool regime_has_2_ranges(ARMMMUIdx mmu_idx)
{
    switch (mmu_idx) {
    case ARMMMUIdx_Stage1_E0:
    case ARMMMUIdx_Stage1_E1:
    case ARMMMUIdx_Stage1_E1_PAN:
    case ARMMMUIdx_E10_0:
    case ARMMMUIdx_E10_1:
    case ARMMMUIdx_E10_1_PAN:
    case ARMMMUIdx_E20_0:
    case ARMMMUIdx_E20_2:
    case ARMMMUIdx_E20_2_PAN:
        return true;
    default:
        return false;
    }
}

static inline bool regime_is_pan(CPUARMState *env, ARMMMUIdx mmu_idx)
{
    switch (mmu_idx) {
    case ARMMMUIdx_Stage1_E1_PAN:
    case ARMMMUIdx_E10_1_PAN:
    case ARMMMUIdx_E20_2_PAN:
    case ARMMMUIdx_E30_3_PAN:
        return true;
    default:
        return false;
    }
}

static inline bool regime_is_stage2(ARMMMUIdx mmu_idx)
{
    return mmu_idx == ARMMMUIdx_Stage2 || mmu_idx == ARMMMUIdx_Stage2_S;
}

/* Return the exception level which controls this address translation regime */
static inline uint32_t regime_el(CPUARMState *env, ARMMMUIdx mmu_idx)
{
    switch (mmu_idx) {
    case ARMMMUIdx_E20_0:
    case ARMMMUIdx_E20_2:
    case ARMMMUIdx_E20_2_PAN:
    case ARMMMUIdx_Stage2:
    case ARMMMUIdx_Stage2_S:
    case ARMMMUIdx_E2:
        return 2;
    case ARMMMUIdx_E3:
    case ARMMMUIdx_E30_0:
    case ARMMMUIdx_E30_3_PAN:
        return 3;
    case ARMMMUIdx_E10_0:
    case ARMMMUIdx_Stage1_E0:
    case ARMMMUIdx_Stage1_E1:
    case ARMMMUIdx_Stage1_E1_PAN:
    case ARMMMUIdx_E10_1:
    case ARMMMUIdx_E10_1_PAN:
    case ARMMMUIdx_MPrivNegPri:
    case ARMMMUIdx_MUserNegPri:
    case ARMMMUIdx_MPriv:
    case ARMMMUIdx_MUser:
    case ARMMMUIdx_MSPrivNegPri:
    case ARMMMUIdx_MSUserNegPri:
    case ARMMMUIdx_MSPriv:
    case ARMMMUIdx_MSUser:
        return 1;
    default:
        g_assert_not_reached();
    }
}

static inline bool regime_is_user(CPUARMState *env, ARMMMUIdx mmu_idx)
{
    switch (mmu_idx) {
    case ARMMMUIdx_E10_0:
    case ARMMMUIdx_E20_0:
    case ARMMMUIdx_E30_0:
    case ARMMMUIdx_Stage1_E0:
    case ARMMMUIdx_MUser:
    case ARMMMUIdx_MSUser:
    case ARMMMUIdx_MUserNegPri:
    case ARMMMUIdx_MSUserNegPri:
        return true;
    default:
        return false;
    }
}

/* Return the SCTLR value which controls this address translation regime */
static inline uint64_t regime_sctlr(CPUARMState *env, ARMMMUIdx mmu_idx)
{
    return env->cp15.sctlr_el[regime_el(env, mmu_idx)];
}

/*
 * These are the fields in VTCR_EL2 which affect both the Secure stage 2
 * and the Non-Secure stage 2 translation regimes (and hence which are
 * not present in VSTCR_EL2).
 */
#define VTCR_SHARED_FIELD_MASK \
    (R_VTCR_IRGN0_MASK | R_VTCR_ORGN0_MASK | R_VTCR_SH0_MASK | \
     R_VTCR_PS_MASK | R_VTCR_VS_MASK | R_VTCR_HA_MASK | R_VTCR_HD_MASK | \
     R_VTCR_DS_MASK)

/* Return the value of the TCR controlling this translation regime */
static inline uint64_t regime_tcr(CPUARMState *env, ARMMMUIdx mmu_idx)
{
    if (mmu_idx == ARMMMUIdx_Stage2) {
        return env->cp15.vtcr_el2;
    }
    if (mmu_idx == ARMMMUIdx_Stage2_S) {
        /*
         * Secure stage 2 shares fields from VTCR_EL2. We merge those
         * in with the VSTCR_EL2 value to synthesize a single VTCR_EL2 format
         * value so the callers don't need to special case this.
         *
         * If a future architecture change defines bits in VSTCR_EL2 that
         * overlap with these VTCR_EL2 fields we may need to revisit this.
         */
        uint64_t v = env->cp15.vstcr_el2 & ~VTCR_SHARED_FIELD_MASK;
        v |= env->cp15.vtcr_el2 & VTCR_SHARED_FIELD_MASK;
        return v;
    }
    return env->cp15.tcr_el[regime_el(env, mmu_idx)];
}

/* Return true if the translation regime is using LPAE format page tables */
static inline bool regime_using_lpae_format(CPUARMState *env, ARMMMUIdx mmu_idx)
{
    int el = regime_el(env, mmu_idx);
    if (el == 2 || arm_el_is_aa64(env, el)) {
        return true;
    }
    if (arm_feature(env, ARM_FEATURE_PMSA) &&
        arm_feature(env, ARM_FEATURE_V8)) {
        return true;
    }
    if (arm_feature(env, ARM_FEATURE_LPAE)
        && (regime_tcr(env, mmu_idx) & TTBCR_EAE)) {
        return true;
    }
    return false;
}

/**
 * arm_num_brps: Return number of implemented breakpoints.
 * Note that the ID register BRPS field is "number of bps - 1",
 * and we return the actual number of breakpoints.
 */
static inline int arm_num_brps(ARMCPU *cpu)
{
    if (arm_feature(&cpu->env, ARM_FEATURE_AARCH64)) {
        return FIELD_EX64(cpu->isar.id_aa64dfr0, ID_AA64DFR0, BRPS) + 1;
    } else {
        return FIELD_EX32(cpu->isar.dbgdidr, DBGDIDR, BRPS) + 1;
    }
}

/**
 * arm_num_wrps: Return number of implemented watchpoints.
 * Note that the ID register WRPS field is "number of wps - 1",
 * and we return the actual number of watchpoints.
 */
static inline int arm_num_wrps(ARMCPU *cpu)
{
    if (arm_feature(&cpu->env, ARM_FEATURE_AARCH64)) {
        return FIELD_EX64(cpu->isar.id_aa64dfr0, ID_AA64DFR0, WRPS) + 1;
    } else {
        return FIELD_EX32(cpu->isar.dbgdidr, DBGDIDR, WRPS) + 1;
    }
}

/**
 * arm_num_ctx_cmps: Return number of implemented context comparators.
 * Note that the ID register CTX_CMPS field is "number of cmps - 1",
 * and we return the actual number of comparators.
 */
static inline int arm_num_ctx_cmps(ARMCPU *cpu)
{
    if (arm_feature(&cpu->env, ARM_FEATURE_AARCH64)) {
        return FIELD_EX64(cpu->isar.id_aa64dfr0, ID_AA64DFR0, CTX_CMPS) + 1;
    } else {
        return FIELD_EX32(cpu->isar.dbgdidr, DBGDIDR, CTX_CMPS) + 1;
    }
}

/**
 * v7m_using_psp: Return true if using process stack pointer
 * Return true if the CPU is currently using the process stack
 * pointer, or false if it is using the main stack pointer.
 */
static inline bool v7m_using_psp(CPUARMState *env)
{
    /* Handler mode always uses the main stack; for thread mode
     * the CONTROL.SPSEL bit determines the answer.
     * Note that in v7M it is not possible to be in Handler mode with
     * CONTROL.SPSEL non-zero, but in v8M it is, so we must check both.
     */
    return !arm_v7m_is_handler_mode(env) &&
        env->v7m.control[env->v7m.secure] & R_V7M_CONTROL_SPSEL_MASK;
}

/**
 * v7m_sp_limit: Return SP limit for current CPU state
 * Return the SP limit value for the current CPU security state
 * and stack pointer.
 */
static inline uint32_t v7m_sp_limit(CPUARMState *env)
{
    if (v7m_using_psp(env)) {
        return env->v7m.psplim[env->v7m.secure];
    } else {
        return env->v7m.msplim[env->v7m.secure];
    }
}

/**
 * v7m_cpacr_pass:
 * Return true if the v7M CPACR permits access to the FPU for the specified
 * security state and privilege level.
 */
static inline bool v7m_cpacr_pass(CPUARMState *env,
                                  bool is_secure, bool is_priv)
{
    switch (extract32(env->v7m.cpacr[is_secure], 20, 2)) {
    case 0:
    case 2: /* UNPREDICTABLE: we treat like 0 */
        return false;
    case 1:
        return is_priv;
    case 3:
        return true;
    default:
        g_assert_not_reached();
    }
}

/**
 * aarch32_mode_name(): Return name of the AArch32 CPU mode
 * @psr: Program Status Register indicating CPU mode
 *
 * Returns, for debug logging purposes, a printable representation
 * of the AArch32 CPU mode ("svc", "usr", etc) as indicated by
 * the low bits of the specified PSR.
 */
static inline const char *aarch32_mode_name(uint32_t psr)
{
    static const char cpu_mode_names[16][4] = {
        "usr", "fiq", "irq", "svc", "???", "???", "mon", "abt",
        "???", "???", "hyp", "und", "???", "???", "???", "sys"
    };

    return cpu_mode_names[psr & 0xf];
}

/**
 * arm_cpu_update_virq: Update CPU_INTERRUPT_VIRQ bit in cs->interrupt_request
 *
 * Update the CPU_INTERRUPT_VIRQ bit in cs->interrupt_request, following
 * a change to either the input VIRQ line from the GIC or the HCR_EL2.VI bit.
 * Must be called with the BQL held.
 */
void arm_cpu_update_virq(ARMCPU *cpu);

/**
 * arm_cpu_update_vfiq: Update CPU_INTERRUPT_VFIQ bit in cs->interrupt_request
 *
 * Update the CPU_INTERRUPT_VFIQ bit in cs->interrupt_request, following
 * a change to either the input VFIQ line from the GIC or the HCR_EL2.VF bit.
 * Must be called with the BQL held.
 */
void arm_cpu_update_vfiq(ARMCPU *cpu);

/**
 * arm_cpu_update_vinmi: Update CPU_INTERRUPT_VINMI bit in cs->interrupt_request
 *
 * Update the CPU_INTERRUPT_VINMI bit in cs->interrupt_request, following
 * a change to either the input VNMI line from the GIC or the HCRX_EL2.VINMI.
 * Must be called with the BQL held.
 */
void arm_cpu_update_vinmi(ARMCPU *cpu);

/**
 * arm_cpu_update_vfnmi: Update CPU_INTERRUPT_VFNMI bit in cs->interrupt_request
 *
 * Update the CPU_INTERRUPT_VFNMI bit in cs->interrupt_request, following
 * a change to the HCRX_EL2.VFNMI.
 * Must be called with the BQL held.
 */
void arm_cpu_update_vfnmi(ARMCPU *cpu);

/**
 * arm_cpu_update_vserr: Update CPU_INTERRUPT_VSERR bit
 *
 * Update the CPU_INTERRUPT_VSERR bit in cs->interrupt_request,
 * following a change to the HCR_EL2.VSE bit.
 */
void arm_cpu_update_vserr(ARMCPU *cpu);

/**
 * arm_mmu_idx_el:
 * @env: The cpu environment
 * @el: The EL to use.
 *
 * Return the full ARMMMUIdx for the translation regime for EL.
 */
ARMMMUIdx arm_mmu_idx_el(CPUARMState *env, int el);

/**
 * arm_mmu_idx:
 * @env: The cpu environment
 *
 * Return the full ARMMMUIdx for the current translation regime.
 */
ARMMMUIdx arm_mmu_idx(CPUARMState *env);

/**
 * arm_stage1_mmu_idx:
 * @env: The cpu environment
 *
 * Return the ARMMMUIdx for the stage1 traversal for the current regime.
 */
#ifdef CONFIG_USER_ONLY
static inline ARMMMUIdx stage_1_mmu_idx(ARMMMUIdx mmu_idx)
{
    return ARMMMUIdx_Stage1_E0;
}
static inline ARMMMUIdx arm_stage1_mmu_idx(CPUARMState *env)
{
    return ARMMMUIdx_Stage1_E0;
}
#else
ARMMMUIdx stage_1_mmu_idx(ARMMMUIdx mmu_idx);
ARMMMUIdx arm_stage1_mmu_idx(CPUARMState *env);
#endif

/**
 * arm_mmu_idx_is_stage1_of_2:
 * @mmu_idx: The ARMMMUIdx to test
 *
 * Return true if @mmu_idx is a NOTLB mmu_idx that is the
 * first stage of a two stage regime.
 */
static inline bool arm_mmu_idx_is_stage1_of_2(ARMMMUIdx mmu_idx)
{
    switch (mmu_idx) {
    case ARMMMUIdx_Stage1_E0:
    case ARMMMUIdx_Stage1_E1:
    case ARMMMUIdx_Stage1_E1_PAN:
        return true;
    default:
        return false;
    }
}

static inline uint32_t aarch32_cpsr_valid_mask(uint64_t features,
                                               const ARMISARegisters *id)
{
    uint32_t valid = CPSR_M | CPSR_AIF | CPSR_IL | CPSR_NZCV;

    if ((features >> ARM_FEATURE_V4T) & 1) {
        valid |= CPSR_T;
    }
    if ((features >> ARM_FEATURE_V5) & 1) {
        valid |= CPSR_Q; /* V5TE in reality*/
    }
    if ((features >> ARM_FEATURE_V6) & 1) {
        valid |= CPSR_E | CPSR_GE;
    }
    if ((features >> ARM_FEATURE_THUMB2) & 1) {
        valid |= CPSR_IT;
    }
    if (isar_feature_aa32_jazelle(id)) {
        valid |= CPSR_J;
    }
    if (isar_feature_aa32_pan(id)) {
        valid |= CPSR_PAN;
    }
    if (isar_feature_aa32_dit(id)) {
        valid |= CPSR_DIT;
    }
    if (isar_feature_aa32_ssbs(id)) {
        valid |= CPSR_SSBS;
    }

    return valid;
}

static inline uint32_t aarch64_pstate_valid_mask(const ARMISARegisters *id)
{
    uint32_t valid;

    valid = PSTATE_M | PSTATE_DAIF | PSTATE_IL | PSTATE_SS | PSTATE_NZCV;
    if (isar_feature_aa64_bti(id)) {
        valid |= PSTATE_BTYPE;
    }
    if (isar_feature_aa64_pan(id)) {
        valid |= PSTATE_PAN;
    }
    if (isar_feature_aa64_uao(id)) {
        valid |= PSTATE_UAO;
    }
    if (isar_feature_aa64_dit(id)) {
        valid |= PSTATE_DIT;
    }
    if (isar_feature_aa64_ssbs(id)) {
        valid |= PSTATE_SSBS;
    }
    if (isar_feature_aa64_mte(id)) {
        valid |= PSTATE_TCO;
    }
    if (isar_feature_aa64_nmi(id)) {
        valid |= PSTATE_ALLINT;
    }

    return valid;
}

/* Granule size (i.e. page size) */
typedef enum ARMGranuleSize {
    /* Same order as TG0 encoding */
    Gran4K,
    Gran64K,
    Gran16K,
    GranInvalid,
} ARMGranuleSize;

/**
 * arm_granule_bits: Return address size of the granule in bits
 *
 * Return the address size of the granule in bits. This corresponds
 * to the pseudocode TGxGranuleBits().
 */
static inline int arm_granule_bits(ARMGranuleSize gran)
{
    switch (gran) {
    case Gran64K:
        return 16;
    case Gran16K:
        return 14;
    case Gran4K:
        return 12;
    default:
        g_assert_not_reached();
    }
}

/*
 * Parameters of a given virtual address, as extracted from the
 * translation control register (TCR) for a given regime.
 */
typedef struct ARMVAParameters {
    unsigned tsz    : 8;
    unsigned ps     : 3;
    unsigned sh     : 2;
    unsigned select : 1;
    bool tbi        : 1;
    bool epd        : 1;
    bool hpd        : 1;
    bool tsz_oob    : 1;  /* tsz has been clamped to legal range */
    bool ds         : 1;
    bool ha         : 1;
    bool hd         : 1;
    ARMGranuleSize gran : 2;
} ARMVAParameters;

/**
 * aa64_va_parameters: Return parameters for an AArch64 virtual address
 * @env: CPU
 * @va: virtual address to look up
 * @mmu_idx: determines translation regime to use
 * @data: true if this is a data access
 * @el1_is_aa32: true if we are asking about stage 2 when EL1 is AArch32
 *  (ignored if @mmu_idx is for a stage 1 regime; only affects tsz/tsz_oob)
 */
ARMVAParameters aa64_va_parameters(CPUARMState *env, uint64_t va,
                                   ARMMMUIdx mmu_idx, bool data,
                                   bool el1_is_aa32);

int aa64_va_parameter_tbi(uint64_t tcr, ARMMMUIdx mmu_idx);
int aa64_va_parameter_tbid(uint64_t tcr, ARMMMUIdx mmu_idx);
int aa64_va_parameter_tcma(uint64_t tcr, ARMMMUIdx mmu_idx);

/* Determine if allocation tags are available.  */
static inline bool allocation_tag_access_enabled(CPUARMState *env, int el,
                                                 uint64_t sctlr)
{
    if (el < 3
        && arm_feature(env, ARM_FEATURE_EL3)
        && !(env->cp15.scr_el3 & SCR_ATA)) {
        return false;
    }
    if (el < 2 && arm_is_el2_enabled(env)) {
        uint64_t hcr = arm_hcr_el2_eff(env);
        if (!(hcr & HCR_ATA) && (!(hcr & HCR_E2H) || !(hcr & HCR_TGE))) {
            return false;
        }
    }
    sctlr &= (el == 0 ? SCTLR_ATA0 : SCTLR_ATA);
    return sctlr != 0;
}

#ifndef CONFIG_USER_ONLY

/* Security attributes for an address, as returned by v8m_security_lookup. */
typedef struct V8M_SAttributes {
    bool subpage; /* true if these attrs don't cover the whole TARGET_PAGE */
    bool ns;
    bool nsc;
    uint8_t sregion;
    bool srvalid;
    uint8_t iregion;
    bool irvalid;
} V8M_SAttributes;

void v8m_security_lookup(CPUARMState *env, uint32_t address,
                         MMUAccessType access_type, ARMMMUIdx mmu_idx,
                         bool secure, V8M_SAttributes *sattrs);

/* Cacheability and shareability attributes for a memory access */
typedef struct ARMCacheAttrs {
    /*
     * If is_s2_format is true, attrs is the S2 descriptor bits [5:2]
     * Otherwise, attrs is the same as the MAIR_EL1 8-bit format
     */
    unsigned int attrs:8;
    unsigned int shareability:2; /* as in the SH field of the VMSAv8-64 PTEs */
    bool is_s2_format:1;
} ARMCacheAttrs;

/* Fields that are valid upon success. */
typedef struct GetPhysAddrResult {
    CPUTLBEntryFull f;
    ARMCacheAttrs cacheattrs;
} GetPhysAddrResult;

/**
 * get_phys_addr: get the physical address for a virtual address
 * @env: CPUARMState
 * @address: virtual address to get physical address for
 * @access_type: 0 for read, 1 for write, 2 for execute
 * @memop: memory operation feeding this access, or 0 for none
 * @mmu_idx: MMU index indicating required translation regime
 * @result: set on translation success.
 * @fi: set to fault info if the translation fails
 *
 * Find the physical address corresponding to the given virtual address,
 * by doing a translation table walk on MMU based systems or using the
 * MPU state on MPU based systems.
 *
 * Returns false if the translation was successful. Otherwise, phys_ptr, attrs,
 * prot and page_size may not be filled in, and the populated fsr value provides
 * information on why the translation aborted, in the format of a
 * DFSR/IFSR fault register, with the following caveats:
 *  * we honour the short vs long DFSR format differences.
 *  * the WnR bit is never set (the caller must do this).
 *  * for PSMAv5 based systems we don't bother to return a full FSR format
 *    value.
 */
bool get_phys_addr(CPUARMState *env, vaddr address,
                   MMUAccessType access_type, MemOp memop, ARMMMUIdx mmu_idx,
                   GetPhysAddrResult *result, ARMMMUFaultInfo *fi)
    __attribute__((nonnull));

/**
 * get_phys_addr_with_space_nogpc: get the physical address for a virtual
 *                                 address
 * @env: CPUARMState
 * @address: virtual address to get physical address for
 * @access_type: 0 for read, 1 for write, 2 for execute
 * @memop: memory operation feeding this access, or 0 for none
 * @mmu_idx: MMU index indicating required translation regime
 * @space: security space for the access
 * @result: set on translation success.
 * @fi: set to fault info if the translation fails
 *
 * Similar to get_phys_addr, but use the given security space and don't perform
 * a Granule Protection Check on the resulting address.
 */
bool get_phys_addr_with_space_nogpc(CPUARMState *env, vaddr address,
                                    MMUAccessType access_type, MemOp memop,
                                    ARMMMUIdx mmu_idx, ARMSecuritySpace space,
                                    GetPhysAddrResult *result,
                                    ARMMMUFaultInfo *fi)
    __attribute__((nonnull));

bool pmsav8_mpu_lookup(CPUARMState *env, uint32_t address,
                       MMUAccessType access_type, ARMMMUIdx mmu_idx,
                       bool is_secure, GetPhysAddrResult *result,
                       ARMMMUFaultInfo *fi, uint32_t *mregion);

void arm_log_exception(CPUState *cs);

#endif /* !CONFIG_USER_ONLY */

/*
 * SVE predicates are 1/8 the size of SVE vectors, and cannot use
 * the same simd_desc() encoding due to restrictions on size.
 * Use these instead.
 */
FIELD(PREDDESC, OPRSZ, 0, 6)
FIELD(PREDDESC, ESZ, 6, 2)
FIELD(PREDDESC, DATA, 8, 24)

/*
 * The SVE simd_data field, for memory ops, contains either
 * rd (5 bits) or a shift count (2 bits).
 */
#define SVE_MTEDESC_SHIFT 5

/* Bits within a descriptor passed to the helper_mte_check* functions. */
FIELD(MTEDESC, MIDX,  0, 4)
FIELD(MTEDESC, TBI,   4, 2)
FIELD(MTEDESC, TCMA,  6, 2)
FIELD(MTEDESC, WRITE, 8, 1)
FIELD(MTEDESC, ALIGN, 9, 3)
FIELD(MTEDESC, SIZEM1, 12, SIMD_DATA_BITS - SVE_MTEDESC_SHIFT - 12)  /* size - 1 */

bool mte_probe(CPUARMState *env, uint32_t desc, uint64_t ptr);
uint64_t mte_check(CPUARMState *env, uint32_t desc, uint64_t ptr, uintptr_t ra);

/**
 * mte_mops_probe: Check where the next MTE failure is for a FEAT_MOPS operation
 * @env: CPU env
 * @ptr: start address of memory region (dirty pointer)
 * @size: length of region (guaranteed not to cross a page boundary)
 * @desc: MTEDESC descriptor word (0 means no MTE checks)
 * Returns: the size of the region that can be copied without hitting
 *          an MTE tag failure
 *
 * Note that we assume that the caller has already checked the TBI
 * and TCMA bits with mte_checks_needed() and an MTE check is definitely
 * required.
 */
uint64_t mte_mops_probe(CPUARMState *env, uint64_t ptr, uint64_t size,
                        uint32_t desc);

/**
 * mte_mops_probe_rev: Check where the next MTE failure is for a FEAT_MOPS
 *                     operation going in the reverse direction
 * @env: CPU env
 * @ptr: *end* address of memory region (dirty pointer)
 * @size: length of region (guaranteed not to cross a page boundary)
 * @desc: MTEDESC descriptor word (0 means no MTE checks)
 * Returns: the size of the region that can be copied without hitting
 *          an MTE tag failure
 *
 * Note that we assume that the caller has already checked the TBI
 * and TCMA bits with mte_checks_needed() and an MTE check is definitely
 * required.
 */
uint64_t mte_mops_probe_rev(CPUARMState *env, uint64_t ptr, uint64_t size,
                            uint32_t desc);

/**
 * mte_check_fail: Record an MTE tag check failure
 * @env: CPU env
 * @desc: MTEDESC descriptor word
 * @dirty_ptr: Failing dirty address
 * @ra: TCG retaddr
 *
 * This may never return (if the MTE tag checks are configured to fault).
 */
void mte_check_fail(CPUARMState *env, uint32_t desc,
                    uint64_t dirty_ptr, uintptr_t ra);

/**
 * mte_mops_set_tags: Set MTE tags for a portion of a FEAT_MOPS operation
 * @env: CPU env
 * @dirty_ptr: Start address of memory region (dirty pointer)
 * @size: length of region (guaranteed not to cross page boundary)
 * @desc: MTEDESC descriptor word
 */
void mte_mops_set_tags(CPUARMState *env, uint64_t dirty_ptr, uint64_t size,
                       uint32_t desc);

static inline int allocation_tag_from_addr(uint64_t ptr)
{
    return extract64(ptr, 56, 4);
}

static inline uint64_t address_with_allocation_tag(uint64_t ptr, int rtag)
{
    return deposit64(ptr, 56, 4, rtag);
}

/* Return true if tbi bits mean that the access is checked.  */
static inline bool tbi_check(uint32_t desc, int bit55)
{
    return (desc >> (R_MTEDESC_TBI_SHIFT + bit55)) & 1;
}

/* Return true if tcma bits mean that the access is unchecked.  */
static inline bool tcma_check(uint32_t desc, int bit55, int ptr_tag)
{
    /*
     * We had extracted bit55 and ptr_tag for other reasons, so fold
     * (ptr<59:55> == 00000 || ptr<59:55> == 11111) into a single test.
     */
    bool match = ((ptr_tag + bit55) & 0xf) == 0;
    bool tcma = (desc >> (R_MTEDESC_TCMA_SHIFT + bit55)) & 1;
    return tcma && match;
}

/*
 * For TBI, ideally, we would do nothing.  Proper behaviour on fault is
 * for the tag to be present in the FAR_ELx register.  But for user-only
 * mode, we do not have a TLB with which to implement this, so we must
 * remove the top byte.
 */
static inline uint64_t useronly_clean_ptr(uint64_t ptr)
{
#ifdef CONFIG_USER_ONLY
    /* TBI0 is known to be enabled, while TBI1 is disabled. */
    ptr &= sextract64(ptr, 0, 56);
#endif
    return ptr;
}

static inline uint64_t useronly_maybe_clean_ptr(uint32_t desc, uint64_t ptr)
{
#ifdef CONFIG_USER_ONLY
    int64_t clean_ptr = sextract64(ptr, 0, 56);
    if (tbi_check(desc, clean_ptr < 0)) {
        ptr = clean_ptr;
    }
#endif
    return ptr;
}

/* Values for M-profile PSR.ECI for MVE insns */
enum MVEECIState {
    ECI_NONE = 0, /* No completed beats */
    ECI_A0 = 1, /* Completed: A0 */
    ECI_A0A1 = 2, /* Completed: A0, A1 */
    /* 3 is reserved */
    ECI_A0A1A2 = 4, /* Completed: A0, A1, A2 */
    ECI_A0A1A2B0 = 5, /* Completed: A0, A1, A2, B0 */
    /* All other values reserved */
};

/* Definitions for the PMU registers */
#define PMCRN_MASK  0xf800
#define PMCRN_SHIFT 11
#define PMCRLP  0x80
#define PMCRLC  0x40
#define PMCRDP  0x20
#define PMCRX   0x10
#define PMCRD   0x8
#define PMCRC   0x4
#define PMCRP   0x2
#define PMCRE   0x1
/*
 * Mask of PMCR bits writable by guest (not including WO bits like C, P,
 * which can be written as 1 to trigger behaviour but which stay RAZ).
 */
#define PMCR_WRITABLE_MASK (PMCRLP | PMCRLC | PMCRDP | PMCRX | PMCRD | PMCRE)

#define PMXEVTYPER_P          0x80000000
#define PMXEVTYPER_U          0x40000000
#define PMXEVTYPER_NSK        0x20000000
#define PMXEVTYPER_NSU        0x10000000
#define PMXEVTYPER_NSH        0x08000000
#define PMXEVTYPER_M          0x04000000
#define PMXEVTYPER_MT         0x02000000
#define PMXEVTYPER_EVTCOUNT   0x0000ffff
#define PMXEVTYPER_MASK       (PMXEVTYPER_P | PMXEVTYPER_U | PMXEVTYPER_NSK | \
                               PMXEVTYPER_NSU | PMXEVTYPER_NSH | \
                               PMXEVTYPER_M | PMXEVTYPER_MT | \
                               PMXEVTYPER_EVTCOUNT)

#define PMCCFILTR             0xf8000000
#define PMCCFILTR_M           PMXEVTYPER_M
#define PMCCFILTR_EL0         (PMCCFILTR | PMCCFILTR_M)

static inline uint32_t pmu_num_counters(CPUARMState *env)
{
    ARMCPU *cpu = env_archcpu(env);

    return (cpu->isar.reset_pmcr_el0 & PMCRN_MASK) >> PMCRN_SHIFT;
}

/* Bits allowed to be set/cleared for PMCNTEN* and PMINTEN* */
static inline uint64_t pmu_counter_mask(CPUARMState *env)
{
  return (1ULL << 31) | ((1ULL << pmu_num_counters(env)) - 1);
}

#ifdef TARGET_AARCH64
GDBFeature *arm_gen_dynamic_svereg_feature(CPUState *cpu, int base_reg);
int aarch64_gdb_get_sve_reg(CPUState *cs, GByteArray *buf, int reg);
int aarch64_gdb_set_sve_reg(CPUState *cs, uint8_t *buf, int reg);
int aarch64_gdb_get_fpu_reg(CPUState *cs, GByteArray *buf, int reg);
int aarch64_gdb_set_fpu_reg(CPUState *cs, uint8_t *buf, int reg);
int aarch64_gdb_get_pauth_reg(CPUState *cs, GByteArray *buf, int reg);
int aarch64_gdb_set_pauth_reg(CPUState *cs, uint8_t *buf, int reg);
int aarch64_gdb_get_tag_ctl_reg(CPUState *cs, GByteArray *buf, int reg);
int aarch64_gdb_set_tag_ctl_reg(CPUState *cs, uint8_t *buf, int reg);
void arm_cpu_sve_finalize(ARMCPU *cpu, Error **errp);
void arm_cpu_sme_finalize(ARMCPU *cpu, Error **errp);
void arm_cpu_pauth_finalize(ARMCPU *cpu, Error **errp);
void arm_cpu_lpa2_finalize(ARMCPU *cpu, Error **errp);
void aarch64_max_tcg_initfn(Object *obj);
void aarch64_add_pauth_properties(Object *obj);
void aarch64_add_sve_properties(Object *obj);
void aarch64_add_sme_properties(Object *obj);
#endif

/* Read the CONTROL register as the MRS instruction would. */
uint32_t arm_v7m_mrs_control(CPUARMState *env, uint32_t secure);

/*
 * Return a pointer to the location where we currently store the
 * stack pointer for the requested security state and thread mode.
 * This pointer will become invalid if the CPU state is updated
 * such that the stack pointers are switched around (eg changing
 * the SPSEL control bit).
 */
uint32_t *arm_v7m_get_sp_ptr(CPUARMState *env, bool secure,
                             bool threadmode, bool spsel);

bool el_is_in_host(CPUARMState *env, int el);

void aa32_max_features(ARMCPU *cpu);
int exception_target_el(CPUARMState *env);
bool arm_singlestep_active(CPUARMState *env);
bool arm_generate_debug_exceptions(CPUARMState *env);

/**
 * pauth_ptr_mask:
 * @param: parameters defining the MMU setup
 *
 * Return a mask of the address bits that contain the authentication code,
 * given the MMU config defined by @param.
 */
static inline uint64_t pauth_ptr_mask(ARMVAParameters param)
{
    int bot_pac_bit = 64 - param.tsz;
    int top_pac_bit = 64 - 8 * param.tbi;

    return MAKE_64BIT_MASK(bot_pac_bit, top_pac_bit - bot_pac_bit);
}

/* Add the cpreg definitions for debug related system registers */
void define_debug_regs(ARMCPU *cpu);

/* Add the cpreg definitions for TLBI instructions */
void define_tlb_insn_regs(ARMCPU *cpu);

/* Effective value of MDCR_EL2 */
static inline uint64_t arm_mdcr_el2_eff(CPUARMState *env)
{
    return arm_is_el2_enabled(env) ? env->cp15.mdcr_el2 : 0;
}

/* Powers of 2 for sve_vq_map et al. */
#define SVE_VQ_POW2_MAP                                 \
    ((1 << (1 - 1)) | (1 << (2 - 1)) |                  \
     (1 << (4 - 1)) | (1 << (8 - 1)) | (1 << (16 - 1)))

/*
 * Return true if it is possible to take a fine-grained-trap to EL2.
 */
static inline bool arm_fgt_active(CPUARMState *env, int el)
{
    /*
     * The Arm ARM only requires the "{E2H,TGE} != {1,1}" test for traps
     * that can affect EL0, but it is harmless to do the test also for
     * traps on registers that are only accessible at EL1 because if the test
     * returns true then we can't be executing at EL1 anyway.
     * FGT traps only happen when EL2 is enabled and EL1 is AArch64;
     * traps from AArch32 only happen for the EL0 is AArch32 case.
     */
    return cpu_isar_feature(aa64_fgt, env_archcpu(env)) &&
        el < 2 && arm_is_el2_enabled(env) &&
        arm_el_is_aa64(env, 1) &&
        (arm_hcr_el2_eff(env) & (HCR_E2H | HCR_TGE)) != (HCR_E2H | HCR_TGE) &&
        (!arm_feature(env, ARM_FEATURE_EL3) || (env->cp15.scr_el3 & SCR_FGTEN));
}

void assert_hflags_rebuild_correctly(CPUARMState *env);

/*
 * Although the ARM implementation of hardware assisted debugging
 * allows for different breakpoints per-core, the current GDB
 * interface treats them as a global pool of registers (which seems to
 * be the case for x86, ppc and s390). As a result we store one copy
 * of registers which is used for all active cores.
 *
 * Write access is serialised by virtue of the GDB protocol which
 * updates things. Read access (i.e. when the values are copied to the
 * vCPU) is also gated by GDB's run control.
 *
 * This is not unreasonable as most of the time debugging kernels you
 * never know which core will eventually execute your function.
 */

typedef struct {
    uint64_t bcr;
    uint64_t bvr;
} HWBreakpoint;

/*
 * The watchpoint registers can cover more area than the requested
 * watchpoint so we need to store the additional information
 * somewhere. We also need to supply a CPUWatchpoint to the GDB stub
 * when the watchpoint is hit.
 */
typedef struct {
    uint64_t wcr;
    uint64_t wvr;
    CPUWatchpoint details;
} HWWatchpoint;

/* Maximum and current break/watch point counts */
extern int max_hw_bps, max_hw_wps;
extern GArray *hw_breakpoints, *hw_watchpoints;

#define cur_hw_wps      (hw_watchpoints->len)
#define cur_hw_bps      (hw_breakpoints->len)
#define get_hw_bp(i)    (&g_array_index(hw_breakpoints, HWBreakpoint, i))
#define get_hw_wp(i)    (&g_array_index(hw_watchpoints, HWWatchpoint, i))

bool find_hw_breakpoint(CPUState *cpu, target_ulong pc);
int insert_hw_breakpoint(target_ulong pc);
int delete_hw_breakpoint(target_ulong pc);

bool check_watchpoint_in_range(int i, target_ulong addr);
CPUWatchpoint *find_hw_watchpoint(CPUState *cpu, target_ulong addr);
int insert_hw_watchpoint(target_ulong addr, target_ulong len, int type);
int delete_hw_watchpoint(target_ulong addr, target_ulong len, int type);

/* Return the current value of the system counter in ticks */
uint64_t gt_get_countervalue(CPUARMState *env);
/*
 * Return the currently applicable offset between the system counter
 * and the counter for the specified timer, as used for direct register
 * accesses.
 */
uint64_t gt_direct_access_timer_offset(CPUARMState *env, int timeridx);
<<<<<<< HEAD
=======

/*
 * Return mask of ARMMMUIdxBit values corresponding to an "invalidate
 * all EL1" scope; this covers stage 1 and stage 2.
 */
int alle1_tlbmask(CPUARMState *env);

/* Set the float_status behaviour to match the Arm defaults */
void arm_set_default_fp_behaviours(float_status *s);
/* Set the float_status behaviour to match Arm FPCR.AH=1 behaviour */
void arm_set_ah_fp_behaviours(float_status *s);
/* Read the float_status info and return the appropriate FPSR value */
uint32_t vfp_get_fpsr_from_host(CPUARMState *env);
/* Clear the exception status flags from all float_status fields */
void vfp_clear_float_status_exc_flags(CPUARMState *env);
/*
 * Update float_status fields to handle the bits of the FPCR
 * specified by mask changing to the values in val.
 */
void vfp_set_fpcr_to_host(CPUARMState *env, uint32_t val, uint32_t mask);

>>>>>>> 7c949c53
#endif<|MERGE_RESOLUTION|>--- conflicted
+++ resolved
@@ -478,6 +478,19 @@
 
         return 1;
     }
+}
+
+/* Return true if the processor is in GXF state */
+static inline bool arm_is_guarded(CPUARMState *env)
+{
+    return arm_feature(env, ARM_FEATURE_GXF) && (arm_current_el(env) > 0) &&
+           (env->gxf.gxf_status_el[arm_current_el(env)] & 1);
+}
+
+/* Return true if the processor has SPRR enabled */
+static inline bool arm_is_sprr_enabled(CPUARMState *env)
+{
+    return env->sprr.sprr_config_el[arm_current_el(env)] & 1;
 }
 
 static inline bool arm_cpu_data_is_big_endian_a32(CPUARMState *env,
@@ -1972,8 +1985,6 @@
  * accesses.
  */
 uint64_t gt_direct_access_timer_offset(CPUARMState *env, int timeridx);
-<<<<<<< HEAD
-=======
 
 /*
  * Return mask of ARMMMUIdxBit values corresponding to an "invalidate
@@ -1995,5 +2006,4 @@
  */
 void vfp_set_fpcr_to_host(CPUARMState *env, uint32_t val, uint32_t mask);
 
->>>>>>> 7c949c53
 #endif
/*
 *  i386 translation
 *
 *  Copyright (c) 2003 Fabrice Bellard
 *
 * This library is free software; you can redistribute it and/or
 * modify it under the terms of the GNU Lesser General Public
 * License as published by the Free Software Foundation; either
 * version 2.1 of the License, or (at your option) any later version.
 *
 * This library is distributed in the hope that it will be useful,
 * but WITHOUT ANY WARRANTY; without even the implied warranty of
 * MERCHANTABILITY or FITNESS FOR A PARTICULAR PURPOSE.  See the GNU
 * Lesser General Public License for more details.
 *
 * You should have received a copy of the GNU Lesser General Public
 * License along with this library; if not, see <http://www.gnu.org/licenses/>.
 */
#include "qemu/osdep.h"

#include "qemu/host-utils.h"
#include "cpu.h"
#include "exec/exec-all.h"
#include "tcg/tcg-op.h"
#include "tcg/tcg-op-gvec.h"
#include "exec/translator.h"
#include "fpu/softfloat.h"

#include "exec/helper-proto.h"
#include "exec/helper-gen.h"
#include "helper-tcg.h"
#include "decode-new.h"

#include "exec/log.h"

#define HELPER_H "helper.h"
#include "exec/helper-info.c.inc"
#undef  HELPER_H

/* Fixes for Windows namespace pollution.  */
#undef IN
#undef OUT

#define PREFIX_REPZ   0x01
#define PREFIX_REPNZ  0x02
#define PREFIX_LOCK   0x04
#define PREFIX_DATA   0x08
#define PREFIX_ADR    0x10
#define PREFIX_VEX    0x20
#define PREFIX_REX    0x40

#ifdef TARGET_X86_64
# define ctztl  ctz64
# define clztl  clz64
#else
# define ctztl  ctz32
# define clztl  clz32
#endif

/* For a switch indexed by MODRM, match all memory operands for a given OP.  */
#define CASE_MODRM_MEM_OP(OP) \
    case (0 << 6) | (OP << 3) | 0 ... (0 << 6) | (OP << 3) | 7: \
    case (1 << 6) | (OP << 3) | 0 ... (1 << 6) | (OP << 3) | 7: \
    case (2 << 6) | (OP << 3) | 0 ... (2 << 6) | (OP << 3) | 7

#define CASE_MODRM_OP(OP) \
    case (0 << 6) | (OP << 3) | 0 ... (0 << 6) | (OP << 3) | 7: \
    case (1 << 6) | (OP << 3) | 0 ... (1 << 6) | (OP << 3) | 7: \
    case (2 << 6) | (OP << 3) | 0 ... (2 << 6) | (OP << 3) | 7: \
    case (3 << 6) | (OP << 3) | 0 ... (3 << 6) | (OP << 3) | 7

//#define MACRO_TEST   1

/* global register indexes */
static TCGv cpu_cc_dst, cpu_cc_src, cpu_cc_src2;
static TCGv cpu_eip;
static TCGv_i32 cpu_cc_op;
static TCGv cpu_regs[CPU_NB_REGS];
static TCGv cpu_seg_base[6];
static TCGv_i64 cpu_bndl[4];
static TCGv_i64 cpu_bndu[4];

typedef struct DisasContext {
    DisasContextBase base;

    target_ulong pc;       /* pc = eip + cs_base */
    target_ulong cs_base;  /* base of CS segment */
    target_ulong pc_save;

    MemOp aflag;
    MemOp dflag;

    int8_t override; /* -1 if no override, else R_CS, R_DS, etc */
    uint8_t prefix;

    bool has_modrm;
    uint8_t modrm;

#ifndef CONFIG_USER_ONLY
    uint8_t cpl;   /* code priv level */
    uint8_t iopl;  /* i/o priv level */
#endif
    uint8_t vex_l;  /* vex vector length */
    uint8_t vex_v;  /* vex vvvv register, without 1's complement.  */
    uint8_t popl_esp_hack; /* for correct popl with esp base handling */
    uint8_t rip_offset; /* only used in x86_64, but left for simplicity */

#ifdef TARGET_X86_64
    uint8_t rex_r;
    uint8_t rex_x;
    uint8_t rex_b;
#endif
    bool vex_w; /* used by AVX even on 32-bit processors */
    bool jmp_opt; /* use direct block chaining for direct jumps */
    bool repz_opt; /* optimize jumps within repz instructions */
    bool cc_op_dirty;

    CCOp cc_op;  /* current CC operation */
    int mem_index; /* select memory access functions */
    uint32_t flags; /* all execution flags */
    int cpuid_features;
    int cpuid_ext_features;
    int cpuid_ext2_features;
    int cpuid_ext3_features;
    int cpuid_7_0_ebx_features;
    int cpuid_7_0_ecx_features;
    int cpuid_7_1_eax_features;
    int cpuid_xsave_features;

    /* TCG local temps */
    TCGv cc_srcT;
    TCGv A0;
    TCGv T0;
    TCGv T1;

    /* TCG local register indexes (only used inside old micro ops) */
    TCGv tmp0;
    TCGv tmp4;
    TCGv_i32 tmp2_i32;
    TCGv_i32 tmp3_i32;
    TCGv_i64 tmp1_i64;

    sigjmp_buf jmpbuf;
    TCGOp *prev_insn_start;
    TCGOp *prev_insn_end;
} DisasContext;

/*
 * Point EIP to next instruction before ending translation.
 * For instructions that can change hflags.
 */
#define DISAS_EOB_NEXT         DISAS_TARGET_0

/*
 * Point EIP to next instruction and set HF_INHIBIT_IRQ if not
 * already set.  For instructions that activate interrupt shadow.
 */
#define DISAS_EOB_INHIBIT_IRQ  DISAS_TARGET_1

/*
 * Return to the main loop; EIP might have already been updated
 * but even in that case do not use lookup_and_goto_ptr().
 */
#define DISAS_EOB_ONLY         DISAS_TARGET_2

/*
 * EIP has already been updated.  For jumps that wish to use
 * lookup_and_goto_ptr()
 */
#define DISAS_JUMP             DISAS_TARGET_3

/*
 * EIP has already been updated.  Use updated value of
 * EFLAGS.TF to determine singlestep trap (SYSCALL/SYSRET).
 */
#define DISAS_EOB_RECHECK_TF   DISAS_TARGET_4

/* The environment in which user-only runs is constrained. */
#ifdef CONFIG_USER_ONLY
#define PE(S)     true
#define CPL(S)    3
#define IOPL(S)   0
#define SVME(S)   false
#define GUEST(S)  false
#else
#define PE(S)     (((S)->flags & HF_PE_MASK) != 0)
#define CPL(S)    ((S)->cpl)
#define IOPL(S)   ((S)->iopl)
#define SVME(S)   (((S)->flags & HF_SVME_MASK) != 0)
#define GUEST(S)  (((S)->flags & HF_GUEST_MASK) != 0)
#endif
#if defined(CONFIG_USER_ONLY) && defined(TARGET_X86_64)
#define VM86(S)   false
#define CODE32(S) true
#define SS32(S)   true
#define ADDSEG(S) false
#else
#define VM86(S)   (((S)->flags & HF_VM_MASK) != 0)
#define CODE32(S) (((S)->flags & HF_CS32_MASK) != 0)
#define SS32(S)   (((S)->flags & HF_SS32_MASK) != 0)
#define ADDSEG(S) (((S)->flags & HF_ADDSEG_MASK) != 0)
#endif
#if !defined(TARGET_X86_64)
#define CODE64(S) false
#elif defined(CONFIG_USER_ONLY)
#define CODE64(S) true
#else
#define CODE64(S) (((S)->flags & HF_CS64_MASK) != 0)
#endif
#if defined(CONFIG_USER_ONLY) || defined(TARGET_X86_64)
#define LMA(S)    (((S)->flags & HF_LMA_MASK) != 0)
#else
#define LMA(S)    false
#endif

#ifdef TARGET_X86_64
#define REX_PREFIX(S)  (((S)->prefix & PREFIX_REX) != 0)
#define REX_W(S)       ((S)->vex_w)
#define REX_R(S)       ((S)->rex_r + 0)
#define REX_X(S)       ((S)->rex_x + 0)
#define REX_B(S)       ((S)->rex_b + 0)
#else
#define REX_PREFIX(S)  false
#define REX_W(S)       false
#define REX_R(S)       0
#define REX_X(S)       0
#define REX_B(S)       0
#endif

/*
 * Many sysemu-only helpers are not reachable for user-only.
 * Define stub generators here, so that we need not either sprinkle
 * ifdefs through the translator, nor provide the helper function.
 */
#define STUB_HELPER(NAME, ...) \
    static inline void gen_helper_##NAME(__VA_ARGS__) \
    { qemu_build_not_reached(); }

#ifdef CONFIG_USER_ONLY
STUB_HELPER(clgi, TCGv_env env)
STUB_HELPER(flush_page, TCGv_env env, TCGv addr)
STUB_HELPER(inb, TCGv ret, TCGv_env env, TCGv_i32 port)
STUB_HELPER(inw, TCGv ret, TCGv_env env, TCGv_i32 port)
STUB_HELPER(inl, TCGv ret, TCGv_env env, TCGv_i32 port)
STUB_HELPER(monitor, TCGv_env env, TCGv addr)
STUB_HELPER(mwait, TCGv_env env, TCGv_i32 pc_ofs)
STUB_HELPER(outb, TCGv_env env, TCGv_i32 port, TCGv_i32 val)
STUB_HELPER(outw, TCGv_env env, TCGv_i32 port, TCGv_i32 val)
STUB_HELPER(outl, TCGv_env env, TCGv_i32 port, TCGv_i32 val)
STUB_HELPER(stgi, TCGv_env env)
STUB_HELPER(svm_check_intercept, TCGv_env env, TCGv_i32 type)
STUB_HELPER(vmload, TCGv_env env, TCGv_i32 aflag)
STUB_HELPER(vmmcall, TCGv_env env)
STUB_HELPER(vmrun, TCGv_env env, TCGv_i32 aflag, TCGv_i32 pc_ofs)
STUB_HELPER(vmsave, TCGv_env env, TCGv_i32 aflag)
STUB_HELPER(write_crN, TCGv_env env, TCGv_i32 reg, TCGv val)
#endif

static void gen_jmp_rel(DisasContext *s, MemOp ot, int diff, int tb_num);
static void gen_jmp_rel_csize(DisasContext *s, int diff, int tb_num);
static void gen_exception_gpf(DisasContext *s);

/* i386 shift ops */
enum {
    OP_ROL,
    OP_ROR,
    OP_RCL,
    OP_RCR,
    OP_SHL,
    OP_SHR,
    OP_SHL1, /* undocumented */
    OP_SAR = 7,
};

enum {
    JCC_O,
    JCC_B,
    JCC_Z,
    JCC_BE,
    JCC_S,
    JCC_P,
    JCC_L,
    JCC_LE,
};

enum {
    USES_CC_DST  = 1,
    USES_CC_SRC  = 2,
    USES_CC_SRC2 = 4,
    USES_CC_SRCT = 8,
};

/* Bit set if the global variable is live after setting CC_OP to X.  */
static const uint8_t cc_op_live_[] = {
    [CC_OP_DYNAMIC] = USES_CC_DST | USES_CC_SRC | USES_CC_SRC2,
    [CC_OP_EFLAGS] = USES_CC_SRC,
    [CC_OP_MULB ... CC_OP_MULQ] = USES_CC_DST | USES_CC_SRC,
    [CC_OP_ADDB ... CC_OP_ADDQ] = USES_CC_DST | USES_CC_SRC,
    [CC_OP_ADCB ... CC_OP_ADCQ] = USES_CC_DST | USES_CC_SRC | USES_CC_SRC2,
    [CC_OP_SUBB ... CC_OP_SUBQ] = USES_CC_DST | USES_CC_SRC | USES_CC_SRCT,
    [CC_OP_SBBB ... CC_OP_SBBQ] = USES_CC_DST | USES_CC_SRC | USES_CC_SRC2,
    [CC_OP_LOGICB ... CC_OP_LOGICQ] = USES_CC_DST,
    [CC_OP_INCB ... CC_OP_INCQ] = USES_CC_DST | USES_CC_SRC,
    [CC_OP_DECB ... CC_OP_DECQ] = USES_CC_DST | USES_CC_SRC,
    [CC_OP_SHLB ... CC_OP_SHLQ] = USES_CC_DST | USES_CC_SRC,
    [CC_OP_SARB ... CC_OP_SARQ] = USES_CC_DST | USES_CC_SRC,
    [CC_OP_BMILGB ... CC_OP_BMILGQ] = USES_CC_DST | USES_CC_SRC,
    [CC_OP_BLSIB ... CC_OP_BLSIQ] = USES_CC_DST | USES_CC_SRC,
    [CC_OP_ADCX] = USES_CC_DST | USES_CC_SRC,
    [CC_OP_ADOX] = USES_CC_SRC | USES_CC_SRC2,
    [CC_OP_ADCOX] = USES_CC_DST | USES_CC_SRC | USES_CC_SRC2,
    [CC_OP_POPCNT] = USES_CC_DST,
};

static uint8_t cc_op_live(CCOp op)
{
    uint8_t result;
    assert(op >= 0 && op < ARRAY_SIZE(cc_op_live_));

    /*
     * Check that the array is fully populated.  A zero entry would correspond
     * to a fixed value of EFLAGS, which can be obtained with CC_OP_EFLAGS
     * as well.
     */
    result = cc_op_live_[op];
    assert(result);
    return result;
}

static void set_cc_op_1(DisasContext *s, CCOp op, bool dirty)
{
    int dead;

    if (s->cc_op == op) {
        return;
    }

    /* Discard CC computation that will no longer be used.  */
    dead = cc_op_live(s->cc_op) & ~cc_op_live(op);
    if (dead & USES_CC_DST) {
        tcg_gen_discard_tl(cpu_cc_dst);
    }
    if (dead & USES_CC_SRC) {
        tcg_gen_discard_tl(cpu_cc_src);
    }
    if (dead & USES_CC_SRC2) {
        tcg_gen_discard_tl(cpu_cc_src2);
    }
    if (dead & USES_CC_SRCT) {
        tcg_gen_discard_tl(s->cc_srcT);
    }

    if (dirty && s->cc_op == CC_OP_DYNAMIC) {
        tcg_gen_discard_i32(cpu_cc_op);
    }
    s->cc_op_dirty = dirty;
    s->cc_op = op;
}

static void set_cc_op(DisasContext *s, CCOp op)
{
    /*
     * The DYNAMIC setting is translator only, everything else
     * will be spilled later.
     */
    set_cc_op_1(s, op, op != CC_OP_DYNAMIC);
}

static void assume_cc_op(DisasContext *s, CCOp op)
{
    set_cc_op_1(s, op, false);
}

static void gen_update_cc_op(DisasContext *s)
{
    if (s->cc_op_dirty) {
        tcg_gen_movi_i32(cpu_cc_op, s->cc_op);
        s->cc_op_dirty = false;
    }
}

#ifdef TARGET_X86_64

#define NB_OP_SIZES 4

#else /* !TARGET_X86_64 */

#define NB_OP_SIZES 3

#endif /* !TARGET_X86_64 */

#if HOST_BIG_ENDIAN
#define REG_B_OFFSET (sizeof(target_ulong) - 1)
#define REG_H_OFFSET (sizeof(target_ulong) - 2)
#define REG_W_OFFSET (sizeof(target_ulong) - 2)
#define REG_L_OFFSET (sizeof(target_ulong) - 4)
#define REG_LH_OFFSET (sizeof(target_ulong) - 8)
#else
#define REG_B_OFFSET 0
#define REG_H_OFFSET 1
#define REG_W_OFFSET 0
#define REG_L_OFFSET 0
#define REG_LH_OFFSET 4
#endif

/* In instruction encodings for byte register accesses the
 * register number usually indicates "low 8 bits of register N";
 * however there are some special cases where N 4..7 indicates
 * [AH, CH, DH, BH], ie "bits 15..8 of register N-4". Return
 * true for this special case, false otherwise.
 */
static inline bool byte_reg_is_xH(DisasContext *s, int reg)
{
    /* Any time the REX prefix is present, byte registers are uniform */
    if (reg < 4 || REX_PREFIX(s)) {
        return false;
    }
    return true;
}

/* Select the size of a push/pop operation.  */
static inline MemOp mo_pushpop(DisasContext *s, MemOp ot)
{
    if (CODE64(s)) {
        return ot == MO_16 ? MO_16 : MO_64;
    } else {
        return ot;
    }
}

/* Select the size of the stack pointer.  */
static inline MemOp mo_stacksize(DisasContext *s)
{
    return CODE64(s) ? MO_64 : SS32(s) ? MO_32 : MO_16;
}

/* Compute the result of writing t0 to the OT-sized register REG.
 *
 * If DEST is NULL, store the result into the register and return the
 * register's TCGv.
 *
 * If DEST is not NULL, store the result into DEST and return the
 * register's TCGv.
 */
static TCGv gen_op_deposit_reg_v(DisasContext *s, MemOp ot, int reg, TCGv dest, TCGv t0)
{
    switch(ot) {
    case MO_8:
        if (byte_reg_is_xH(s, reg)) {
            dest = dest ? dest : cpu_regs[reg - 4];
            tcg_gen_deposit_tl(dest, cpu_regs[reg - 4], t0, 8, 8);
            return cpu_regs[reg - 4];
        }
        dest = dest ? dest : cpu_regs[reg];
        tcg_gen_deposit_tl(dest, cpu_regs[reg], t0, 0, 8);
        break;
    case MO_16:
        dest = dest ? dest : cpu_regs[reg];
        tcg_gen_deposit_tl(dest, cpu_regs[reg], t0, 0, 16);
        break;
    case MO_32:
        /* For x86_64, this sets the higher half of register to zero.
           For i386, this is equivalent to a mov. */
        dest = dest ? dest : cpu_regs[reg];
        tcg_gen_ext32u_tl(dest, t0);
        break;
#ifdef TARGET_X86_64
    case MO_64:
        dest = dest ? dest : cpu_regs[reg];
        tcg_gen_mov_tl(dest, t0);
        break;
#endif
    default:
        g_assert_not_reached();
    }
    return cpu_regs[reg];
}

static void gen_op_mov_reg_v(DisasContext *s, MemOp ot, int reg, TCGv t0)
{
    gen_op_deposit_reg_v(s, ot, reg, NULL, t0);
}

static inline
void gen_op_mov_v_reg(DisasContext *s, MemOp ot, TCGv t0, int reg)
{
    if (ot == MO_8 && byte_reg_is_xH(s, reg)) {
        tcg_gen_extract_tl(t0, cpu_regs[reg - 4], 8, 8);
    } else {
        tcg_gen_mov_tl(t0, cpu_regs[reg]);
    }
}

static void gen_add_A0_im(DisasContext *s, int val)
{
    tcg_gen_addi_tl(s->A0, s->A0, val);
    if (!CODE64(s)) {
        tcg_gen_ext32u_tl(s->A0, s->A0);
    }
}

static inline void gen_op_jmp_v(DisasContext *s, TCGv dest)
{
    tcg_gen_mov_tl(cpu_eip, dest);
    s->pc_save = -1;
}

static inline
void gen_op_add_reg_im(DisasContext *s, MemOp size, int reg, int32_t val)
{
    tcg_gen_addi_tl(s->tmp0, cpu_regs[reg], val);
    gen_op_mov_reg_v(s, size, reg, s->tmp0);
}

static inline void gen_op_add_reg(DisasContext *s, MemOp size, int reg, TCGv val)
{
    tcg_gen_add_tl(s->tmp0, cpu_regs[reg], val);
    gen_op_mov_reg_v(s, size, reg, s->tmp0);
}

static inline void gen_op_ld_v(DisasContext *s, int idx, TCGv t0, TCGv a0)
{
    tcg_gen_qemu_ld_tl(t0, a0, s->mem_index, idx | MO_LE);
}

static inline void gen_op_st_v(DisasContext *s, int idx, TCGv t0, TCGv a0)
{
    tcg_gen_qemu_st_tl(t0, a0, s->mem_index, idx | MO_LE);
}

static void gen_update_eip_next(DisasContext *s)
{
    assert(s->pc_save != -1);
    if (tb_cflags(s->base.tb) & CF_PCREL) {
        tcg_gen_addi_tl(cpu_eip, cpu_eip, s->pc - s->pc_save);
    } else if (CODE64(s)) {
        tcg_gen_movi_tl(cpu_eip, s->pc);
    } else {
        tcg_gen_movi_tl(cpu_eip, (uint32_t)(s->pc - s->cs_base));
    }
    s->pc_save = s->pc;
}

static void gen_update_eip_cur(DisasContext *s)
{
    assert(s->pc_save != -1);
    if (tb_cflags(s->base.tb) & CF_PCREL) {
        tcg_gen_addi_tl(cpu_eip, cpu_eip, s->base.pc_next - s->pc_save);
    } else if (CODE64(s)) {
        tcg_gen_movi_tl(cpu_eip, s->base.pc_next);
    } else {
        tcg_gen_movi_tl(cpu_eip, (uint32_t)(s->base.pc_next - s->cs_base));
    }
    s->pc_save = s->base.pc_next;
}

static int cur_insn_len(DisasContext *s)
{
    return s->pc - s->base.pc_next;
}

static TCGv_i32 cur_insn_len_i32(DisasContext *s)
{
    return tcg_constant_i32(cur_insn_len(s));
}

static TCGv_i32 eip_next_i32(DisasContext *s)
{
    assert(s->pc_save != -1);
    /*
     * This function has two users: lcall_real (always 16-bit mode), and
     * iret_protected (16, 32, or 64-bit mode).  IRET only uses the value
     * when EFLAGS.NT is set, which is illegal in 64-bit mode, which is
     * why passing a 32-bit value isn't broken.  To avoid using this where
     * we shouldn't, return -1 in 64-bit mode so that execution goes into
     * the weeds quickly.
     */
    if (CODE64(s)) {
        return tcg_constant_i32(-1);
    }
    if (tb_cflags(s->base.tb) & CF_PCREL) {
        TCGv_i32 ret = tcg_temp_new_i32();
        tcg_gen_trunc_tl_i32(ret, cpu_eip);
        tcg_gen_addi_i32(ret, ret, s->pc - s->pc_save);
        return ret;
    } else {
        return tcg_constant_i32(s->pc - s->cs_base);
    }
}

static TCGv eip_next_tl(DisasContext *s)
{
    assert(s->pc_save != -1);
    if (tb_cflags(s->base.tb) & CF_PCREL) {
        TCGv ret = tcg_temp_new();
        tcg_gen_addi_tl(ret, cpu_eip, s->pc - s->pc_save);
        return ret;
    } else if (CODE64(s)) {
        return tcg_constant_tl(s->pc);
    } else {
        return tcg_constant_tl((uint32_t)(s->pc - s->cs_base));
    }
}

static TCGv eip_cur_tl(DisasContext *s)
{
    assert(s->pc_save != -1);
    if (tb_cflags(s->base.tb) & CF_PCREL) {
        TCGv ret = tcg_temp_new();
        tcg_gen_addi_tl(ret, cpu_eip, s->base.pc_next - s->pc_save);
        return ret;
    } else if (CODE64(s)) {
        return tcg_constant_tl(s->base.pc_next);
    } else {
        return tcg_constant_tl((uint32_t)(s->base.pc_next - s->cs_base));
    }
}

/* Compute SEG:REG into DEST.  SEG is selected from the override segment
   (OVR_SEG) and the default segment (DEF_SEG).  OVR_SEG may be -1 to
   indicate no override.  */
static void gen_lea_v_seg_dest(DisasContext *s, MemOp aflag, TCGv dest, TCGv a0,
                               int def_seg, int ovr_seg)
{
    switch (aflag) {
#ifdef TARGET_X86_64
    case MO_64:
        if (ovr_seg < 0) {
            tcg_gen_mov_tl(dest, a0);
            return;
        }
        break;
#endif
    case MO_32:
        /* 32 bit address */
        if (ovr_seg < 0 && ADDSEG(s)) {
            ovr_seg = def_seg;
        }
        if (ovr_seg < 0) {
            tcg_gen_ext32u_tl(dest, a0);
            return;
        }
        break;
    case MO_16:
        /* 16 bit address */
        tcg_gen_ext16u_tl(dest, a0);
        a0 = dest;
        if (ovr_seg < 0) {
            if (ADDSEG(s)) {
                ovr_seg = def_seg;
            } else {
                return;
            }
        }
        break;
    default:
        g_assert_not_reached();
    }

    if (ovr_seg >= 0) {
        TCGv seg = cpu_seg_base[ovr_seg];

        if (aflag == MO_64) {
            tcg_gen_add_tl(dest, a0, seg);
        } else if (CODE64(s)) {
            tcg_gen_ext32u_tl(dest, a0);
            tcg_gen_add_tl(dest, dest, seg);
        } else {
            tcg_gen_add_tl(dest, a0, seg);
            tcg_gen_ext32u_tl(dest, dest);
        }
    }
}

static void gen_lea_v_seg(DisasContext *s, TCGv a0,
                          int def_seg, int ovr_seg)
{
    gen_lea_v_seg_dest(s, s->aflag, s->A0, a0, def_seg, ovr_seg);
}

static inline void gen_string_movl_A0_ESI(DisasContext *s)
{
    gen_lea_v_seg(s, cpu_regs[R_ESI], R_DS, s->override);
}

static inline void gen_string_movl_A0_EDI(DisasContext *s)
{
    gen_lea_v_seg(s, cpu_regs[R_EDI], R_ES, -1);
}

static inline TCGv gen_compute_Dshift(DisasContext *s, MemOp ot)
{
    TCGv dshift = tcg_temp_new();
    tcg_gen_ld32s_tl(dshift, tcg_env, offsetof(CPUX86State, df));
    tcg_gen_shli_tl(dshift, dshift, ot);
    return dshift;
};

static TCGv gen_ext_tl(TCGv dst, TCGv src, MemOp size, bool sign)
{
    if (size == MO_TL) {
        return src;
    }
    if (!dst) {
        dst = tcg_temp_new();
    }
    tcg_gen_ext_tl(dst, src, size | (sign ? MO_SIGN : 0));
    return dst;
}

static void gen_op_j_ecx(DisasContext *s, TCGCond cond, TCGLabel *label1)
{
    TCGv tmp = gen_ext_tl(NULL, cpu_regs[R_ECX], s->aflag, false);

    tcg_gen_brcondi_tl(cond, tmp, 0, label1);
}

static inline void gen_op_jz_ecx(DisasContext *s, TCGLabel *label1)
{
    gen_op_j_ecx(s, TCG_COND_EQ, label1);
}

static inline void gen_op_jnz_ecx(DisasContext *s, TCGLabel *label1)
{
    gen_op_j_ecx(s, TCG_COND_NE, label1);
}

static void gen_helper_in_func(MemOp ot, TCGv v, TCGv_i32 n)
{
    switch (ot) {
    case MO_8:
        gen_helper_inb(v, tcg_env, n);
        break;
    case MO_16:
        gen_helper_inw(v, tcg_env, n);
        break;
    case MO_32:
        gen_helper_inl(v, tcg_env, n);
        break;
    default:
        g_assert_not_reached();
    }
}

static void gen_helper_out_func(MemOp ot, TCGv_i32 v, TCGv_i32 n)
{
    switch (ot) {
    case MO_8:
        gen_helper_outb(tcg_env, v, n);
        break;
    case MO_16:
        gen_helper_outw(tcg_env, v, n);
        break;
    case MO_32:
        gen_helper_outl(tcg_env, v, n);
        break;
    default:
        g_assert_not_reached();
    }
}

/*
 * Validate that access to [port, port + 1<<ot) is allowed.
 * Raise #GP, or VMM exit if not.
 */
static bool gen_check_io(DisasContext *s, MemOp ot, TCGv_i32 port,
                         uint32_t svm_flags)
{
#ifdef CONFIG_USER_ONLY
    /*
     * We do not implement the ioperm(2) syscall, so the TSS check
     * will always fail.
     */
    gen_exception_gpf(s);
    return false;
#else
    if (PE(s) && (CPL(s) > IOPL(s) || VM86(s))) {
        gen_helper_check_io(tcg_env, port, tcg_constant_i32(1 << ot));
    }
    if (GUEST(s)) {
        gen_update_cc_op(s);
        gen_update_eip_cur(s);
        if (s->prefix & (PREFIX_REPZ | PREFIX_REPNZ)) {
            svm_flags |= SVM_IOIO_REP_MASK;
        }
        svm_flags |= 1 << (SVM_IOIO_SIZE_SHIFT + ot);
        gen_helper_svm_check_io(tcg_env, port,
                                tcg_constant_i32(svm_flags),
                                cur_insn_len_i32(s));
    }
    return true;
#endif
}

static void gen_movs(DisasContext *s, MemOp ot)
{
    TCGv dshift;

    gen_string_movl_A0_ESI(s);
    gen_op_ld_v(s, ot, s->T0, s->A0);
    gen_string_movl_A0_EDI(s);
    gen_op_st_v(s, ot, s->T0, s->A0);

    dshift = gen_compute_Dshift(s, ot);
    gen_op_add_reg(s, s->aflag, R_ESI, dshift);
    gen_op_add_reg(s, s->aflag, R_EDI, dshift);
}

/* compute all eflags to reg */
static void gen_mov_eflags(DisasContext *s, TCGv reg)
{
    TCGv dst, src1, src2;
    TCGv_i32 cc_op;
    int live, dead;

    if (s->cc_op == CC_OP_EFLAGS) {
        tcg_gen_mov_tl(reg, cpu_cc_src);
        return;
    }

    dst = cpu_cc_dst;
    src1 = cpu_cc_src;
    src2 = cpu_cc_src2;

    /* Take care to not read values that are not live.  */
    live = cc_op_live(s->cc_op) & ~USES_CC_SRCT;
    dead = live ^ (USES_CC_DST | USES_CC_SRC | USES_CC_SRC2);
    if (dead) {
        TCGv zero = tcg_constant_tl(0);
        if (dead & USES_CC_DST) {
            dst = zero;
        }
        if (dead & USES_CC_SRC) {
            src1 = zero;
        }
        if (dead & USES_CC_SRC2) {
            src2 = zero;
        }
    }

    if (s->cc_op != CC_OP_DYNAMIC) {
        cc_op = tcg_constant_i32(s->cc_op);
    } else {
        cc_op = cpu_cc_op;
    }
    gen_helper_cc_compute_all(reg, dst, src1, src2, cc_op);
}

/* compute all eflags to cc_src */
static void gen_compute_eflags(DisasContext *s)
{
    gen_mov_eflags(s, cpu_cc_src);
    set_cc_op(s, CC_OP_EFLAGS);
}

typedef struct CCPrepare {
    TCGCond cond;
    TCGv reg;
    TCGv reg2;
    target_ulong imm;
    bool use_reg2;
    bool no_setcond;
} CCPrepare;

static CCPrepare gen_prepare_sign_nz(TCGv src, MemOp size)
{
    if (size == MO_TL) {
        return (CCPrepare) { .cond = TCG_COND_LT, .reg = src };
    } else {
        return (CCPrepare) { .cond = TCG_COND_TSTNE, .reg = src,
                             .imm = 1ull << ((8 << size) - 1) };
    }
}

static CCPrepare gen_prepare_val_nz(TCGv src, MemOp size, bool eqz)
{
    if (size == MO_TL) {
        return (CCPrepare) { .cond = eqz ? TCG_COND_EQ : TCG_COND_NE,
                             .reg = src };
    } else {
        return (CCPrepare) { .cond = eqz ? TCG_COND_TSTEQ : TCG_COND_TSTNE,
                             .imm = MAKE_64BIT_MASK(0, 8 << size),
                             .reg = src };
    }
}

/* compute eflags.C, trying to store it in reg if not NULL */
static CCPrepare gen_prepare_eflags_c(DisasContext *s, TCGv reg)
{
    MemOp size;

    switch (s->cc_op) {
    case CC_OP_SUBB ... CC_OP_SUBQ:
        /* (DATA_TYPE)CC_SRCT < (DATA_TYPE)CC_SRC */
        size = s->cc_op - CC_OP_SUBB;
        tcg_gen_ext_tl(s->cc_srcT, s->cc_srcT, size);
        tcg_gen_ext_tl(cpu_cc_src, cpu_cc_src, size);
        return (CCPrepare) { .cond = TCG_COND_LTU, .reg = s->cc_srcT,
                             .reg2 = cpu_cc_src, .use_reg2 = true };

    case CC_OP_ADDB ... CC_OP_ADDQ:
        /* (DATA_TYPE)CC_DST < (DATA_TYPE)CC_SRC */
        size = cc_op_size(s->cc_op);
        tcg_gen_ext_tl(cpu_cc_dst, cpu_cc_dst, size);
        tcg_gen_ext_tl(cpu_cc_src, cpu_cc_src, size);
        return (CCPrepare) { .cond = TCG_COND_LTU, .reg = cpu_cc_dst,
                             .reg2 = cpu_cc_src, .use_reg2 = true };

    case CC_OP_LOGICB ... CC_OP_LOGICQ:
    case CC_OP_POPCNT:
        return (CCPrepare) { .cond = TCG_COND_NEVER };

    case CC_OP_INCB ... CC_OP_INCQ:
    case CC_OP_DECB ... CC_OP_DECQ:
        return (CCPrepare) { .cond = TCG_COND_NE, .reg = cpu_cc_src,
                             .no_setcond = true };

    case CC_OP_SHLB ... CC_OP_SHLQ:
        /* (CC_SRC >> (DATA_BITS - 1)) & 1 */
        size = cc_op_size(s->cc_op);
        return gen_prepare_sign_nz(cpu_cc_src, size);

    case CC_OP_MULB ... CC_OP_MULQ:
        return (CCPrepare) { .cond = TCG_COND_NE,
                             .reg = cpu_cc_src };

    case CC_OP_BMILGB ... CC_OP_BMILGQ:
        size = cc_op_size(s->cc_op);
        return gen_prepare_val_nz(cpu_cc_src, size, true);

    case CC_OP_BLSIB ... CC_OP_BLSIQ:
        size = cc_op_size(s->cc_op);
        return gen_prepare_val_nz(cpu_cc_src, size, false);

    case CC_OP_ADCX:
    case CC_OP_ADCOX:
        return (CCPrepare) { .cond = TCG_COND_NE, .reg = cpu_cc_dst,
                             .no_setcond = true };

    case CC_OP_EFLAGS:
    case CC_OP_SARB ... CC_OP_SARQ:
        /* CC_SRC & 1 */
        return (CCPrepare) { .cond = TCG_COND_TSTNE,
                             .reg = cpu_cc_src, .imm = CC_C };

    default:
       /* The need to compute only C from CC_OP_DYNAMIC is important
          in efficiently implementing e.g. INC at the start of a TB.  */
       gen_update_cc_op(s);
       if (!reg) {
           reg = tcg_temp_new();
       }
       gen_helper_cc_compute_c(reg, cpu_cc_dst, cpu_cc_src,
                               cpu_cc_src2, cpu_cc_op);
       return (CCPrepare) { .cond = TCG_COND_NE, .reg = reg,
                            .no_setcond = true };
    }
}

/* compute eflags.P, trying to store it in reg if not NULL */
static CCPrepare gen_prepare_eflags_p(DisasContext *s, TCGv reg)
{
    gen_compute_eflags(s);
    return (CCPrepare) { .cond = TCG_COND_TSTNE, .reg = cpu_cc_src,
                         .imm = CC_P };
}

/* compute eflags.S, trying to store it in reg if not NULL */
static CCPrepare gen_prepare_eflags_s(DisasContext *s, TCGv reg)
{
    switch (s->cc_op) {
    case CC_OP_DYNAMIC:
        gen_compute_eflags(s);
        /* FALLTHRU */
    case CC_OP_EFLAGS:
    case CC_OP_ADCX:
    case CC_OP_ADOX:
    case CC_OP_ADCOX:
        return (CCPrepare) { .cond = TCG_COND_TSTNE, .reg = cpu_cc_src,
                             .imm = CC_S };
    case CC_OP_POPCNT:
        return (CCPrepare) { .cond = TCG_COND_NEVER };
    default:
        return gen_prepare_sign_nz(cpu_cc_dst, cc_op_size(s->cc_op));
    }
}

/* compute eflags.O, trying to store it in reg if not NULL */
static CCPrepare gen_prepare_eflags_o(DisasContext *s, TCGv reg)
{
    switch (s->cc_op) {
    case CC_OP_ADOX:
    case CC_OP_ADCOX:
        return (CCPrepare) { .cond = TCG_COND_NE, .reg = cpu_cc_src2,
                             .no_setcond = true };
    case CC_OP_LOGICB ... CC_OP_LOGICQ:
    case CC_OP_POPCNT:
        return (CCPrepare) { .cond = TCG_COND_NEVER };
    case CC_OP_MULB ... CC_OP_MULQ:
        return (CCPrepare) { .cond = TCG_COND_NE, .reg = cpu_cc_src };
    default:
        gen_compute_eflags(s);
        return (CCPrepare) { .cond = TCG_COND_TSTNE, .reg = cpu_cc_src,
                             .imm = CC_O };
    }
}

/* compute eflags.Z, trying to store it in reg if not NULL */
static CCPrepare gen_prepare_eflags_z(DisasContext *s, TCGv reg)
{
    switch (s->cc_op) {
    case CC_OP_EFLAGS:
    case CC_OP_ADCX:
    case CC_OP_ADOX:
    case CC_OP_ADCOX:
        return (CCPrepare) { .cond = TCG_COND_TSTNE, .reg = cpu_cc_src,
                             .imm = CC_Z };
    case CC_OP_DYNAMIC:
        gen_update_cc_op(s);
        if (!reg) {
            reg = tcg_temp_new();
        }
        gen_helper_cc_compute_nz(reg, cpu_cc_dst, cpu_cc_src, cpu_cc_op);
        return (CCPrepare) { .cond = TCG_COND_EQ, .reg = reg, .imm = 0 };
    case CC_OP_POPCNT:
        return (CCPrepare) { .cond = TCG_COND_EQ, .reg = cpu_cc_dst };
    default:
        {
            MemOp size = cc_op_size(s->cc_op);
            return gen_prepare_val_nz(cpu_cc_dst, size, true);
        }
    }
}

/* return how to compute jump opcode 'b'.  'reg' can be clobbered
 * if needed; it may be used for CCPrepare.reg if that will
 * provide more freedom in the translation of a subsequent setcond. */
static CCPrepare gen_prepare_cc(DisasContext *s, int b, TCGv reg)
{
    int inv, jcc_op, cond;
    MemOp size;
    CCPrepare cc;

    inv = b & 1;
    jcc_op = (b >> 1) & 7;

    switch (s->cc_op) {
    case CC_OP_SUBB ... CC_OP_SUBQ:
        /* We optimize relational operators for the cmp/jcc case.  */
        size = cc_op_size(s->cc_op);
        switch (jcc_op) {
        case JCC_BE:
            tcg_gen_ext_tl(s->cc_srcT, s->cc_srcT, size);
            tcg_gen_ext_tl(cpu_cc_src, cpu_cc_src, size);
            cc = (CCPrepare) { .cond = TCG_COND_LEU, .reg = s->cc_srcT,
                               .reg2 = cpu_cc_src, .use_reg2 = true };
            break;
        case JCC_L:
            cond = TCG_COND_LT;
            goto fast_jcc_l;
        case JCC_LE:
            cond = TCG_COND_LE;
        fast_jcc_l:
            tcg_gen_ext_tl(s->cc_srcT, s->cc_srcT, size | MO_SIGN);
            tcg_gen_ext_tl(cpu_cc_src, cpu_cc_src, size | MO_SIGN);
            cc = (CCPrepare) { .cond = cond, .reg = s->cc_srcT,
                               .reg2 = cpu_cc_src, .use_reg2 = true };
            break;

        default:
            goto slow_jcc;
        }
        break;

    case CC_OP_LOGICB ... CC_OP_LOGICQ:
        /* Mostly used for test+jump */
        size = s->cc_op - CC_OP_LOGICB;
        switch (jcc_op) {
        case JCC_BE:
            /* CF = 0, becomes jz/je */
            jcc_op = JCC_Z;
            goto slow_jcc;
        case JCC_L:
            /* OF = 0, becomes js/jns */
            jcc_op = JCC_S;
            goto slow_jcc;
        case JCC_LE:
            /* SF or ZF, becomes signed <= 0 */
            tcg_gen_ext_tl(cpu_cc_dst, cpu_cc_dst, size | MO_SIGN);
            cc = (CCPrepare) { .cond = TCG_COND_LE, .reg = cpu_cc_dst };
            break;
        default:
            goto slow_jcc;
        }
        break;

    default:
    slow_jcc:
        /* This actually generates good code for JC, JZ and JS.  */
        switch (jcc_op) {
        case JCC_O:
            cc = gen_prepare_eflags_o(s, reg);
            break;
        case JCC_B:
            cc = gen_prepare_eflags_c(s, reg);
            break;
        case JCC_Z:
            cc = gen_prepare_eflags_z(s, reg);
            break;
        case JCC_BE:
            gen_compute_eflags(s);
            cc = (CCPrepare) { .cond = TCG_COND_TSTNE, .reg = cpu_cc_src,
                               .imm = CC_Z | CC_C };
            break;
        case JCC_S:
            cc = gen_prepare_eflags_s(s, reg);
            break;
        case JCC_P:
            cc = gen_prepare_eflags_p(s, reg);
            break;
        case JCC_L:
            gen_compute_eflags(s);
            if (!reg || reg == cpu_cc_src) {
                reg = tcg_temp_new();
            }
            tcg_gen_addi_tl(reg, cpu_cc_src, CC_O - CC_S);
            cc = (CCPrepare) { .cond = TCG_COND_TSTNE, .reg = reg,
                               .imm = CC_O };
            break;
        default:
        case JCC_LE:
            gen_compute_eflags(s);
            if (!reg || reg == cpu_cc_src) {
                reg = tcg_temp_new();
            }
            tcg_gen_addi_tl(reg, cpu_cc_src, CC_O - CC_S);
            cc = (CCPrepare) { .cond = TCG_COND_TSTNE, .reg = reg,
                               .imm = CC_O | CC_Z };
            break;
        }
        break;
    }

    if (inv) {
        cc.cond = tcg_invert_cond(cc.cond);
    }
    return cc;
}

static void gen_setcc1(DisasContext *s, int b, TCGv reg)
{
    CCPrepare cc = gen_prepare_cc(s, b, reg);

    if (cc.no_setcond) {
        if (cc.cond == TCG_COND_EQ) {
            tcg_gen_xori_tl(reg, cc.reg, 1);
        } else {
            tcg_gen_mov_tl(reg, cc.reg);
        }
        return;
    }

    if (cc.use_reg2) {
        tcg_gen_setcond_tl(cc.cond, reg, cc.reg, cc.reg2);
    } else {
        tcg_gen_setcondi_tl(cc.cond, reg, cc.reg, cc.imm);
    }
}

static inline void gen_compute_eflags_c(DisasContext *s, TCGv reg)
{
    gen_setcc1(s, JCC_B << 1, reg);
}

/* generate a conditional jump to label 'l1' according to jump opcode
   value 'b'. In the fast case, T0 is guaranteed not to be used. */
static inline void gen_jcc1_noeob(DisasContext *s, int b, TCGLabel *l1)
{
    CCPrepare cc = gen_prepare_cc(s, b, NULL);

    if (cc.use_reg2) {
        tcg_gen_brcond_tl(cc.cond, cc.reg, cc.reg2, l1);
    } else {
        tcg_gen_brcondi_tl(cc.cond, cc.reg, cc.imm, l1);
    }
}

/* Generate a conditional jump to label 'l1' according to jump opcode
   value 'b'. In the fast case, T0 is guaranteed not to be used.
   One or both of the branches will call gen_jmp_rel, so ensure
   cc_op is clean.  */
static inline void gen_jcc1(DisasContext *s, int b, TCGLabel *l1)
{
    CCPrepare cc = gen_prepare_cc(s, b, NULL);

    /*
     * Note that this must be _after_ gen_prepare_cc, because it
     * can change the cc_op from CC_OP_DYNAMIC to CC_OP_EFLAGS!
     */
    gen_update_cc_op(s);
    if (cc.use_reg2) {
        tcg_gen_brcond_tl(cc.cond, cc.reg, cc.reg2, l1);
    } else {
        tcg_gen_brcondi_tl(cc.cond, cc.reg, cc.imm, l1);
    }
}

/* XXX: does not work with gdbstub "ice" single step - not a
   serious problem.  The caller can jump to the returned label
   to stop the REP but, if the flags have changed, it has to call
   gen_update_cc_op before doing so.  */
static TCGLabel *gen_jz_ecx_string(DisasContext *s)
{
    TCGLabel *l1 = gen_new_label();
    TCGLabel *l2 = gen_new_label();

    gen_update_cc_op(s);
    gen_op_jnz_ecx(s, l1);
    gen_set_label(l2);
    gen_jmp_rel_csize(s, 0, 1);
    gen_set_label(l1);
    return l2;
}

static void gen_stos(DisasContext *s, MemOp ot)
{
    gen_string_movl_A0_EDI(s);
    gen_op_st_v(s, ot, s->T0, s->A0);
    gen_op_add_reg(s, s->aflag, R_EDI, gen_compute_Dshift(s, ot));
}

static void gen_lods(DisasContext *s, MemOp ot)
{
    gen_string_movl_A0_ESI(s);
    gen_op_ld_v(s, ot, s->T0, s->A0);
    gen_op_mov_reg_v(s, ot, R_EAX, s->T0);
    gen_op_add_reg(s, s->aflag, R_ESI, gen_compute_Dshift(s, ot));
}

static void gen_scas(DisasContext *s, MemOp ot)
{
    gen_string_movl_A0_EDI(s);
    gen_op_ld_v(s, ot, s->T1, s->A0);
    tcg_gen_mov_tl(cpu_cc_src, s->T1);
    tcg_gen_mov_tl(s->cc_srcT, s->T0);
    tcg_gen_sub_tl(cpu_cc_dst, s->T0, s->T1);
    set_cc_op(s, CC_OP_SUBB + ot);

    gen_op_add_reg(s, s->aflag, R_EDI, gen_compute_Dshift(s, ot));
}

static void gen_cmps(DisasContext *s, MemOp ot)
{
    TCGv dshift;

    gen_string_movl_A0_EDI(s);
    gen_op_ld_v(s, ot, s->T1, s->A0);
    gen_string_movl_A0_ESI(s);
    gen_op_ld_v(s, ot, s->T0, s->A0);
    tcg_gen_mov_tl(cpu_cc_src, s->T1);
    tcg_gen_mov_tl(s->cc_srcT, s->T0);
    tcg_gen_sub_tl(cpu_cc_dst, s->T0, s->T1);
    set_cc_op(s, CC_OP_SUBB + ot);

    dshift = gen_compute_Dshift(s, ot);
    gen_op_add_reg(s, s->aflag, R_ESI, dshift);
    gen_op_add_reg(s, s->aflag, R_EDI, dshift);
}

static void gen_bpt_io(DisasContext *s, TCGv_i32 t_port, int ot)
{
    if (s->flags & HF_IOBPT_MASK) {
#ifdef CONFIG_USER_ONLY
        /* user-mode cpu should not be in IOBPT mode */
        g_assert_not_reached();
#else
        TCGv_i32 t_size = tcg_constant_i32(1 << ot);
        TCGv t_next = eip_next_tl(s);
        gen_helper_bpt_io(tcg_env, t_port, t_size, t_next);
#endif /* CONFIG_USER_ONLY */
    }
}

static void gen_ins(DisasContext *s, MemOp ot)
{
    gen_string_movl_A0_EDI(s);
    /* Note: we must do this dummy write first to be restartable in
       case of page fault. */
    tcg_gen_movi_tl(s->T0, 0);
    gen_op_st_v(s, ot, s->T0, s->A0);
    tcg_gen_trunc_tl_i32(s->tmp2_i32, cpu_regs[R_EDX]);
    tcg_gen_andi_i32(s->tmp2_i32, s->tmp2_i32, 0xffff);
    gen_helper_in_func(ot, s->T0, s->tmp2_i32);
    gen_op_st_v(s, ot, s->T0, s->A0);
    gen_op_add_reg(s, s->aflag, R_EDI, gen_compute_Dshift(s, ot));
    gen_bpt_io(s, s->tmp2_i32, ot);
}

static void gen_outs(DisasContext *s, MemOp ot)
{
    gen_string_movl_A0_ESI(s);
    gen_op_ld_v(s, ot, s->T0, s->A0);

    tcg_gen_trunc_tl_i32(s->tmp2_i32, cpu_regs[R_EDX]);
    tcg_gen_andi_i32(s->tmp2_i32, s->tmp2_i32, 0xffff);
    tcg_gen_trunc_tl_i32(s->tmp3_i32, s->T0);
    gen_helper_out_func(ot, s->tmp2_i32, s->tmp3_i32);
    gen_op_add_reg(s, s->aflag, R_ESI, gen_compute_Dshift(s, ot));
    gen_bpt_io(s, s->tmp2_i32, ot);
}

/* Generate jumps to current or next instruction */
static void gen_repz(DisasContext *s, MemOp ot,
                     void (*fn)(DisasContext *s, MemOp ot))
{
    TCGLabel *l2;
    l2 = gen_jz_ecx_string(s);
    fn(s, ot);
    gen_op_add_reg_im(s, s->aflag, R_ECX, -1);
    /*
     * A loop would cause two single step exceptions if ECX = 1
     * before rep string_insn
     */
    if (s->repz_opt) {
        gen_op_jz_ecx(s, l2);
    }
    gen_jmp_rel_csize(s, -cur_insn_len(s), 0);
}

static void gen_repz_nz(DisasContext *s, MemOp ot,
                        void (*fn)(DisasContext *s, MemOp ot))
{
    TCGLabel *l2;
    int nz = (s->prefix & PREFIX_REPNZ) ? 1 : 0;

    l2 = gen_jz_ecx_string(s);
    fn(s, ot);
    gen_op_add_reg_im(s, s->aflag, R_ECX, -1);
    gen_jcc1(s, (JCC_Z << 1) | (nz ^ 1), l2);
    if (s->repz_opt) {
        gen_op_jz_ecx(s, l2);
    }
    /*
     * Only one iteration is done at a time, so the translation
     * block ends unconditionally after this instruction and there
     * is no control flow junction - no need to set CC_OP_DYNAMIC.
     */
    gen_jmp_rel_csize(s, -cur_insn_len(s), 0);
}

static void gen_helper_fp_arith_ST0_FT0(int op)
{
    switch (op) {
    case 0:
        gen_helper_fadd_ST0_FT0(tcg_env);
        break;
    case 1:
        gen_helper_fmul_ST0_FT0(tcg_env);
        break;
    case 2:
        gen_helper_fcom_ST0_FT0(tcg_env);
        break;
    case 3:
        gen_helper_fcom_ST0_FT0(tcg_env);
        break;
    case 4:
        gen_helper_fsub_ST0_FT0(tcg_env);
        break;
    case 5:
        gen_helper_fsubr_ST0_FT0(tcg_env);
        break;
    case 6:
        gen_helper_fdiv_ST0_FT0(tcg_env);
        break;
    case 7:
        gen_helper_fdivr_ST0_FT0(tcg_env);
        break;
    }
}

/* NOTE the exception in "r" op ordering */
static void gen_helper_fp_arith_STN_ST0(int op, int opreg)
{
    TCGv_i32 tmp = tcg_constant_i32(opreg);
    switch (op) {
    case 0:
        gen_helper_fadd_STN_ST0(tcg_env, tmp);
        break;
    case 1:
        gen_helper_fmul_STN_ST0(tcg_env, tmp);
        break;
    case 4:
        gen_helper_fsubr_STN_ST0(tcg_env, tmp);
        break;
    case 5:
        gen_helper_fsub_STN_ST0(tcg_env, tmp);
        break;
    case 6:
        gen_helper_fdivr_STN_ST0(tcg_env, tmp);
        break;
    case 7:
        gen_helper_fdiv_STN_ST0(tcg_env, tmp);
        break;
    }
}

static void gen_exception(DisasContext *s, int trapno)
{
    gen_update_cc_op(s);
    gen_update_eip_cur(s);
    gen_helper_raise_exception(tcg_env, tcg_constant_i32(trapno));
    s->base.is_jmp = DISAS_NORETURN;
}

/* Generate #UD for the current instruction.  The assumption here is that
   the instruction is known, but it isn't allowed in the current cpu mode.  */
static void gen_illegal_opcode(DisasContext *s)
{
    gen_exception(s, EXCP06_ILLOP);
}

/* Generate #GP for the current instruction. */
static void gen_exception_gpf(DisasContext *s)
{
    gen_exception(s, EXCP0D_GPF);
}

/* Check for cpl == 0; if not, raise #GP and return false. */
static bool check_cpl0(DisasContext *s)
{
    if (CPL(s) == 0) {
        return true;
    }
    gen_exception_gpf(s);
    return false;
}

/* XXX: add faster immediate case */
static void gen_shiftd_rm_T1(DisasContext *s, MemOp ot,
                             bool is_right, TCGv count)
{
    target_ulong mask = (ot == MO_64 ? 63 : 31);

    switch (ot) {
    case MO_16:
        /* Note: we implement the Intel behaviour for shift count > 16.
           This means "shrdw C, B, A" shifts A:B:A >> C.  Build the B:A
           portion by constructing it as a 32-bit value.  */
        if (is_right) {
            tcg_gen_deposit_tl(s->tmp0, s->T0, s->T1, 16, 16);
            tcg_gen_mov_tl(s->T1, s->T0);
            tcg_gen_mov_tl(s->T0, s->tmp0);
        } else {
            tcg_gen_deposit_tl(s->T1, s->T0, s->T1, 16, 16);
        }
        /*
         * If TARGET_X86_64 defined then fall through into MO_32 case,
         * otherwise fall through default case.
         */
    case MO_32:
#ifdef TARGET_X86_64
        /* Concatenate the two 32-bit values and use a 64-bit shift.  */
        tcg_gen_subi_tl(s->tmp0, count, 1);
        if (is_right) {
            tcg_gen_concat_tl_i64(s->T0, s->T0, s->T1);
            tcg_gen_shr_i64(s->tmp0, s->T0, s->tmp0);
            tcg_gen_shr_i64(s->T0, s->T0, count);
        } else {
            tcg_gen_concat_tl_i64(s->T0, s->T1, s->T0);
            tcg_gen_shl_i64(s->tmp0, s->T0, s->tmp0);
            tcg_gen_shl_i64(s->T0, s->T0, count);
            tcg_gen_shri_i64(s->tmp0, s->tmp0, 32);
            tcg_gen_shri_i64(s->T0, s->T0, 32);
        }
        break;
#endif
    default:
        tcg_gen_subi_tl(s->tmp0, count, 1);
        if (is_right) {
            tcg_gen_shr_tl(s->tmp0, s->T0, s->tmp0);

            tcg_gen_subfi_tl(s->tmp4, mask + 1, count);
            tcg_gen_shr_tl(s->T0, s->T0, count);
            tcg_gen_shl_tl(s->T1, s->T1, s->tmp4);
        } else {
            tcg_gen_shl_tl(s->tmp0, s->T0, s->tmp0);
            if (ot == MO_16) {
                /* Only needed if count > 16, for Intel behaviour.  */
                tcg_gen_subfi_tl(s->tmp4, 33, count);
                tcg_gen_shr_tl(s->tmp4, s->T1, s->tmp4);
                tcg_gen_or_tl(s->tmp0, s->tmp0, s->tmp4);
            }

            tcg_gen_subfi_tl(s->tmp4, mask + 1, count);
            tcg_gen_shl_tl(s->T0, s->T0, count);
            tcg_gen_shr_tl(s->T1, s->T1, s->tmp4);
        }
        tcg_gen_movi_tl(s->tmp4, 0);
        tcg_gen_movcond_tl(TCG_COND_EQ, s->T1, count, s->tmp4,
                           s->tmp4, s->T1);
        tcg_gen_or_tl(s->T0, s->T0, s->T1);
        break;
    }
}

#define X86_MAX_INSN_LENGTH 15

static uint64_t advance_pc(CPUX86State *env, DisasContext *s, int num_bytes)
{
    uint64_t pc = s->pc;

    /* This is a subsequent insn that crosses a page boundary.  */
    if (s->base.num_insns > 1 &&
        !is_same_page(&s->base, s->pc + num_bytes - 1)) {
        siglongjmp(s->jmpbuf, 2);
    }

    s->pc += num_bytes;
    if (unlikely(cur_insn_len(s) > X86_MAX_INSN_LENGTH)) {
        /* If the instruction's 16th byte is on a different page than the 1st, a
         * page fault on the second page wins over the general protection fault
         * caused by the instruction being too long.
         * This can happen even if the operand is only one byte long!
         */
        if (((s->pc - 1) ^ (pc - 1)) & TARGET_PAGE_MASK) {
            (void)translator_ldub(env, &s->base,
                                  (s->pc - 1) & TARGET_PAGE_MASK);
        }
        siglongjmp(s->jmpbuf, 1);
    }

    return pc;
}

static inline uint8_t x86_ldub_code(CPUX86State *env, DisasContext *s)
{
    return translator_ldub(env, &s->base, advance_pc(env, s, 1));
}

static inline uint16_t x86_lduw_code(CPUX86State *env, DisasContext *s)
{
    return translator_lduw(env, &s->base, advance_pc(env, s, 2));
}

static inline uint32_t x86_ldl_code(CPUX86State *env, DisasContext *s)
{
    return translator_ldl(env, &s->base, advance_pc(env, s, 4));
}

#ifdef TARGET_X86_64
static inline uint64_t x86_ldq_code(CPUX86State *env, DisasContext *s)
{
    return translator_ldq(env, &s->base, advance_pc(env, s, 8));
}
#endif

/* Decompose an address.  */

static AddressParts gen_lea_modrm_0(CPUX86State *env, DisasContext *s,
                                    int modrm, bool is_vsib)
{
    int def_seg, base, index, scale, mod, rm;
    target_long disp;
    bool havesib;

    def_seg = R_DS;
    index = -1;
    scale = 0;
    disp = 0;

    mod = (modrm >> 6) & 3;
    rm = modrm & 7;
    base = rm | REX_B(s);

    if (mod == 3) {
        /* Normally filtered out earlier, but including this path
           simplifies multi-byte nop, as well as bndcl, bndcu, bndcn.  */
        goto done;
    }

    switch (s->aflag) {
    case MO_64:
    case MO_32:
        havesib = 0;
        if (rm == 4) {
            int code = x86_ldub_code(env, s);
            scale = (code >> 6) & 3;
            index = ((code >> 3) & 7) | REX_X(s);
            if (index == 4 && !is_vsib) {
                index = -1;  /* no index */
            }
            base = (code & 7) | REX_B(s);
            havesib = 1;
        }

        switch (mod) {
        case 0:
            if ((base & 7) == 5) {
                base = -1;
                disp = (int32_t)x86_ldl_code(env, s);
                if (CODE64(s) && !havesib) {
                    base = -2;
                    disp += s->pc + s->rip_offset;
                }
            }
            break;
        case 1:
            disp = (int8_t)x86_ldub_code(env, s);
            break;
        default:
        case 2:
            disp = (int32_t)x86_ldl_code(env, s);
            break;
        }

        /* For correct popl handling with esp.  */
        if (base == R_ESP && s->popl_esp_hack) {
            disp += s->popl_esp_hack;
        }
        if (base == R_EBP || base == R_ESP) {
            def_seg = R_SS;
        }
        break;

    case MO_16:
        if (mod == 0) {
            if (rm == 6) {
                base = -1;
                disp = x86_lduw_code(env, s);
                break;
            }
        } else if (mod == 1) {
            disp = (int8_t)x86_ldub_code(env, s);
        } else {
            disp = (int16_t)x86_lduw_code(env, s);
        }

        switch (rm) {
        case 0:
            base = R_EBX;
            index = R_ESI;
            break;
        case 1:
            base = R_EBX;
            index = R_EDI;
            break;
        case 2:
            base = R_EBP;
            index = R_ESI;
            def_seg = R_SS;
            break;
        case 3:
            base = R_EBP;
            index = R_EDI;
            def_seg = R_SS;
            break;
        case 4:
            base = R_ESI;
            break;
        case 5:
            base = R_EDI;
            break;
        case 6:
            base = R_EBP;
            def_seg = R_SS;
            break;
        default:
        case 7:
            base = R_EBX;
            break;
        }
        break;

    default:
        g_assert_not_reached();
    }

 done:
    return (AddressParts){ def_seg, base, index, scale, disp };
}

/* Compute the address, with a minimum number of TCG ops.  */
static TCGv gen_lea_modrm_1(DisasContext *s, AddressParts a, bool is_vsib)
{
    TCGv ea = NULL;

    if (a.index >= 0 && !is_vsib) {
        if (a.scale == 0) {
            ea = cpu_regs[a.index];
        } else {
            tcg_gen_shli_tl(s->A0, cpu_regs[a.index], a.scale);
            ea = s->A0;
        }
        if (a.base >= 0) {
            tcg_gen_add_tl(s->A0, ea, cpu_regs[a.base]);
            ea = s->A0;
        }
    } else if (a.base >= 0) {
        ea = cpu_regs[a.base];
    }
    if (!ea) {
        if (tb_cflags(s->base.tb) & CF_PCREL && a.base == -2) {
            /* With cpu_eip ~= pc_save, the expression is pc-relative. */
            tcg_gen_addi_tl(s->A0, cpu_eip, a.disp - s->pc_save);
        } else {
            tcg_gen_movi_tl(s->A0, a.disp);
        }
        ea = s->A0;
    } else if (a.disp != 0) {
        tcg_gen_addi_tl(s->A0, ea, a.disp);
        ea = s->A0;
    }

    return ea;
}

/* Used for BNDCL, BNDCU, BNDCN.  */
static void gen_bndck(DisasContext *s, X86DecodedInsn *decode,
                      TCGCond cond, TCGv_i64 bndv)
{
    TCGv ea = gen_lea_modrm_1(s, decode->mem, false);

    tcg_gen_extu_tl_i64(s->tmp1_i64, ea);
    if (!CODE64(s)) {
        tcg_gen_ext32u_i64(s->tmp1_i64, s->tmp1_i64);
    }
    tcg_gen_setcond_i64(cond, s->tmp1_i64, s->tmp1_i64, bndv);
    tcg_gen_extrl_i64_i32(s->tmp2_i32, s->tmp1_i64);
    gen_helper_bndck(tcg_env, s->tmp2_i32);
}

/* generate modrm load of memory or register. */
static void gen_ld_modrm(DisasContext *s, X86DecodedInsn *decode, MemOp ot)
{
    int modrm = s->modrm;
    int mod, rm;

    mod = (modrm >> 6) & 3;
    rm = (modrm & 7) | REX_B(s);
    if (mod == 3) {
        gen_op_mov_v_reg(s, ot, s->T0, rm);
    } else {
        gen_lea_modrm(s, decode);
        gen_op_ld_v(s, ot, s->T0, s->A0);
    }
}

/* generate modrm store of memory or register. */
static void gen_st_modrm(DisasContext *s, X86DecodedInsn *decode, MemOp ot)
{
    int modrm = s->modrm;
    int mod, rm;

    mod = (modrm >> 6) & 3;
    rm = (modrm & 7) | REX_B(s);
    if (mod == 3) {
        gen_op_mov_reg_v(s, ot, rm, s->T0);
    } else {
        gen_lea_modrm(s, decode);
        gen_op_st_v(s, ot, s->T0, s->A0);
    }
}

static target_ulong insn_get_addr(CPUX86State *env, DisasContext *s, MemOp ot)
{
    target_ulong ret;

    switch (ot) {
    case MO_8:
        ret = x86_ldub_code(env, s);
        break;
    case MO_16:
        ret = x86_lduw_code(env, s);
        break;
    case MO_32:
        ret = x86_ldl_code(env, s);
        break;
#ifdef TARGET_X86_64
    case MO_64:
        ret = x86_ldq_code(env, s);
        break;
#endif
    default:
        g_assert_not_reached();
    }
    return ret;
}

static inline uint32_t insn_get(CPUX86State *env, DisasContext *s, MemOp ot)
{
    uint32_t ret;

    switch (ot) {
    case MO_8:
        ret = x86_ldub_code(env, s);
        break;
    case MO_16:
        ret = x86_lduw_code(env, s);
        break;
    case MO_32:
#ifdef TARGET_X86_64
    case MO_64:
#endif
        ret = x86_ldl_code(env, s);
        break;
    default:
        g_assert_not_reached();
    }
    return ret;
}

static target_long insn_get_signed(CPUX86State *env, DisasContext *s, MemOp ot)
{
    target_long ret;

    switch (ot) {
    case MO_8:
        ret = (int8_t) x86_ldub_code(env, s);
        break;
    case MO_16:
        ret = (int16_t) x86_lduw_code(env, s);
        break;
    case MO_32:
        ret = (int32_t) x86_ldl_code(env, s);
        break;
#ifdef TARGET_X86_64
    case MO_64:
        ret = x86_ldq_code(env, s);
        break;
#endif
    default:
        g_assert_not_reached();
    }
    return ret;
}

static void gen_conditional_jump_labels(DisasContext *s, target_long diff,
                                        TCGLabel *not_taken, TCGLabel *taken)
{
    if (not_taken) {
        gen_set_label(not_taken);
    }
    gen_jmp_rel_csize(s, 0, 1);

    gen_set_label(taken);
    gen_jmp_rel(s, s->dflag, diff, 0);
}

static void gen_jcc(DisasContext *s, int b, int diff)
{
    TCGLabel *l1 = gen_new_label();

    gen_jcc1(s, b, l1);
    gen_conditional_jump_labels(s, diff, NULL, l1);
}

static void gen_cmovcc1(DisasContext *s, int b, TCGv dest, TCGv src)
{
    CCPrepare cc = gen_prepare_cc(s, b, NULL);

    if (!cc.use_reg2) {
        cc.reg2 = tcg_constant_tl(cc.imm);
    }

    tcg_gen_movcond_tl(cc.cond, dest, cc.reg, cc.reg2, src, dest);
}

static void gen_op_movl_seg_real(DisasContext *s, X86Seg seg_reg, TCGv seg)
{
    TCGv selector = tcg_temp_new();
    tcg_gen_ext16u_tl(selector, seg);
    tcg_gen_st32_tl(selector, tcg_env,
                    offsetof(CPUX86State,segs[seg_reg].selector));
    tcg_gen_shli_tl(cpu_seg_base[seg_reg], selector, 4);
}

/* move SRC to seg_reg and compute if the CPU state may change. Never
   call this function with seg_reg == R_CS */
static void gen_movl_seg(DisasContext *s, X86Seg seg_reg, TCGv src)
{
    if (PE(s) && !VM86(s)) {
        tcg_gen_trunc_tl_i32(s->tmp2_i32, src);
        gen_helper_load_seg(tcg_env, tcg_constant_i32(seg_reg), s->tmp2_i32);
        /* abort translation because the addseg value may change or
           because ss32 may change. For R_SS, translation must always
           stop as a special handling must be done to disable hardware
           interrupts for the next instruction */
        if (seg_reg == R_SS) {
            s->base.is_jmp = DISAS_EOB_INHIBIT_IRQ;
        } else if (CODE32(s) && seg_reg < R_FS) {
            s->base.is_jmp = DISAS_EOB_NEXT;
        }
    } else {
        gen_op_movl_seg_real(s, seg_reg, src);
        if (seg_reg == R_SS) {
            s->base.is_jmp = DISAS_EOB_INHIBIT_IRQ;
        }
    }
}

static void gen_far_call(DisasContext *s)
{
    TCGv_i32 new_cs = tcg_temp_new_i32();
    tcg_gen_trunc_tl_i32(new_cs, s->T1);
    if (PE(s) && !VM86(s)) {
        gen_helper_lcall_protected(tcg_env, new_cs, s->T0,
                                   tcg_constant_i32(s->dflag - 1),
                                   eip_next_tl(s));
    } else {
        TCGv_i32 new_eip = tcg_temp_new_i32();
        tcg_gen_trunc_tl_i32(new_eip, s->T0);
        gen_helper_lcall_real(tcg_env, new_cs, new_eip,
                              tcg_constant_i32(s->dflag - 1),
                              eip_next_i32(s));
    }
    s->base.is_jmp = DISAS_JUMP;
}

static void gen_far_jmp(DisasContext *s)
{
    if (PE(s) && !VM86(s)) {
        TCGv_i32 new_cs = tcg_temp_new_i32();
        tcg_gen_trunc_tl_i32(new_cs, s->T1);
        gen_helper_ljmp_protected(tcg_env, new_cs, s->T0,
                                  eip_next_tl(s));
    } else {
        gen_op_movl_seg_real(s, R_CS, s->T1);
        gen_op_jmp_v(s, s->T0);
    }
    s->base.is_jmp = DISAS_JUMP;
}

static void gen_svm_check_intercept(DisasContext *s, uint32_t type)
{
    /* no SVM activated; fast case */
    if (likely(!GUEST(s))) {
        return;
    }
    gen_helper_svm_check_intercept(tcg_env, tcg_constant_i32(type));
}

static inline void gen_stack_update(DisasContext *s, int addend)
{
    gen_op_add_reg_im(s, mo_stacksize(s), R_ESP, addend);
}

static void gen_lea_ss_ofs(DisasContext *s, TCGv dest, TCGv src, target_ulong offset)
{
    if (offset) {
        tcg_gen_addi_tl(dest, src, offset);
        src = dest;
    }
    gen_lea_v_seg_dest(s, mo_stacksize(s), dest, src, R_SS, -1);
}

/* Generate a push. It depends on ss32, addseg and dflag.  */
static void gen_push_v(DisasContext *s, TCGv val)
{
    MemOp d_ot = mo_pushpop(s, s->dflag);
    MemOp a_ot = mo_stacksize(s);
    int size = 1 << d_ot;
    TCGv new_esp = tcg_temp_new();

    tcg_gen_subi_tl(new_esp, cpu_regs[R_ESP], size);

    /* Now reduce the value to the address size and apply SS base.  */
    gen_lea_ss_ofs(s, s->A0, new_esp, 0);
    gen_op_st_v(s, d_ot, val, s->A0);
    gen_op_mov_reg_v(s, a_ot, R_ESP, new_esp);
}

/* two step pop is necessary for precise exceptions */
static MemOp gen_pop_T0(DisasContext *s)
{
    MemOp d_ot = mo_pushpop(s, s->dflag);

    gen_lea_ss_ofs(s, s->T0, cpu_regs[R_ESP], 0);
    gen_op_ld_v(s, d_ot, s->T0, s->T0);

    return d_ot;
}

static inline void gen_pop_update(DisasContext *s, MemOp ot)
{
    gen_stack_update(s, 1 << ot);
}

static void gen_pusha(DisasContext *s)
{
    MemOp d_ot = s->dflag;
    int size = 1 << d_ot;
    int i;

    for (i = 0; i < 8; i++) {
        gen_lea_ss_ofs(s, s->A0, cpu_regs[R_ESP], (i - 8) * size);
        gen_op_st_v(s, d_ot, cpu_regs[7 - i], s->A0);
    }

    gen_stack_update(s, -8 * size);
}

static void gen_popa(DisasContext *s)
{
    MemOp d_ot = s->dflag;
    int size = 1 << d_ot;
    int i;

    for (i = 0; i < 8; i++) {
        /* ESP is not reloaded */
        if (7 - i == R_ESP) {
            continue;
        }
        gen_lea_ss_ofs(s, s->A0, cpu_regs[R_ESP], i * size);
        gen_op_ld_v(s, d_ot, s->T0, s->A0);
        gen_op_mov_reg_v(s, d_ot, 7 - i, s->T0);
    }

    gen_stack_update(s, 8 * size);
}

static void gen_enter(DisasContext *s, int esp_addend, int level)
{
    MemOp d_ot = mo_pushpop(s, s->dflag);
    MemOp a_ot = mo_stacksize(s);
    int size = 1 << d_ot;

    /* Push BP; compute FrameTemp into T1.  */
    tcg_gen_subi_tl(s->T1, cpu_regs[R_ESP], size);
    gen_lea_ss_ofs(s, s->A0, s->T1, 0);
    gen_op_st_v(s, d_ot, cpu_regs[R_EBP], s->A0);

    level &= 31;
    if (level != 0) {
        int i;

        /* Copy level-1 pointers from the previous frame.  */
        for (i = 1; i < level; ++i) {
            gen_lea_ss_ofs(s, s->A0, cpu_regs[R_EBP], -size * i);
            gen_op_ld_v(s, d_ot, s->tmp0, s->A0);

            gen_lea_ss_ofs(s, s->A0, s->T1, -size * i);
            gen_op_st_v(s, d_ot, s->tmp0, s->A0);
        }

        /* Push the current FrameTemp as the last level.  */
        gen_lea_ss_ofs(s, s->A0, s->T1, -size * level);
        gen_op_st_v(s, d_ot, s->T1, s->A0);
    }

    /* Copy the FrameTemp value to EBP.  */
    gen_op_mov_reg_v(s, d_ot, R_EBP, s->T1);

    /* Compute the final value of ESP.  */
    tcg_gen_subi_tl(s->T1, s->T1, esp_addend + size * level);
    gen_op_mov_reg_v(s, a_ot, R_ESP, s->T1);
}

static void gen_leave(DisasContext *s)
{
    MemOp d_ot = mo_pushpop(s, s->dflag);
    MemOp a_ot = mo_stacksize(s);

    gen_lea_ss_ofs(s, s->A0, cpu_regs[R_EBP], 0);
    gen_op_ld_v(s, d_ot, s->T0, s->A0);

    tcg_gen_addi_tl(s->T1, cpu_regs[R_EBP], 1 << d_ot);

    gen_op_mov_reg_v(s, d_ot, R_EBP, s->T0);
    gen_op_mov_reg_v(s, a_ot, R_ESP, s->T1);
}

/* Similarly, except that the assumption here is that we don't decode
   the instruction at all -- either a missing opcode, an unimplemented
   feature, or just a bogus instruction stream.  */
static void gen_unknown_opcode(CPUX86State *env, DisasContext *s)
{
    gen_illegal_opcode(s);

    if (qemu_loglevel_mask(LOG_UNIMP)) {
        FILE *logfile = qemu_log_trylock();
        if (logfile) {
            target_ulong pc = s->base.pc_next, end = s->pc;

            fprintf(logfile, "ILLOPC: " TARGET_FMT_lx ":", pc);
            for (; pc < end; ++pc) {
                fprintf(logfile, " %02x", translator_ldub(env, &s->base, pc));
            }
            fprintf(logfile, "\n");
            qemu_log_unlock(logfile);
        }
    }
}

/* an interrupt is different from an exception because of the
   privilege checks */
static void gen_interrupt(DisasContext *s, uint8_t intno)
{
    gen_update_cc_op(s);
    gen_update_eip_cur(s);
    gen_helper_raise_interrupt(tcg_env, tcg_constant_i32(intno),
                               cur_insn_len_i32(s));
    s->base.is_jmp = DISAS_NORETURN;
}

static void gen_set_hflag(DisasContext *s, uint32_t mask)
{
    if ((s->flags & mask) == 0) {
        TCGv_i32 t = tcg_temp_new_i32();
        tcg_gen_ld_i32(t, tcg_env, offsetof(CPUX86State, hflags));
        tcg_gen_ori_i32(t, t, mask);
        tcg_gen_st_i32(t, tcg_env, offsetof(CPUX86State, hflags));
        s->flags |= mask;
    }
}

static void gen_reset_hflag(DisasContext *s, uint32_t mask)
{
    if (s->flags & mask) {
        TCGv_i32 t = tcg_temp_new_i32();
        tcg_gen_ld_i32(t, tcg_env, offsetof(CPUX86State, hflags));
        tcg_gen_andi_i32(t, t, ~mask);
        tcg_gen_st_i32(t, tcg_env, offsetof(CPUX86State, hflags));
        s->flags &= ~mask;
    }
}

static void gen_set_eflags(DisasContext *s, target_ulong mask)
{
    TCGv t = tcg_temp_new();

    tcg_gen_ld_tl(t, tcg_env, offsetof(CPUX86State, eflags));
    tcg_gen_ori_tl(t, t, mask);
    tcg_gen_st_tl(t, tcg_env, offsetof(CPUX86State, eflags));
}

static void gen_reset_eflags(DisasContext *s, target_ulong mask)
{
    TCGv t = tcg_temp_new();

    tcg_gen_ld_tl(t, tcg_env, offsetof(CPUX86State, eflags));
    tcg_gen_andi_tl(t, t, ~mask);
    tcg_gen_st_tl(t, tcg_env, offsetof(CPUX86State, eflags));
}

/* Clear BND registers during legacy branches.  */
static void gen_bnd_jmp(DisasContext *s)
{
    /* Clear the registers only if BND prefix is missing, MPX is enabled,
       and if the BNDREGs are known to be in use (non-zero) already.
       The helper itself will check BNDPRESERVE at runtime.  */
    if ((s->prefix & PREFIX_REPNZ) == 0
        && (s->flags & HF_MPX_EN_MASK) != 0
        && (s->flags & HF_MPX_IU_MASK) != 0) {
        gen_helper_bnd_jmp(tcg_env);
    }
}

/*
 * Generate an end of block, including common tasks such as generating
 * single step traps, resetting the RF flag, and handling the interrupt
 * shadow.
 */
static void
gen_eob(DisasContext *s, int mode)
{
    bool inhibit_reset;

    gen_update_cc_op(s);

    /* If several instructions disable interrupts, only the first does it.  */
    inhibit_reset = false;
    if (s->flags & HF_INHIBIT_IRQ_MASK) {
        gen_reset_hflag(s, HF_INHIBIT_IRQ_MASK);
        inhibit_reset = true;
<<<<<<< HEAD
    } else if (inhibit) {
=======
    } else if (mode == DISAS_EOB_INHIBIT_IRQ) {
>>>>>>> ae35f033
        gen_set_hflag(s, HF_INHIBIT_IRQ_MASK);
    }

    if (s->base.tb->flags & HF_RF_MASK) {
        gen_reset_eflags(s, RF_MASK);
    }
    if (mode == DISAS_EOB_RECHECK_TF) {
        gen_helper_rechecking_single_step(tcg_env);
        tcg_gen_exit_tb(NULL, 0);
<<<<<<< HEAD
    } else if ((s->flags & HF_TF_MASK) && !inhibit) {
        gen_helper_single_step(tcg_env);
    } else if (jr &&
=======
    } else if ((s->flags & HF_TF_MASK) && mode != DISAS_EOB_INHIBIT_IRQ) {
        gen_helper_single_step(tcg_env);
    } else if (mode == DISAS_JUMP &&
>>>>>>> ae35f033
               /* give irqs a chance to happen */
               !inhibit_reset) {
        tcg_gen_lookup_and_goto_ptr();
    } else {
        tcg_gen_exit_tb(NULL, 0);
    }

    s->base.is_jmp = DISAS_NORETURN;
}

/* Jump to eip+diff, truncating the result to OT. */
static void gen_jmp_rel(DisasContext *s, MemOp ot, int diff, int tb_num)
{
    bool use_goto_tb = s->jmp_opt;
    target_ulong mask = -1;
    target_ulong new_pc = s->pc + diff;
    target_ulong new_eip = new_pc - s->cs_base;

    assert(!s->cc_op_dirty);

    /* In 64-bit mode, operand size is fixed at 64 bits. */
    if (!CODE64(s)) {
        if (ot == MO_16) {
            mask = 0xffff;
            if (tb_cflags(s->base.tb) & CF_PCREL && CODE32(s)) {
                use_goto_tb = false;
            }
        } else {
            mask = 0xffffffff;
        }
    }
    new_eip &= mask;

    if (tb_cflags(s->base.tb) & CF_PCREL) {
        tcg_gen_addi_tl(cpu_eip, cpu_eip, new_pc - s->pc_save);
        /*
         * If we can prove the branch does not leave the page and we have
         * no extra masking to apply (data16 branch in code32, see above),
         * then we have also proven that the addition does not wrap.
         */
        if (!use_goto_tb || !is_same_page(&s->base, new_pc)) {
            tcg_gen_andi_tl(cpu_eip, cpu_eip, mask);
            use_goto_tb = false;
        }
    } else if (!CODE64(s)) {
        new_pc = (uint32_t)(new_eip + s->cs_base);
    }

    if (use_goto_tb && translator_use_goto_tb(&s->base, new_pc)) {
        /* jump to same page: we can use a direct jump */
        tcg_gen_goto_tb(tb_num);
        if (!(tb_cflags(s->base.tb) & CF_PCREL)) {
            tcg_gen_movi_tl(cpu_eip, new_eip);
        }
        tcg_gen_exit_tb(s->base.tb, tb_num);
        s->base.is_jmp = DISAS_NORETURN;
    } else {
        if (!(tb_cflags(s->base.tb) & CF_PCREL)) {
            tcg_gen_movi_tl(cpu_eip, new_eip);
        }
        if (s->jmp_opt) {
            gen_eob(s, DISAS_JUMP);   /* jump to another page */
        } else {
            gen_eob(s, DISAS_EOB_ONLY);  /* exit to main loop */
        }
    }
}

/* Jump to eip+diff, truncating to the current code size. */
static void gen_jmp_rel_csize(DisasContext *s, int diff, int tb_num)
{
    /* CODE64 ignores the OT argument, so we need not consider it. */
    gen_jmp_rel(s, CODE32(s) ? MO_32 : MO_16, diff, tb_num);
}

static inline void gen_ldq_env_A0(DisasContext *s, int offset)
{
    tcg_gen_qemu_ld_i64(s->tmp1_i64, s->A0, s->mem_index, MO_LEUQ);
    tcg_gen_st_i64(s->tmp1_i64, tcg_env, offset);
}

static inline void gen_stq_env_A0(DisasContext *s, int offset)
{
    tcg_gen_ld_i64(s->tmp1_i64, tcg_env, offset);
    tcg_gen_qemu_st_i64(s->tmp1_i64, s->A0, s->mem_index, MO_LEUQ);
}

static inline void gen_ldo_env_A0(DisasContext *s, int offset, bool align)
{
    MemOp atom = (s->cpuid_ext_features & CPUID_EXT_AVX
                  ? MO_ATOM_IFALIGN : MO_ATOM_IFALIGN_PAIR);
    MemOp mop = MO_128 | MO_LE | atom | (align ? MO_ALIGN_16 : 0);
    int mem_index = s->mem_index;
    TCGv_i128 t = tcg_temp_new_i128();

    tcg_gen_qemu_ld_i128(t, s->A0, mem_index, mop);
    tcg_gen_st_i128(t, tcg_env, offset);
}

static inline void gen_sto_env_A0(DisasContext *s, int offset, bool align)
{
    MemOp atom = (s->cpuid_ext_features & CPUID_EXT_AVX
                  ? MO_ATOM_IFALIGN : MO_ATOM_IFALIGN_PAIR);
    MemOp mop = MO_128 | MO_LE | atom | (align ? MO_ALIGN_16 : 0);
    int mem_index = s->mem_index;
    TCGv_i128 t = tcg_temp_new_i128();

    tcg_gen_ld_i128(t, tcg_env, offset);
    tcg_gen_qemu_st_i128(t, s->A0, mem_index, mop);
}

static void gen_ldy_env_A0(DisasContext *s, int offset, bool align)
{
    MemOp mop = MO_128 | MO_LE | MO_ATOM_IFALIGN_PAIR;
    int mem_index = s->mem_index;
    TCGv_i128 t0 = tcg_temp_new_i128();
    TCGv_i128 t1 = tcg_temp_new_i128();

    tcg_gen_qemu_ld_i128(t0, s->A0, mem_index, mop | (align ? MO_ALIGN_32 : 0));
    tcg_gen_addi_tl(s->tmp0, s->A0, 16);
    tcg_gen_qemu_ld_i128(t1, s->tmp0, mem_index, mop);

    tcg_gen_st_i128(t0, tcg_env, offset + offsetof(YMMReg, YMM_X(0)));
    tcg_gen_st_i128(t1, tcg_env, offset + offsetof(YMMReg, YMM_X(1)));
}

static void gen_sty_env_A0(DisasContext *s, int offset, bool align)
{
    MemOp mop = MO_128 | MO_LE | MO_ATOM_IFALIGN_PAIR;
    int mem_index = s->mem_index;
    TCGv_i128 t = tcg_temp_new_i128();

    tcg_gen_ld_i128(t, tcg_env, offset + offsetof(YMMReg, YMM_X(0)));
    tcg_gen_qemu_st_i128(t, s->A0, mem_index, mop | (align ? MO_ALIGN_32 : 0));
    tcg_gen_addi_tl(s->tmp0, s->A0, 16);
    tcg_gen_ld_i128(t, tcg_env, offset + offsetof(YMMReg, YMM_X(1)));
    tcg_gen_qemu_st_i128(t, s->tmp0, mem_index, mop);
}

#include "emit.c.inc"

static void gen_x87(DisasContext *s, X86DecodedInsn *decode)
{
    bool update_fip = true;
    int b = decode->b;
    int modrm = s->modrm;
    int mod, rm, op;

    if (s->flags & (HF_EM_MASK | HF_TS_MASK)) {
        /* if CR0.EM or CR0.TS are set, generate an FPU exception */
        /* XXX: what to do if illegal op ? */
        gen_exception(s, EXCP07_PREX);
        return;
    }
    mod = (modrm >> 6) & 3;
    rm = modrm & 7;
    op = ((b & 7) << 3) | ((modrm >> 3) & 7);
    if (mod != 3) {
        /* memory op */
        TCGv ea = gen_lea_modrm_1(s, decode->mem, false);
        TCGv last_addr = tcg_temp_new();
        bool update_fdp = true;

        tcg_gen_mov_tl(last_addr, ea);
        gen_lea_v_seg(s, ea, decode->mem.def_seg, s->override);

        switch (op) {
        case 0x00 ... 0x07: /* fxxxs */
        case 0x10 ... 0x17: /* fixxxl */
        case 0x20 ... 0x27: /* fxxxl */
        case 0x30 ... 0x37: /* fixxx */
            {
                int op1;
                op1 = op & 7;

                switch (op >> 4) {
                case 0:
                    tcg_gen_qemu_ld_i32(s->tmp2_i32, s->A0,
                                        s->mem_index, MO_LEUL);
                    gen_helper_flds_FT0(tcg_env, s->tmp2_i32);
                    break;
                case 1:
                    tcg_gen_qemu_ld_i32(s->tmp2_i32, s->A0,
                                        s->mem_index, MO_LEUL);
                    gen_helper_fildl_FT0(tcg_env, s->tmp2_i32);
                    break;
                case 2:
                    tcg_gen_qemu_ld_i64(s->tmp1_i64, s->A0,
                                        s->mem_index, MO_LEUQ);
                    gen_helper_fldl_FT0(tcg_env, s->tmp1_i64);
                    break;
                case 3:
                default:
                    tcg_gen_qemu_ld_i32(s->tmp2_i32, s->A0,
                                        s->mem_index, MO_LESW);
                    gen_helper_fildl_FT0(tcg_env, s->tmp2_i32);
                    break;
                }

                gen_helper_fp_arith_ST0_FT0(op1);
                if (op1 == 3) {
                    /* fcomp needs pop */
                    gen_helper_fpop(tcg_env);
                }
            }
            break;
        case 0x08: /* flds */
        case 0x0a: /* fsts */
        case 0x0b: /* fstps */
        case 0x18 ... 0x1b: /* fildl, fisttpl, fistl, fistpl */
        case 0x28 ... 0x2b: /* fldl, fisttpll, fstl, fstpl */
        case 0x38 ... 0x3b: /* filds, fisttps, fists, fistps */
            switch (op & 7) {
            case 0:
                switch (op >> 4) {
                case 0:
                    tcg_gen_qemu_ld_i32(s->tmp2_i32, s->A0,
                                        s->mem_index, MO_LEUL);
                    gen_helper_flds_ST0(tcg_env, s->tmp2_i32);
                    break;
                case 1:
                    tcg_gen_qemu_ld_i32(s->tmp2_i32, s->A0,
                                        s->mem_index, MO_LEUL);
                    gen_helper_fildl_ST0(tcg_env, s->tmp2_i32);
                    break;
                case 2:
                    tcg_gen_qemu_ld_i64(s->tmp1_i64, s->A0,
                                        s->mem_index, MO_LEUQ);
                    gen_helper_fldl_ST0(tcg_env, s->tmp1_i64);
                    break;
                case 3:
                default:
                    tcg_gen_qemu_ld_i32(s->tmp2_i32, s->A0,
                                        s->mem_index, MO_LESW);
                    gen_helper_fildl_ST0(tcg_env, s->tmp2_i32);
                    break;
                }
                break;
            case 1:
                /* XXX: the corresponding CPUID bit must be tested ! */
                switch (op >> 4) {
                case 1:
                    gen_helper_fisttl_ST0(s->tmp2_i32, tcg_env);
                    tcg_gen_qemu_st_i32(s->tmp2_i32, s->A0,
                                        s->mem_index, MO_LEUL);
                    break;
                case 2:
                    gen_helper_fisttll_ST0(s->tmp1_i64, tcg_env);
                    tcg_gen_qemu_st_i64(s->tmp1_i64, s->A0,
                                        s->mem_index, MO_LEUQ);
                    break;
                case 3:
                default:
                    gen_helper_fistt_ST0(s->tmp2_i32, tcg_env);
                    tcg_gen_qemu_st_i32(s->tmp2_i32, s->A0,
                                        s->mem_index, MO_LEUW);
                    break;
                }
                gen_helper_fpop(tcg_env);
                break;
            default:
                switch (op >> 4) {
                case 0:
                    gen_helper_fsts_ST0(s->tmp2_i32, tcg_env);
                    tcg_gen_qemu_st_i32(s->tmp2_i32, s->A0,
                                        s->mem_index, MO_LEUL);
                    break;
                case 1:
                    gen_helper_fistl_ST0(s->tmp2_i32, tcg_env);
                    tcg_gen_qemu_st_i32(s->tmp2_i32, s->A0,
                                        s->mem_index, MO_LEUL);
                    break;
                case 2:
                    gen_helper_fstl_ST0(s->tmp1_i64, tcg_env);
                    tcg_gen_qemu_st_i64(s->tmp1_i64, s->A0,
                                        s->mem_index, MO_LEUQ);
                    break;
                case 3:
                default:
                    gen_helper_fist_ST0(s->tmp2_i32, tcg_env);
                    tcg_gen_qemu_st_i32(s->tmp2_i32, s->A0,
                                        s->mem_index, MO_LEUW);
                    break;
                }
                if ((op & 7) == 3) {
                    gen_helper_fpop(tcg_env);
                }
                break;
            }
            break;
        case 0x0c: /* fldenv mem */
            gen_helper_fldenv(tcg_env, s->A0,
                              tcg_constant_i32(s->dflag - 1));
            update_fip = update_fdp = false;
            break;
        case 0x0d: /* fldcw mem */
            tcg_gen_qemu_ld_i32(s->tmp2_i32, s->A0,
                                s->mem_index, MO_LEUW);
            gen_helper_fldcw(tcg_env, s->tmp2_i32);
            update_fip = update_fdp = false;
            break;
        case 0x0e: /* fnstenv mem */
            gen_helper_fstenv(tcg_env, s->A0,
                              tcg_constant_i32(s->dflag - 1));
            update_fip = update_fdp = false;
            break;
        case 0x0f: /* fnstcw mem */
            gen_helper_fnstcw(s->tmp2_i32, tcg_env);
            tcg_gen_qemu_st_i32(s->tmp2_i32, s->A0,
                                s->mem_index, MO_LEUW);
            update_fip = update_fdp = false;
            break;
        case 0x1d: /* fldt mem */
            gen_helper_fldt_ST0(tcg_env, s->A0);
            break;
        case 0x1f: /* fstpt mem */
            gen_helper_fstt_ST0(tcg_env, s->A0);
            gen_helper_fpop(tcg_env);
            break;
        case 0x2c: /* frstor mem */
            gen_helper_frstor(tcg_env, s->A0,
                              tcg_constant_i32(s->dflag - 1));
            update_fip = update_fdp = false;
            break;
        case 0x2e: /* fnsave mem */
            gen_helper_fsave(tcg_env, s->A0,
                             tcg_constant_i32(s->dflag - 1));
            update_fip = update_fdp = false;
            break;
        case 0x2f: /* fnstsw mem */
            gen_helper_fnstsw(s->tmp2_i32, tcg_env);
            tcg_gen_qemu_st_i32(s->tmp2_i32, s->A0,
                                s->mem_index, MO_LEUW);
            update_fip = update_fdp = false;
            break;
        case 0x3c: /* fbld */
            gen_helper_fbld_ST0(tcg_env, s->A0);
            break;
        case 0x3e: /* fbstp */
            gen_helper_fbst_ST0(tcg_env, s->A0);
            gen_helper_fpop(tcg_env);
            break;
        case 0x3d: /* fildll */
            tcg_gen_qemu_ld_i64(s->tmp1_i64, s->A0,
                                s->mem_index, MO_LEUQ);
            gen_helper_fildll_ST0(tcg_env, s->tmp1_i64);
            break;
        case 0x3f: /* fistpll */
            gen_helper_fistll_ST0(s->tmp1_i64, tcg_env);
            tcg_gen_qemu_st_i64(s->tmp1_i64, s->A0,
                                s->mem_index, MO_LEUQ);
            gen_helper_fpop(tcg_env);
            break;
        default:
            goto illegal_op;
        }

        if (update_fdp) {
            int last_seg = s->override >= 0 ? s->override : decode->mem.def_seg;

            tcg_gen_ld_i32(s->tmp2_i32, tcg_env,
                           offsetof(CPUX86State,
                                    segs[last_seg].selector));
            tcg_gen_st16_i32(s->tmp2_i32, tcg_env,
                             offsetof(CPUX86State, fpds));
            tcg_gen_st_tl(last_addr, tcg_env,
                          offsetof(CPUX86State, fpdp));
        }
    } else {
        /* register float ops */
        int opreg = rm;

        switch (op) {
        case 0x08: /* fld sti */
            gen_helper_fpush(tcg_env);
            gen_helper_fmov_ST0_STN(tcg_env,
                                    tcg_constant_i32((opreg + 1) & 7));
            break;
        case 0x09: /* fxchg sti */
        case 0x29: /* fxchg4 sti, undocumented op */
        case 0x39: /* fxchg7 sti, undocumented op */
            gen_helper_fxchg_ST0_STN(tcg_env, tcg_constant_i32(opreg));
            break;
        case 0x0a: /* grp d9/2 */
            switch (rm) {
            case 0: /* fnop */
                /*
                 * check exceptions (FreeBSD FPU probe)
                 * needs to be treated as I/O because of ferr_irq
                 */
                translator_io_start(&s->base);
                gen_helper_fwait(tcg_env);
                update_fip = false;
                break;
            default:
                goto illegal_op;
            }
            break;
        case 0x0c: /* grp d9/4 */
            switch (rm) {
            case 0: /* fchs */
                gen_helper_fchs_ST0(tcg_env);
                break;
            case 1: /* fabs */
                gen_helper_fabs_ST0(tcg_env);
                break;
            case 4: /* ftst */
                gen_helper_fldz_FT0(tcg_env);
                gen_helper_fcom_ST0_FT0(tcg_env);
                break;
            case 5: /* fxam */
                gen_helper_fxam_ST0(tcg_env);
                break;
            default:
                goto illegal_op;
            }
            break;
        case 0x0d: /* grp d9/5 */
            {
                switch (rm) {
                case 0:
                    gen_helper_fpush(tcg_env);
                    gen_helper_fld1_ST0(tcg_env);
                    break;
                case 1:
                    gen_helper_fpush(tcg_env);
                    gen_helper_fldl2t_ST0(tcg_env);
                    break;
                case 2:
                    gen_helper_fpush(tcg_env);
                    gen_helper_fldl2e_ST0(tcg_env);
                    break;
                case 3:
                    gen_helper_fpush(tcg_env);
                    gen_helper_fldpi_ST0(tcg_env);
                    break;
                case 4:
                    gen_helper_fpush(tcg_env);
                    gen_helper_fldlg2_ST0(tcg_env);
                    break;
                case 5:
                    gen_helper_fpush(tcg_env);
                    gen_helper_fldln2_ST0(tcg_env);
                    break;
                case 6:
                    gen_helper_fpush(tcg_env);
                    gen_helper_fldz_ST0(tcg_env);
                    break;
                default:
                    goto illegal_op;
                }
            }
            break;
        case 0x0e: /* grp d9/6 */
            switch (rm) {
            case 0: /* f2xm1 */
                gen_helper_f2xm1(tcg_env);
                break;
            case 1: /* fyl2x */
                gen_helper_fyl2x(tcg_env);
                break;
            case 2: /* fptan */
                gen_helper_fptan(tcg_env);
                break;
            case 3: /* fpatan */
                gen_helper_fpatan(tcg_env);
                break;
            case 4: /* fxtract */
                gen_helper_fxtract(tcg_env);
                break;
            case 5: /* fprem1 */
                gen_helper_fprem1(tcg_env);
                break;
            case 6: /* fdecstp */
                gen_helper_fdecstp(tcg_env);
                break;
            default:
            case 7: /* fincstp */
                gen_helper_fincstp(tcg_env);
                break;
            }
            break;
        case 0x0f: /* grp d9/7 */
            switch (rm) {
            case 0: /* fprem */
                gen_helper_fprem(tcg_env);
                break;
            case 1: /* fyl2xp1 */
                gen_helper_fyl2xp1(tcg_env);
                break;
            case 2: /* fsqrt */
                gen_helper_fsqrt(tcg_env);
                break;
            case 3: /* fsincos */
                gen_helper_fsincos(tcg_env);
                break;
            case 5: /* fscale */
                gen_helper_fscale(tcg_env);
                break;
            case 4: /* frndint */
                gen_helper_frndint(tcg_env);
                break;
            case 6: /* fsin */
                gen_helper_fsin(tcg_env);
                break;
            default:
            case 7: /* fcos */
                gen_helper_fcos(tcg_env);
                break;
            }
            break;
        case 0x00: case 0x01: case 0x04 ... 0x07: /* fxxx st, sti */
        case 0x20: case 0x21: case 0x24 ... 0x27: /* fxxx sti, st */
        case 0x30: case 0x31: case 0x34 ... 0x37: /* fxxxp sti, st */
            {
                int op1;

                op1 = op & 7;
                if (op >= 0x20) {
                    gen_helper_fp_arith_STN_ST0(op1, opreg);
                    if (op >= 0x30) {
                        gen_helper_fpop(tcg_env);
                    }
                } else {
                    gen_helper_fmov_FT0_STN(tcg_env,
                                            tcg_constant_i32(opreg));
                    gen_helper_fp_arith_ST0_FT0(op1);
                }
            }
            break;
        case 0x02: /* fcom */
        case 0x22: /* fcom2, undocumented op */
            gen_helper_fmov_FT0_STN(tcg_env, tcg_constant_i32(opreg));
            gen_helper_fcom_ST0_FT0(tcg_env);
            break;
        case 0x03: /* fcomp */
        case 0x23: /* fcomp3, undocumented op */
        case 0x32: /* fcomp5, undocumented op */
            gen_helper_fmov_FT0_STN(tcg_env, tcg_constant_i32(opreg));
            gen_helper_fcom_ST0_FT0(tcg_env);
            gen_helper_fpop(tcg_env);
            break;
        case 0x15: /* da/5 */
            switch (rm) {
            case 1: /* fucompp */
                gen_helper_fmov_FT0_STN(tcg_env, tcg_constant_i32(1));
                gen_helper_fucom_ST0_FT0(tcg_env);
                gen_helper_fpop(tcg_env);
                gen_helper_fpop(tcg_env);
                break;
            default:
                goto illegal_op;
            }
            break;
        case 0x1c:
            switch (rm) {
            case 0: /* feni (287 only, just do nop here) */
                break;
            case 1: /* fdisi (287 only, just do nop here) */
                break;
            case 2: /* fclex */
                gen_helper_fclex(tcg_env);
                update_fip = false;
                break;
            case 3: /* fninit */
                gen_helper_fninit(tcg_env);
                update_fip = false;
                break;
            case 4: /* fsetpm (287 only, just do nop here) */
                break;
            default:
                goto illegal_op;
            }
            break;
        case 0x1d: /* fucomi */
            if (!(s->cpuid_features & CPUID_CMOV)) {
                goto illegal_op;
            }
            gen_update_cc_op(s);
            gen_helper_fmov_FT0_STN(tcg_env, tcg_constant_i32(opreg));
            gen_helper_fucomi_ST0_FT0(tcg_env);
            assume_cc_op(s, CC_OP_EFLAGS);
            break;
        case 0x1e: /* fcomi */
            if (!(s->cpuid_features & CPUID_CMOV)) {
                goto illegal_op;
            }
            gen_update_cc_op(s);
            gen_helper_fmov_FT0_STN(tcg_env, tcg_constant_i32(opreg));
            gen_helper_fcomi_ST0_FT0(tcg_env);
            assume_cc_op(s, CC_OP_EFLAGS);
            break;
        case 0x28: /* ffree sti */
            gen_helper_ffree_STN(tcg_env, tcg_constant_i32(opreg));
            break;
        case 0x2a: /* fst sti */
            gen_helper_fmov_STN_ST0(tcg_env, tcg_constant_i32(opreg));
            break;
        case 0x2b: /* fstp sti */
        case 0x0b: /* fstp1 sti, undocumented op */
        case 0x3a: /* fstp8 sti, undocumented op */
        case 0x3b: /* fstp9 sti, undocumented op */
            gen_helper_fmov_STN_ST0(tcg_env, tcg_constant_i32(opreg));
            gen_helper_fpop(tcg_env);
            break;
        case 0x2c: /* fucom st(i) */
            gen_helper_fmov_FT0_STN(tcg_env, tcg_constant_i32(opreg));
            gen_helper_fucom_ST0_FT0(tcg_env);
            break;
        case 0x2d: /* fucomp st(i) */
            gen_helper_fmov_FT0_STN(tcg_env, tcg_constant_i32(opreg));
            gen_helper_fucom_ST0_FT0(tcg_env);
            gen_helper_fpop(tcg_env);
            break;
        case 0x33: /* de/3 */
            switch (rm) {
            case 1: /* fcompp */
                gen_helper_fmov_FT0_STN(tcg_env, tcg_constant_i32(1));
                gen_helper_fcom_ST0_FT0(tcg_env);
                gen_helper_fpop(tcg_env);
                gen_helper_fpop(tcg_env);
                break;
            default:
                goto illegal_op;
            }
            break;
        case 0x38: /* ffreep sti, undocumented op */
            gen_helper_ffree_STN(tcg_env, tcg_constant_i32(opreg));
            gen_helper_fpop(tcg_env);
            break;
        case 0x3c: /* df/4 */
            switch (rm) {
            case 0:
                gen_helper_fnstsw(s->tmp2_i32, tcg_env);
                tcg_gen_extu_i32_tl(s->T0, s->tmp2_i32);
                gen_op_mov_reg_v(s, MO_16, R_EAX, s->T0);
                break;
            default:
                goto illegal_op;
            }
            break;
        case 0x3d: /* fucomip */
            if (!(s->cpuid_features & CPUID_CMOV)) {
                goto illegal_op;
            }
            gen_update_cc_op(s);
            gen_helper_fmov_FT0_STN(tcg_env, tcg_constant_i32(opreg));
            gen_helper_fucomi_ST0_FT0(tcg_env);
            gen_helper_fpop(tcg_env);
            assume_cc_op(s, CC_OP_EFLAGS);
            break;
        case 0x3e: /* fcomip */
            if (!(s->cpuid_features & CPUID_CMOV)) {
                goto illegal_op;
            }
            gen_update_cc_op(s);
            gen_helper_fmov_FT0_STN(tcg_env, tcg_constant_i32(opreg));
            gen_helper_fcomi_ST0_FT0(tcg_env);
            gen_helper_fpop(tcg_env);
            assume_cc_op(s, CC_OP_EFLAGS);
            break;
        case 0x10 ... 0x13: /* fcmovxx */
        case 0x18 ... 0x1b:
            {
                int op1;
                TCGLabel *l1;
                static const uint8_t fcmov_cc[8] = {
                    (JCC_B << 1),
                    (JCC_Z << 1),
                    (JCC_BE << 1),
                    (JCC_P << 1),
                };

                if (!(s->cpuid_features & CPUID_CMOV)) {
                    goto illegal_op;
                }
                op1 = fcmov_cc[op & 3] | (((op >> 3) & 1) ^ 1);
                l1 = gen_new_label();
                gen_jcc1_noeob(s, op1, l1);
                gen_helper_fmov_ST0_STN(tcg_env,
                                        tcg_constant_i32(opreg));
                gen_set_label(l1);
            }
            break;
        default:
            goto illegal_op;
        }
    }

    if (update_fip) {
        tcg_gen_ld_i32(s->tmp2_i32, tcg_env,
                       offsetof(CPUX86State, segs[R_CS].selector));
        tcg_gen_st16_i32(s->tmp2_i32, tcg_env,
                         offsetof(CPUX86State, fpcs));
        tcg_gen_st_tl(eip_cur_tl(s),
                      tcg_env, offsetof(CPUX86State, fpip));
    }
    return;

 illegal_op:
    gen_illegal_opcode(s);
}

static void gen_multi0F(DisasContext *s, X86DecodedInsn *decode)
{
    int prefixes = s->prefix;
    MemOp dflag = s->dflag;
    int b = decode->b + 0x100;
    int modrm = s->modrm;
    MemOp ot;
    int reg, rm, mod, op;

    /* now check op code */
    switch (b) {
    case 0x1c7: /* RDSEED, RDPID with f3 prefix */
        mod = (modrm >> 6) & 3;
        switch ((modrm >> 3) & 7) {
        case 7:
            if (mod != 3 ||
                (s->prefix & PREFIX_REPNZ)) {
                goto illegal_op;
            }
            if (s->prefix & PREFIX_REPZ) {
                if (!(s->cpuid_7_0_ecx_features & CPUID_7_0_ECX_RDPID)) {
                    goto illegal_op;
                }
                gen_helper_rdpid(s->T0, tcg_env);
                rm = (modrm & 7) | REX_B(s);
                gen_op_mov_reg_v(s, dflag, rm, s->T0);
                break;
            } else {
                if (!(s->cpuid_7_0_ebx_features & CPUID_7_0_EBX_RDSEED)) {
                    goto illegal_op;
                }
                goto do_rdrand;
            }

        case 6: /* RDRAND */
            if (mod != 3 ||
                (s->prefix & (PREFIX_REPZ | PREFIX_REPNZ)) ||
                !(s->cpuid_ext_features & CPUID_EXT_RDRAND)) {
                goto illegal_op;
            }
        do_rdrand:
            translator_io_start(&s->base);
            gen_helper_rdrand(s->T0, tcg_env);
            rm = (modrm & 7) | REX_B(s);
            gen_op_mov_reg_v(s, dflag, rm, s->T0);
            assume_cc_op(s, CC_OP_EFLAGS);
            break;

        default:
            goto illegal_op;
        }
        break;

    case 0x100:
        mod = (modrm >> 6) & 3;
        op = (modrm >> 3) & 7;
        switch(op) {
        case 0: /* sldt */
            if (!PE(s) || VM86(s))
                goto illegal_op;
            if (s->flags & HF_UMIP_MASK && !check_cpl0(s)) {
                break;
            }
            gen_svm_check_intercept(s, SVM_EXIT_LDTR_READ);
            tcg_gen_ld32u_tl(s->T0, tcg_env,
                             offsetof(CPUX86State, ldt.selector));
            ot = mod == 3 ? dflag : MO_16;
            gen_st_modrm(s, decode, ot);
            break;
        case 2: /* lldt */
            if (!PE(s) || VM86(s))
                goto illegal_op;
            if (check_cpl0(s)) {
                gen_svm_check_intercept(s, SVM_EXIT_LDTR_WRITE);
                gen_ld_modrm(s, decode, MO_16);
                tcg_gen_trunc_tl_i32(s->tmp2_i32, s->T0);
                gen_helper_lldt(tcg_env, s->tmp2_i32);
            }
            break;
        case 1: /* str */
            if (!PE(s) || VM86(s))
                goto illegal_op;
            if (s->flags & HF_UMIP_MASK && !check_cpl0(s)) {
                break;
            }
            gen_svm_check_intercept(s, SVM_EXIT_TR_READ);
            tcg_gen_ld32u_tl(s->T0, tcg_env,
                             offsetof(CPUX86State, tr.selector));
            ot = mod == 3 ? dflag : MO_16;
            gen_st_modrm(s, decode, ot);
            break;
        case 3: /* ltr */
            if (!PE(s) || VM86(s))
                goto illegal_op;
            if (check_cpl0(s)) {
                gen_svm_check_intercept(s, SVM_EXIT_TR_WRITE);
                gen_ld_modrm(s, decode, MO_16);
                tcg_gen_trunc_tl_i32(s->tmp2_i32, s->T0);
                gen_helper_ltr(tcg_env, s->tmp2_i32);
            }
            break;
        case 4: /* verr */
        case 5: /* verw */
            if (!PE(s) || VM86(s))
                goto illegal_op;
            gen_ld_modrm(s, decode, MO_16);
            gen_update_cc_op(s);
            if (op == 4) {
                gen_helper_verr(tcg_env, s->T0);
            } else {
                gen_helper_verw(tcg_env, s->T0);
            }
            assume_cc_op(s, CC_OP_EFLAGS);
            break;
        default:
            goto illegal_op;
        }
        break;

    case 0x101:
        switch (modrm) {
        CASE_MODRM_MEM_OP(0): /* sgdt */
            if (s->flags & HF_UMIP_MASK && !check_cpl0(s)) {
                break;
            }
            gen_svm_check_intercept(s, SVM_EXIT_GDTR_READ);
            gen_lea_modrm(s, decode);
            tcg_gen_ld32u_tl(s->T0,
                             tcg_env, offsetof(CPUX86State, gdt.limit));
            gen_op_st_v(s, MO_16, s->T0, s->A0);
            gen_add_A0_im(s, 2);
            tcg_gen_ld_tl(s->T0, tcg_env, offsetof(CPUX86State, gdt.base));
            /*
             * NB: Despite a confusing description in Intel CPU documentation,
             *     all 32-bits are written regardless of operand size.
             */
            gen_op_st_v(s, CODE64(s) + MO_32, s->T0, s->A0);
            break;

        case 0xc8: /* monitor */
            if (!(s->cpuid_ext_features & CPUID_EXT_MONITOR) || CPL(s) != 0) {
                goto illegal_op;
            }
            gen_update_cc_op(s);
            gen_update_eip_cur(s);
            gen_lea_v_seg(s, cpu_regs[R_EAX], R_DS, s->override);
            gen_helper_monitor(tcg_env, s->A0);
            break;

        case 0xc9: /* mwait */
            if (!(s->cpuid_ext_features & CPUID_EXT_MONITOR) || CPL(s) != 0) {
                goto illegal_op;
            }
            gen_update_cc_op(s);
            gen_update_eip_cur(s);
            gen_helper_mwait(tcg_env, cur_insn_len_i32(s));
            s->base.is_jmp = DISAS_NORETURN;
            break;

        case 0xca: /* clac */
            if (!(s->cpuid_7_0_ebx_features & CPUID_7_0_EBX_SMAP)
                || CPL(s) != 0) {
                goto illegal_op;
            }
            gen_reset_eflags(s, AC_MASK);
            s->base.is_jmp = DISAS_EOB_NEXT;
            break;

        case 0xcb: /* stac */
            if (!(s->cpuid_7_0_ebx_features & CPUID_7_0_EBX_SMAP)
                || CPL(s) != 0) {
                goto illegal_op;
            }
            gen_set_eflags(s, AC_MASK);
            s->base.is_jmp = DISAS_EOB_NEXT;
            break;

        CASE_MODRM_MEM_OP(1): /* sidt */
            if (s->flags & HF_UMIP_MASK && !check_cpl0(s)) {
                break;
            }
            gen_svm_check_intercept(s, SVM_EXIT_IDTR_READ);
            gen_lea_modrm(s, decode);
            tcg_gen_ld32u_tl(s->T0, tcg_env, offsetof(CPUX86State, idt.limit));
            gen_op_st_v(s, MO_16, s->T0, s->A0);
            gen_add_A0_im(s, 2);
            tcg_gen_ld_tl(s->T0, tcg_env, offsetof(CPUX86State, idt.base));
            /*
             * NB: Despite a confusing description in Intel CPU documentation,
             *     all 32-bits are written regardless of operand size.
             */
            gen_op_st_v(s, CODE64(s) + MO_32, s->T0, s->A0);
            break;

        case 0xd0: /* xgetbv */
            if ((s->cpuid_ext_features & CPUID_EXT_XSAVE) == 0
                || (s->prefix & (PREFIX_DATA | PREFIX_REPZ | PREFIX_REPNZ))) {
                goto illegal_op;
            }
            tcg_gen_trunc_tl_i32(s->tmp2_i32, cpu_regs[R_ECX]);
            gen_helper_xgetbv(s->tmp1_i64, tcg_env, s->tmp2_i32);
            tcg_gen_extr_i64_tl(cpu_regs[R_EAX], cpu_regs[R_EDX], s->tmp1_i64);
            break;

        case 0xd1: /* xsetbv */
            if ((s->cpuid_ext_features & CPUID_EXT_XSAVE) == 0
                || (s->prefix & (PREFIX_DATA | PREFIX_REPZ | PREFIX_REPNZ))) {
                goto illegal_op;
            }
            gen_svm_check_intercept(s, SVM_EXIT_XSETBV);
            if (!check_cpl0(s)) {
                break;
            }
            tcg_gen_concat_tl_i64(s->tmp1_i64, cpu_regs[R_EAX],
                                  cpu_regs[R_EDX]);
            tcg_gen_trunc_tl_i32(s->tmp2_i32, cpu_regs[R_ECX]);
            gen_helper_xsetbv(tcg_env, s->tmp2_i32, s->tmp1_i64);
            /* End TB because translation flags may change.  */
            s->base.is_jmp = DISAS_EOB_NEXT;
            break;

        case 0xd8: /* VMRUN */
            if (!SVME(s) || !PE(s)) {
                goto illegal_op;
            }
            if (!check_cpl0(s)) {
                break;
            }
            gen_update_cc_op(s);
            gen_update_eip_cur(s);
            /*
             * Reloads INHIBIT_IRQ mask as well as TF and RF with guest state.
             * The usual gen_eob() handling is performed on vmexit after
             * host state is reloaded.
             */
            gen_helper_vmrun(tcg_env, tcg_constant_i32(s->aflag - 1),
                             cur_insn_len_i32(s));
            tcg_gen_exit_tb(NULL, 0);
            s->base.is_jmp = DISAS_NORETURN;
            break;

        case 0xd9: /* VMMCALL */
            if (!SVME(s)) {
                goto illegal_op;
            }
            gen_update_cc_op(s);
            gen_update_eip_cur(s);
            gen_helper_vmmcall(tcg_env);
            break;

        case 0xda: /* VMLOAD */
            if (!SVME(s) || !PE(s)) {
                goto illegal_op;
            }
            if (!check_cpl0(s)) {
                break;
            }
            gen_update_cc_op(s);
            gen_update_eip_cur(s);
            gen_helper_vmload(tcg_env, tcg_constant_i32(s->aflag - 1));
            break;

        case 0xdb: /* VMSAVE */
            if (!SVME(s) || !PE(s)) {
                goto illegal_op;
            }
            if (!check_cpl0(s)) {
                break;
            }
            gen_update_cc_op(s);
            gen_update_eip_cur(s);
            gen_helper_vmsave(tcg_env, tcg_constant_i32(s->aflag - 1));
            break;

        case 0xdc: /* STGI */
            if ((!SVME(s) && !(s->cpuid_ext3_features & CPUID_EXT3_SKINIT))
                || !PE(s)) {
                goto illegal_op;
            }
            if (!check_cpl0(s)) {
                break;
            }
            gen_update_cc_op(s);
            gen_helper_stgi(tcg_env);
            s->base.is_jmp = DISAS_EOB_NEXT;
            break;

        case 0xdd: /* CLGI */
            if (!SVME(s) || !PE(s)) {
                goto illegal_op;
            }
            if (!check_cpl0(s)) {
                break;
            }
            gen_update_cc_op(s);
            gen_update_eip_cur(s);
            gen_helper_clgi(tcg_env);
            break;

        case 0xde: /* SKINIT */
            if ((!SVME(s) && !(s->cpuid_ext3_features & CPUID_EXT3_SKINIT))
                || !PE(s)) {
                goto illegal_op;
            }
            gen_svm_check_intercept(s, SVM_EXIT_SKINIT);
            /* If not intercepted, not implemented -- raise #UD. */
            goto illegal_op;

        case 0xdf: /* INVLPGA */
            if (!SVME(s) || !PE(s)) {
                goto illegal_op;
            }
            if (!check_cpl0(s)) {
                break;
            }
            gen_svm_check_intercept(s, SVM_EXIT_INVLPGA);
            if (s->aflag == MO_64) {
                tcg_gen_mov_tl(s->A0, cpu_regs[R_EAX]);
            } else {
                tcg_gen_ext32u_tl(s->A0, cpu_regs[R_EAX]);
            }
            gen_helper_flush_page(tcg_env, s->A0);
            s->base.is_jmp = DISAS_EOB_NEXT;
            break;

        CASE_MODRM_MEM_OP(2): /* lgdt */
            if (!check_cpl0(s)) {
                break;
            }
            gen_svm_check_intercept(s, SVM_EXIT_GDTR_WRITE);
            gen_lea_modrm(s, decode);
            gen_op_ld_v(s, MO_16, s->T1, s->A0);
            gen_add_A0_im(s, 2);
            gen_op_ld_v(s, CODE64(s) + MO_32, s->T0, s->A0);
            if (dflag == MO_16) {
                tcg_gen_andi_tl(s->T0, s->T0, 0xffffff);
            }
            tcg_gen_st_tl(s->T0, tcg_env, offsetof(CPUX86State, gdt.base));
            tcg_gen_st32_tl(s->T1, tcg_env, offsetof(CPUX86State, gdt.limit));
            break;

        CASE_MODRM_MEM_OP(3): /* lidt */
            if (!check_cpl0(s)) {
                break;
            }
            gen_svm_check_intercept(s, SVM_EXIT_IDTR_WRITE);
            gen_lea_modrm(s, decode);
            gen_op_ld_v(s, MO_16, s->T1, s->A0);
            gen_add_A0_im(s, 2);
            gen_op_ld_v(s, CODE64(s) + MO_32, s->T0, s->A0);
            if (dflag == MO_16) {
                tcg_gen_andi_tl(s->T0, s->T0, 0xffffff);
            }
            tcg_gen_st_tl(s->T0, tcg_env, offsetof(CPUX86State, idt.base));
            tcg_gen_st32_tl(s->T1, tcg_env, offsetof(CPUX86State, idt.limit));
            break;

        CASE_MODRM_OP(4): /* smsw */
            if (s->flags & HF_UMIP_MASK && !check_cpl0(s)) {
                break;
            }
            gen_svm_check_intercept(s, SVM_EXIT_READ_CR0);
            tcg_gen_ld_tl(s->T0, tcg_env, offsetof(CPUX86State, cr[0]));
            /*
             * In 32-bit mode, the higher 16 bits of the destination
             * register are undefined.  In practice CR0[31:0] is stored
             * just like in 64-bit mode.
             */
            mod = (modrm >> 6) & 3;
            ot = (mod != 3 ? MO_16 : s->dflag);
            gen_st_modrm(s, decode, ot);
            break;
        case 0xee: /* rdpkru */
<<<<<<< HEAD
            if (s->prefix & (PREFIX_LOCK | PREFIX_DATA
                             | PREFIX_REPZ | PREFIX_REPNZ)) {
=======
            if (s->prefix & (PREFIX_DATA | PREFIX_REPZ | PREFIX_REPNZ)) {
>>>>>>> ae35f033
                goto illegal_op;
            }
            tcg_gen_trunc_tl_i32(s->tmp2_i32, cpu_regs[R_ECX]);
            gen_helper_rdpkru(s->tmp1_i64, tcg_env, s->tmp2_i32);
            tcg_gen_extr_i64_tl(cpu_regs[R_EAX], cpu_regs[R_EDX], s->tmp1_i64);
            break;
        case 0xef: /* wrpkru */
<<<<<<< HEAD
            if (s->prefix & (PREFIX_LOCK | PREFIX_DATA
                             | PREFIX_REPZ | PREFIX_REPNZ)) {
=======
            if (s->prefix & (PREFIX_DATA | PREFIX_REPZ | PREFIX_REPNZ)) {
>>>>>>> ae35f033
                goto illegal_op;
            }
            tcg_gen_concat_tl_i64(s->tmp1_i64, cpu_regs[R_EAX],
                                  cpu_regs[R_EDX]);
            tcg_gen_trunc_tl_i32(s->tmp2_i32, cpu_regs[R_ECX]);
            gen_helper_wrpkru(tcg_env, s->tmp2_i32, s->tmp1_i64);
            break;

        CASE_MODRM_OP(6): /* lmsw */
            if (!check_cpl0(s)) {
                break;
            }
            gen_svm_check_intercept(s, SVM_EXIT_WRITE_CR0);
            gen_ld_modrm(s, decode, MO_16);
            /*
             * Only the 4 lower bits of CR0 are modified.
             * PE cannot be set to zero if already set to one.
             */
            tcg_gen_ld_tl(s->T1, tcg_env, offsetof(CPUX86State, cr[0]));
            tcg_gen_andi_tl(s->T0, s->T0, 0xf);
            tcg_gen_andi_tl(s->T1, s->T1, ~0xe);
            tcg_gen_or_tl(s->T0, s->T0, s->T1);
            gen_helper_write_crN(tcg_env, tcg_constant_i32(0), s->T0);
            s->base.is_jmp = DISAS_EOB_NEXT;
            break;

        CASE_MODRM_MEM_OP(7): /* invlpg */
            if (!check_cpl0(s)) {
                break;
            }
            gen_svm_check_intercept(s, SVM_EXIT_INVLPG);
            gen_lea_modrm(s, decode);
            gen_helper_flush_page(tcg_env, s->A0);
            s->base.is_jmp = DISAS_EOB_NEXT;
            break;

        case 0xf8: /* swapgs */
#ifdef TARGET_X86_64
            if (CODE64(s)) {
                if (check_cpl0(s)) {
                    tcg_gen_mov_tl(s->T0, cpu_seg_base[R_GS]);
                    tcg_gen_ld_tl(cpu_seg_base[R_GS], tcg_env,
                                  offsetof(CPUX86State, kernelgsbase));
                    tcg_gen_st_tl(s->T0, tcg_env,
                                  offsetof(CPUX86State, kernelgsbase));
                }
                break;
            }
#endif
            goto illegal_op;

        case 0xf9: /* rdtscp */
            if (!(s->cpuid_ext2_features & CPUID_EXT2_RDTSCP)) {
                goto illegal_op;
            }
            gen_update_cc_op(s);
            gen_update_eip_cur(s);
            translator_io_start(&s->base);
            gen_helper_rdtsc(tcg_env);
            gen_helper_rdpid(s->T0, tcg_env);
            gen_op_mov_reg_v(s, dflag, R_ECX, s->T0);
            break;

        default:
            goto illegal_op;
        }
        break;

    case 0x11a:
        if (s->flags & HF_MPX_EN_MASK) {
            mod = (modrm >> 6) & 3;
            reg = ((modrm >> 3) & 7) | REX_R(s);
            if (prefixes & PREFIX_REPZ) {
                /* bndcl */
                if (reg >= 4
                    || s->aflag == MO_16) {
                    goto illegal_op;
                }
                gen_bndck(s, decode, TCG_COND_LTU, cpu_bndl[reg]);
            } else if (prefixes & PREFIX_REPNZ) {
                /* bndcu */
                if (reg >= 4
                    || s->aflag == MO_16) {
                    goto illegal_op;
                }
                TCGv_i64 notu = tcg_temp_new_i64();
                tcg_gen_not_i64(notu, cpu_bndu[reg]);
                gen_bndck(s, decode, TCG_COND_GTU, notu);
            } else if (prefixes & PREFIX_DATA) {
                /* bndmov -- from reg/mem */
                if (reg >= 4 || s->aflag == MO_16) {
                    goto illegal_op;
                }
                if (mod == 3) {
                    int reg2 = (modrm & 7) | REX_B(s);
                    if (reg2 >= 4) {
                        goto illegal_op;
                    }
                    if (s->flags & HF_MPX_IU_MASK) {
                        tcg_gen_mov_i64(cpu_bndl[reg], cpu_bndl[reg2]);
                        tcg_gen_mov_i64(cpu_bndu[reg], cpu_bndu[reg2]);
                    }
                } else {
                    gen_lea_modrm(s, decode);
                    if (CODE64(s)) {
                        tcg_gen_qemu_ld_i64(cpu_bndl[reg], s->A0,
                                            s->mem_index, MO_LEUQ);
                        tcg_gen_addi_tl(s->A0, s->A0, 8);
                        tcg_gen_qemu_ld_i64(cpu_bndu[reg], s->A0,
                                            s->mem_index, MO_LEUQ);
                    } else {
                        tcg_gen_qemu_ld_i64(cpu_bndl[reg], s->A0,
                                            s->mem_index, MO_LEUL);
                        tcg_gen_addi_tl(s->A0, s->A0, 4);
                        tcg_gen_qemu_ld_i64(cpu_bndu[reg], s->A0,
                                            s->mem_index, MO_LEUL);
                    }
                    /* bnd registers are now in-use */
                    gen_set_hflag(s, HF_MPX_IU_MASK);
                }
            } else if (mod != 3) {
                /* bndldx */
                AddressParts a = decode->mem;
                if (reg >= 4
                    || s->aflag == MO_16
                    || a.base < -1) {
                    goto illegal_op;
                }
                if (a.base >= 0) {
                    tcg_gen_addi_tl(s->A0, cpu_regs[a.base], a.disp);
                } else {
                    tcg_gen_movi_tl(s->A0, 0);
                }
                gen_lea_v_seg(s, s->A0, a.def_seg, s->override);
                if (a.index >= 0) {
                    tcg_gen_mov_tl(s->T0, cpu_regs[a.index]);
                } else {
                    tcg_gen_movi_tl(s->T0, 0);
                }
                if (CODE64(s)) {
                    gen_helper_bndldx64(cpu_bndl[reg], tcg_env, s->A0, s->T0);
                    tcg_gen_ld_i64(cpu_bndu[reg], tcg_env,
                                   offsetof(CPUX86State, mmx_t0.MMX_Q(0)));
                } else {
                    gen_helper_bndldx32(cpu_bndu[reg], tcg_env, s->A0, s->T0);
                    tcg_gen_ext32u_i64(cpu_bndl[reg], cpu_bndu[reg]);
                    tcg_gen_shri_i64(cpu_bndu[reg], cpu_bndu[reg], 32);
                }
                gen_set_hflag(s, HF_MPX_IU_MASK);
            }
        }
        break;
    case 0x11b:
        if (s->flags & HF_MPX_EN_MASK) {
            mod = (modrm >> 6) & 3;
            reg = ((modrm >> 3) & 7) | REX_R(s);
            if (mod != 3 && (prefixes & PREFIX_REPZ)) {
                /* bndmk */
                if (reg >= 4
                    || s->aflag == MO_16) {
                    goto illegal_op;
                }
                AddressParts a = decode->mem;
                if (a.base >= 0) {
                    tcg_gen_extu_tl_i64(cpu_bndl[reg], cpu_regs[a.base]);
                    if (!CODE64(s)) {
                        tcg_gen_ext32u_i64(cpu_bndl[reg], cpu_bndl[reg]);
                    }
                } else if (a.base == -1) {
                    /* no base register has lower bound of 0 */
                    tcg_gen_movi_i64(cpu_bndl[reg], 0);
                } else {
                    /* rip-relative generates #ud */
                    goto illegal_op;
                }
                tcg_gen_not_tl(s->A0, gen_lea_modrm_1(s, decode->mem, false));
                if (!CODE64(s)) {
                    tcg_gen_ext32u_tl(s->A0, s->A0);
                }
                tcg_gen_extu_tl_i64(cpu_bndu[reg], s->A0);
                /* bnd registers are now in-use */
                gen_set_hflag(s, HF_MPX_IU_MASK);
                break;
            } else if (prefixes & PREFIX_REPNZ) {
                /* bndcn */
                if (reg >= 4
                    || s->aflag == MO_16) {
                    goto illegal_op;
                }
                gen_bndck(s, decode, TCG_COND_GTU, cpu_bndu[reg]);
            } else if (prefixes & PREFIX_DATA) {
                /* bndmov -- to reg/mem */
                if (reg >= 4 || s->aflag == MO_16) {
                    goto illegal_op;
                }
                if (mod == 3) {
                    int reg2 = (modrm & 7) | REX_B(s);
                    if (reg2 >= 4) {
                        goto illegal_op;
                    }
                    if (s->flags & HF_MPX_IU_MASK) {
                        tcg_gen_mov_i64(cpu_bndl[reg2], cpu_bndl[reg]);
                        tcg_gen_mov_i64(cpu_bndu[reg2], cpu_bndu[reg]);
                    }
                } else {
                    gen_lea_modrm(s, decode);
                    if (CODE64(s)) {
                        tcg_gen_qemu_st_i64(cpu_bndl[reg], s->A0,
                                            s->mem_index, MO_LEUQ);
                        tcg_gen_addi_tl(s->A0, s->A0, 8);
                        tcg_gen_qemu_st_i64(cpu_bndu[reg], s->A0,
                                            s->mem_index, MO_LEUQ);
                    } else {
                        tcg_gen_qemu_st_i64(cpu_bndl[reg], s->A0,
                                            s->mem_index, MO_LEUL);
                        tcg_gen_addi_tl(s->A0, s->A0, 4);
                        tcg_gen_qemu_st_i64(cpu_bndu[reg], s->A0,
                                            s->mem_index, MO_LEUL);
                    }
                }
            } else if (mod != 3) {
                /* bndstx */
                AddressParts a = decode->mem;
                if (reg >= 4
                    || s->aflag == MO_16
                    || a.base < -1) {
                    goto illegal_op;
                }
                if (a.base >= 0) {
                    tcg_gen_addi_tl(s->A0, cpu_regs[a.base], a.disp);
                } else {
                    tcg_gen_movi_tl(s->A0, 0);
                }
                gen_lea_v_seg(s, s->A0, a.def_seg, s->override);
                if (a.index >= 0) {
                    tcg_gen_mov_tl(s->T0, cpu_regs[a.index]);
                } else {
                    tcg_gen_movi_tl(s->T0, 0);
                }
                if (CODE64(s)) {
                    gen_helper_bndstx64(tcg_env, s->A0, s->T0,
                                        cpu_bndl[reg], cpu_bndu[reg]);
                } else {
                    gen_helper_bndstx32(tcg_env, s->A0, s->T0,
                                        cpu_bndl[reg], cpu_bndu[reg]);
                }
            }
        }
<<<<<<< HEAD
        gen_nop_modrm(env, s, modrm);
        break;
    case 0x119: case 0x11c ... 0x11f: /* nop (multi byte) */
        modrm = x86_ldub_code(env, s);
        gen_nop_modrm(env, s, modrm);
        break;

    case 0x120: /* mov reg, crN */
    case 0x122: /* mov crN, reg */
        if (!check_cpl0(s)) {
            break;
        }
        modrm = x86_ldub_code(env, s);
        /*
         * Ignore the mod bits (assume (modrm&0xc0)==0xc0).
         * AMD documentation (24594.pdf) and testing of Intel 386 and 486
         * processors all show that the mod bits are assumed to be 1's,
         * regardless of actual values.
         */
        rm = (modrm & 7) | REX_B(s);
        reg = ((modrm >> 3) & 7) | REX_R(s);
        switch (reg) {
        case 0:
            if ((prefixes & PREFIX_LOCK) &&
                (s->cpuid_ext3_features & CPUID_EXT3_CR8LEG)) {
                reg = 8;
            }
            break;
        case 2:
        case 3:
        case 4:
        case 8:
            break;
        default:
            goto unknown_op;
        }
        ot  = (CODE64(s) ? MO_64 : MO_32);

        translator_io_start(&s->base);
        if (b & 2) {
            gen_svm_check_intercept(s, SVM_EXIT_WRITE_CR0 + reg);
            gen_op_mov_v_reg(s, ot, s->T0, rm);
            gen_helper_write_crN(tcg_env, tcg_constant_i32(reg), s->T0);
            s->base.is_jmp = DISAS_EOB_NEXT;
        } else {
            gen_svm_check_intercept(s, SVM_EXIT_READ_CR0 + reg);
            gen_helper_read_crN(s->T0, tcg_env, tcg_constant_i32(reg));
            gen_op_mov_reg_v(s, ot, rm, s->T0);
        }
        break;

    case 0x121: /* mov reg, drN */
    case 0x123: /* mov drN, reg */
        if (check_cpl0(s)) {
            modrm = x86_ldub_code(env, s);
            /* Ignore the mod bits (assume (modrm&0xc0)==0xc0).
             * AMD documentation (24594.pdf) and testing of
             * intel 386 and 486 processors all show that the mod bits
             * are assumed to be 1's, regardless of actual values.
             */
            rm = (modrm & 7) | REX_B(s);
            reg = ((modrm >> 3) & 7) | REX_R(s);
            if (CODE64(s))
                ot = MO_64;
            else
                ot = MO_32;
            if (reg >= 8) {
                goto illegal_op;
            }
            if (b & 2) {
                gen_svm_check_intercept(s, SVM_EXIT_WRITE_DR0 + reg);
                gen_op_mov_v_reg(s, ot, s->T0, rm);
                tcg_gen_movi_i32(s->tmp2_i32, reg);
                gen_helper_set_dr(tcg_env, s->tmp2_i32, s->T0);
                s->base.is_jmp = DISAS_EOB_NEXT;
            } else {
                gen_svm_check_intercept(s, SVM_EXIT_READ_DR0 + reg);
                tcg_gen_movi_i32(s->tmp2_i32, reg);
                gen_helper_get_dr(s->T0, tcg_env, s->tmp2_i32);
                gen_op_mov_reg_v(s, ot, rm, s->T0);
            }
        }
        break;
    case 0x106: /* clts */
        if (check_cpl0(s)) {
            gen_svm_check_intercept(s, SVM_EXIT_WRITE_CR0);
            gen_helper_clts(tcg_env);
            /* abort block because static cpu state changed */
            s->base.is_jmp = DISAS_EOB_NEXT;
        }
        break;
    /* MMX/3DNow!/SSE/SSE2/SSE3/SSSE3/SSE4 support */
    case 0x1c3: /* MOVNTI reg, mem */
        if (!(s->cpuid_features & CPUID_SSE2))
            goto illegal_op;
        ot = mo_64_32(dflag);
        modrm = x86_ldub_code(env, s);
        mod = (modrm >> 6) & 3;
        if (mod == 3)
            goto illegal_op;
        reg = ((modrm >> 3) & 7) | REX_R(s);
        /* generate a generic store */
        gen_ldst_modrm(env, s, modrm, ot, reg, 1);
        break;
    case 0x1ae:
        modrm = x86_ldub_code(env, s);
        switch (modrm) {
        CASE_MODRM_MEM_OP(0): /* fxsave */
            if (!(s->cpuid_features & CPUID_FXSR)
                || (prefixes & PREFIX_LOCK)) {
                goto illegal_op;
            }
            if ((s->flags & HF_EM_MASK) || (s->flags & HF_TS_MASK)) {
                gen_exception(s, EXCP07_PREX);
                break;
            }
            gen_lea_modrm(env, s, modrm);
            gen_helper_fxsave(tcg_env, s->A0);
            break;

        CASE_MODRM_MEM_OP(1): /* fxrstor */
            if (!(s->cpuid_features & CPUID_FXSR)
                || (prefixes & PREFIX_LOCK)) {
                goto illegal_op;
            }
            if ((s->flags & HF_EM_MASK) || (s->flags & HF_TS_MASK)) {
                gen_exception(s, EXCP07_PREX);
                break;
            }
            gen_lea_modrm(env, s, modrm);
            gen_helper_fxrstor(tcg_env, s->A0);
            break;

        CASE_MODRM_MEM_OP(2): /* ldmxcsr */
            if ((s->flags & HF_EM_MASK) || !(s->flags & HF_OSFXSR_MASK)) {
                goto illegal_op;
            }
            if (s->flags & HF_TS_MASK) {
                gen_exception(s, EXCP07_PREX);
                break;
            }
            gen_lea_modrm(env, s, modrm);
            tcg_gen_qemu_ld_i32(s->tmp2_i32, s->A0, s->mem_index, MO_LEUL);
            gen_helper_ldmxcsr(tcg_env, s->tmp2_i32);
            break;

        CASE_MODRM_MEM_OP(3): /* stmxcsr */
            if ((s->flags & HF_EM_MASK) || !(s->flags & HF_OSFXSR_MASK)) {
                goto illegal_op;
            }
            if (s->flags & HF_TS_MASK) {
                gen_exception(s, EXCP07_PREX);
                break;
            }
            gen_helper_update_mxcsr(tcg_env);
            gen_lea_modrm(env, s, modrm);
            tcg_gen_ld32u_tl(s->T0, tcg_env, offsetof(CPUX86State, mxcsr));
            gen_op_st_v(s, MO_32, s->T0, s->A0);
            break;

        CASE_MODRM_MEM_OP(4): /* xsave */
            if ((s->cpuid_ext_features & CPUID_EXT_XSAVE) == 0
                || (prefixes & (PREFIX_LOCK | PREFIX_DATA
                                | PREFIX_REPZ | PREFIX_REPNZ))) {
                goto illegal_op;
            }
            gen_lea_modrm(env, s, modrm);
            tcg_gen_concat_tl_i64(s->tmp1_i64, cpu_regs[R_EAX],
                                  cpu_regs[R_EDX]);
            gen_helper_xsave(tcg_env, s->A0, s->tmp1_i64);
            break;

        CASE_MODRM_MEM_OP(5): /* xrstor */
            if ((s->cpuid_ext_features & CPUID_EXT_XSAVE) == 0
                || (prefixes & (PREFIX_LOCK | PREFIX_DATA
                                | PREFIX_REPZ | PREFIX_REPNZ))) {
                goto illegal_op;
            }
            gen_lea_modrm(env, s, modrm);
            tcg_gen_concat_tl_i64(s->tmp1_i64, cpu_regs[R_EAX],
                                  cpu_regs[R_EDX]);
            gen_helper_xrstor(tcg_env, s->A0, s->tmp1_i64);
            /* XRSTOR is how MPX is enabled, which changes how
               we translate.  Thus we need to end the TB.  */
            s->base.is_jmp = DISAS_EOB_NEXT;
            break;

        CASE_MODRM_MEM_OP(6): /* xsaveopt / clwb */
            if (prefixes & PREFIX_LOCK) {
                goto illegal_op;
            }
            if (prefixes & PREFIX_DATA) {
                /* clwb */
                if (!(s->cpuid_7_0_ebx_features & CPUID_7_0_EBX_CLWB)) {
                    goto illegal_op;
                }
                gen_nop_modrm(env, s, modrm);
            } else {
                /* xsaveopt */
                if ((s->cpuid_ext_features & CPUID_EXT_XSAVE) == 0
                    || (s->cpuid_xsave_features & CPUID_XSAVE_XSAVEOPT) == 0
                    || (prefixes & (PREFIX_REPZ | PREFIX_REPNZ))) {
                    goto illegal_op;
                }
                gen_lea_modrm(env, s, modrm);
                tcg_gen_concat_tl_i64(s->tmp1_i64, cpu_regs[R_EAX],
                                      cpu_regs[R_EDX]);
                gen_helper_xsaveopt(tcg_env, s->A0, s->tmp1_i64);
            }
            break;

        CASE_MODRM_MEM_OP(7): /* clflush / clflushopt */
            if (prefixes & PREFIX_LOCK) {
                goto illegal_op;
            }
            if (prefixes & PREFIX_DATA) {
                /* clflushopt */
                if (!(s->cpuid_7_0_ebx_features & CPUID_7_0_EBX_CLFLUSHOPT)) {
                    goto illegal_op;
                }
            } else {
                /* clflush */
                if ((s->prefix & (PREFIX_REPZ | PREFIX_REPNZ))
                    || !(s->cpuid_features & CPUID_CLFLUSH)) {
                    goto illegal_op;
                }
            }
            gen_nop_modrm(env, s, modrm);
            break;

        case 0xc0 ... 0xc7: /* rdfsbase (f3 0f ae /0) */
        case 0xc8 ... 0xcf: /* rdgsbase (f3 0f ae /1) */
        case 0xd0 ... 0xd7: /* wrfsbase (f3 0f ae /2) */
        case 0xd8 ... 0xdf: /* wrgsbase (f3 0f ae /3) */
            if (CODE64(s)
                && (prefixes & PREFIX_REPZ)
                && !(prefixes & PREFIX_LOCK)
                && (s->cpuid_7_0_ebx_features & CPUID_7_0_EBX_FSGSBASE)) {
                TCGv base, treg, src, dst;

                /* Preserve hflags bits by testing CR4 at runtime.  */
                tcg_gen_movi_i32(s->tmp2_i32, CR4_FSGSBASE_MASK);
                gen_helper_cr4_testbit(tcg_env, s->tmp2_i32);

                base = cpu_seg_base[modrm & 8 ? R_GS : R_FS];
                treg = cpu_regs[(modrm & 7) | REX_B(s)];

                if (modrm & 0x10) {
                    /* wr*base */
                    dst = base, src = treg;
                } else {
                    /* rd*base */
                    dst = treg, src = base;
                }

                if (s->dflag == MO_32) {
                    tcg_gen_ext32u_tl(dst, src);
                } else {
                    tcg_gen_mov_tl(dst, src);
                }
                break;
            }
            goto unknown_op;

        case 0xf8: /* sfence / pcommit */
            if (prefixes & PREFIX_DATA) {
                /* pcommit */
                if (!(s->cpuid_7_0_ebx_features & CPUID_7_0_EBX_PCOMMIT)
                    || (prefixes & PREFIX_LOCK)) {
                    goto illegal_op;
                }
                break;
            }
            /* fallthru */
        case 0xf9 ... 0xff: /* sfence */
            if (!(s->cpuid_features & CPUID_SSE)
                || (prefixes & PREFIX_LOCK)) {
                goto illegal_op;
            }
            tcg_gen_mb(TCG_MO_ST_ST | TCG_BAR_SC);
            break;
        case 0xe8 ... 0xef: /* lfence */
            if (!(s->cpuid_features & CPUID_SSE)
                || (prefixes & PREFIX_LOCK)) {
                goto illegal_op;
            }
            tcg_gen_mb(TCG_MO_LD_LD | TCG_BAR_SC);
            break;
        case 0xf0 ... 0xf7: /* mfence */
            if (!(s->cpuid_features & CPUID_SSE2)
                || (prefixes & PREFIX_LOCK)) {
                goto illegal_op;
            }
            tcg_gen_mb(TCG_MO_ALL | TCG_BAR_SC);
            break;

        default:
            goto unknown_op;
        }
        break;

    case 0x10d: /* 3DNow! prefetch(w) */
        modrm = x86_ldub_code(env, s);
        mod = (modrm >> 6) & 3;
        if (mod == 3)
            goto illegal_op;
        gen_nop_modrm(env, s, modrm);
        break;
    case 0x1aa: /* rsm */
        gen_svm_check_intercept(s, SVM_EXIT_RSM);
        if (!(s->flags & HF_SMM_MASK))
            goto illegal_op;
#ifdef CONFIG_USER_ONLY
        /* we should not be in SMM mode */
        g_assert_not_reached();
#else
        gen_update_cc_op(s);
        gen_update_eip_next(s);
        gen_helper_rsm(tcg_env);
#endif /* CONFIG_USER_ONLY */
        s->base.is_jmp = DISAS_EOB_ONLY;
        break;
    case 0x1b8: /* SSE4.2 popcnt */
        if ((prefixes & (PREFIX_REPZ | PREFIX_LOCK | PREFIX_REPNZ)) !=
             PREFIX_REPZ)
            goto illegal_op;
        if (!(s->cpuid_ext_features & CPUID_EXT_POPCNT))
            goto illegal_op;

        modrm = x86_ldub_code(env, s);
        reg = ((modrm >> 3) & 7) | REX_R(s);

        ot = dflag;
        gen_ldst_modrm(env, s, modrm, ot, OR_TMP0, 0);
        gen_extu(ot, s->T0);
        tcg_gen_mov_tl(cpu_cc_src, s->T0);
        tcg_gen_ctpop_tl(s->T0, s->T0);
        gen_op_mov_reg_v(s, ot, reg, s->T0);

        set_cc_op(s, CC_OP_POPCNT);
        break;
    case 0x10e ... 0x117:
    case 0x128 ... 0x12f:
    case 0x138 ... 0x13a:
    case 0x150 ... 0x179:
    case 0x17c ... 0x17f:
    case 0x1c2:
    case 0x1c4 ... 0x1c6:
    case 0x1d0 ... 0x1fe:
        disas_insn_new(s, cpu, b);
=======
>>>>>>> ae35f033
        break;
    default:
        g_assert_not_reached();
    }
    return;
 illegal_op:
    gen_illegal_opcode(s);
    return;
}

#include "decode-new.c.inc"

void tcg_x86_init(void)
{
    static const char reg_names[CPU_NB_REGS][4] = {
#ifdef TARGET_X86_64
        [R_EAX] = "rax",
        [R_EBX] = "rbx",
        [R_ECX] = "rcx",
        [R_EDX] = "rdx",
        [R_ESI] = "rsi",
        [R_EDI] = "rdi",
        [R_EBP] = "rbp",
        [R_ESP] = "rsp",
        [8]  = "r8",
        [9]  = "r9",
        [10] = "r10",
        [11] = "r11",
        [12] = "r12",
        [13] = "r13",
        [14] = "r14",
        [15] = "r15",
#else
        [R_EAX] = "eax",
        [R_EBX] = "ebx",
        [R_ECX] = "ecx",
        [R_EDX] = "edx",
        [R_ESI] = "esi",
        [R_EDI] = "edi",
        [R_EBP] = "ebp",
        [R_ESP] = "esp",
#endif
    };
    static const char eip_name[] = {
#ifdef TARGET_X86_64
        "rip"
#else
        "eip"
#endif
    };
    static const char seg_base_names[6][8] = {
        [R_CS] = "cs_base",
        [R_DS] = "ds_base",
        [R_ES] = "es_base",
        [R_FS] = "fs_base",
        [R_GS] = "gs_base",
        [R_SS] = "ss_base",
    };
    static const char bnd_regl_names[4][8] = {
        "bnd0_lb", "bnd1_lb", "bnd2_lb", "bnd3_lb"
    };
    static const char bnd_regu_names[4][8] = {
        "bnd0_ub", "bnd1_ub", "bnd2_ub", "bnd3_ub"
    };
    int i;

    cpu_cc_op = tcg_global_mem_new_i32(tcg_env,
                                       offsetof(CPUX86State, cc_op), "cc_op");
    cpu_cc_dst = tcg_global_mem_new(tcg_env, offsetof(CPUX86State, cc_dst),
                                    "cc_dst");
    cpu_cc_src = tcg_global_mem_new(tcg_env, offsetof(CPUX86State, cc_src),
                                    "cc_src");
    cpu_cc_src2 = tcg_global_mem_new(tcg_env, offsetof(CPUX86State, cc_src2),
                                     "cc_src2");
    cpu_eip = tcg_global_mem_new(tcg_env, offsetof(CPUX86State, eip), eip_name);

    for (i = 0; i < CPU_NB_REGS; ++i) {
        cpu_regs[i] = tcg_global_mem_new(tcg_env,
                                         offsetof(CPUX86State, regs[i]),
                                         reg_names[i]);
    }

    for (i = 0; i < 6; ++i) {
        cpu_seg_base[i]
            = tcg_global_mem_new(tcg_env,
                                 offsetof(CPUX86State, segs[i].base),
                                 seg_base_names[i]);
    }

    for (i = 0; i < 4; ++i) {
        cpu_bndl[i]
            = tcg_global_mem_new_i64(tcg_env,
                                     offsetof(CPUX86State, bnd_regs[i].lb),
                                     bnd_regl_names[i]);
        cpu_bndu[i]
            = tcg_global_mem_new_i64(tcg_env,
                                     offsetof(CPUX86State, bnd_regs[i].ub),
                                     bnd_regu_names[i]);
    }
}

static void i386_tr_init_disas_context(DisasContextBase *dcbase, CPUState *cpu)
{
    DisasContext *dc = container_of(dcbase, DisasContext, base);
    CPUX86State *env = cpu_env(cpu);
    uint32_t flags = dc->base.tb->flags;
    uint32_t cflags = tb_cflags(dc->base.tb);
    int cpl = (flags >> HF_CPL_SHIFT) & 3;
    int iopl = (flags >> IOPL_SHIFT) & 3;

    dc->cs_base = dc->base.tb->cs_base;
    dc->pc_save = dc->base.pc_next;
    dc->flags = flags;
#ifndef CONFIG_USER_ONLY
    dc->cpl = cpl;
    dc->iopl = iopl;
#endif

    /* We make some simplifying assumptions; validate they're correct. */
    g_assert(PE(dc) == ((flags & HF_PE_MASK) != 0));
    g_assert(CPL(dc) == cpl);
    g_assert(IOPL(dc) == iopl);
    g_assert(VM86(dc) == ((flags & HF_VM_MASK) != 0));
    g_assert(CODE32(dc) == ((flags & HF_CS32_MASK) != 0));
    g_assert(CODE64(dc) == ((flags & HF_CS64_MASK) != 0));
    g_assert(SS32(dc) == ((flags & HF_SS32_MASK) != 0));
    g_assert(LMA(dc) == ((flags & HF_LMA_MASK) != 0));
    g_assert(ADDSEG(dc) == ((flags & HF_ADDSEG_MASK) != 0));
    g_assert(SVME(dc) == ((flags & HF_SVME_MASK) != 0));
    g_assert(GUEST(dc) == ((flags & HF_GUEST_MASK) != 0));

    dc->cc_op = CC_OP_DYNAMIC;
    dc->cc_op_dirty = false;
    /* select memory access functions */
    dc->mem_index = cpu_mmu_index(cpu, false);
    dc->cpuid_features = env->features[FEAT_1_EDX];
    dc->cpuid_ext_features = env->features[FEAT_1_ECX];
    dc->cpuid_ext2_features = env->features[FEAT_8000_0001_EDX];
    dc->cpuid_ext3_features = env->features[FEAT_8000_0001_ECX];
    dc->cpuid_7_0_ebx_features = env->features[FEAT_7_0_EBX];
    dc->cpuid_7_0_ecx_features = env->features[FEAT_7_0_ECX];
    dc->cpuid_7_1_eax_features = env->features[FEAT_7_1_EAX];
    dc->cpuid_xsave_features = env->features[FEAT_XSAVE];
    dc->jmp_opt = !((cflags & CF_NO_GOTO_TB) ||
                    (flags & (HF_RF_MASK | HF_TF_MASK | HF_INHIBIT_IRQ_MASK)));
    /*
     * If jmp_opt, we want to handle each string instruction individually.
     * For icount also disable repz optimization so that each iteration
     * is accounted separately.
     *
     * FIXME: this is messy; it makes REP string instructions a lot less
     * efficient than they should be and it gets in the way of correct
     * handling of RF (interrupts or traps arriving after any iteration
     * of a repeated string instruction but the last should set RF to 1).
     * Perhaps it would be more efficient if REP string instructions were
     * always at the beginning of the TB, or even their own TB?  That
     * would even allow accounting up to 64k iterations at once for icount.
     */
    dc->repz_opt = !dc->jmp_opt && !(cflags & CF_USE_ICOUNT);

    dc->T0 = tcg_temp_new();
    dc->T1 = tcg_temp_new();
    dc->A0 = tcg_temp_new();

    dc->tmp0 = tcg_temp_new();
    dc->tmp1_i64 = tcg_temp_new_i64();
    dc->tmp2_i32 = tcg_temp_new_i32();
    dc->tmp3_i32 = tcg_temp_new_i32();
    dc->tmp4 = tcg_temp_new();
    dc->cc_srcT = tcg_temp_new();
}

static void i386_tr_tb_start(DisasContextBase *db, CPUState *cpu)
{
}

static void i386_tr_insn_start(DisasContextBase *dcbase, CPUState *cpu)
{
    DisasContext *dc = container_of(dcbase, DisasContext, base);
    target_ulong pc_arg = dc->base.pc_next;

    dc->prev_insn_start = dc->base.insn_start;
    dc->prev_insn_end = tcg_last_op();
    if (tb_cflags(dcbase->tb) & CF_PCREL) {
        pc_arg &= ~TARGET_PAGE_MASK;
    }
    tcg_gen_insn_start(pc_arg, dc->cc_op);
}

static void i386_tr_translate_insn(DisasContextBase *dcbase, CPUState *cpu)
{
    DisasContext *dc = container_of(dcbase, DisasContext, base);
    bool orig_cc_op_dirty = dc->cc_op_dirty;
    CCOp orig_cc_op = dc->cc_op;
    target_ulong orig_pc_save = dc->pc_save;

#ifdef TARGET_VSYSCALL_PAGE
    /*
     * Detect entry into the vsyscall page and invoke the syscall.
     */
    if ((dc->base.pc_next & TARGET_PAGE_MASK) == TARGET_VSYSCALL_PAGE) {
        gen_exception(dc, EXCP_VSYSCALL);
        dc->base.pc_next = dc->pc + 1;
        return;
    }
#endif

    switch (sigsetjmp(dc->jmpbuf, 0)) {
    case 0:
        disas_insn(dc, cpu);
        break;
    case 1:
        gen_exception_gpf(dc);
        break;
    case 2:
        /* Restore state that may affect the next instruction. */
        dc->pc = dc->base.pc_next;
        assert(dc->cc_op_dirty == orig_cc_op_dirty);
        assert(dc->cc_op == orig_cc_op);
        assert(dc->pc_save == orig_pc_save);
        dc->base.num_insns--;
        tcg_remove_ops_after(dc->prev_insn_end);
        dc->base.insn_start = dc->prev_insn_start;
        dc->base.is_jmp = DISAS_TOO_MANY;
        return;
    default:
        g_assert_not_reached();
    }

    /*
     * Instruction decoding completed (possibly with #GP if the
     * 15-byte boundary was exceeded).
     */
    dc->base.pc_next = dc->pc;
    if (dc->base.is_jmp == DISAS_NEXT) {
        if (dc->flags & (HF_TF_MASK | HF_INHIBIT_IRQ_MASK)) {
            /*
             * If single step mode, we generate only one instruction and
             * generate an exception.
             * If irq were inhibited with HF_INHIBIT_IRQ_MASK, we clear
             * the flag and abort the translation to give the irqs a
             * chance to happen.
             */
            dc->base.is_jmp = DISAS_EOB_NEXT;
        } else if (!is_same_page(&dc->base, dc->base.pc_next)) {
            dc->base.is_jmp = DISAS_TOO_MANY;
        }
    }
}

static void i386_tr_tb_stop(DisasContextBase *dcbase, CPUState *cpu)
{
    DisasContext *dc = container_of(dcbase, DisasContext, base);

    switch (dc->base.is_jmp) {
    case DISAS_NORETURN:
        /*
         * Most instructions should not use DISAS_NORETURN, as that suppresses
         * the handling of hflags normally done by gen_eob().  We can
         * get here:
         * - for exception and interrupts
         * - for jump optimization (which is disabled by INHIBIT_IRQ/RF/TF)
         * - for VMRUN because RF/TF handling for the host is done after vmexit,
         *   and INHIBIT_IRQ is loaded from the VMCB
         * - for HLT/PAUSE/MWAIT to exit the main loop with specific EXCP_* values;
         *   the helpers handle themselves the tasks normally done by gen_eob().
         */
        break;
    case DISAS_TOO_MANY:
        gen_update_cc_op(dc);
        gen_jmp_rel_csize(dc, 0, 0);
        break;
    case DISAS_EOB_NEXT:
    case DISAS_EOB_INHIBIT_IRQ:
        assert(dc->base.pc_next == dc->pc);
        gen_update_eip_cur(dc);
        /* fall through */
    case DISAS_EOB_ONLY:
    case DISAS_EOB_RECHECK_TF:
    case DISAS_JUMP:
        gen_eob(dc, dc->base.is_jmp);
        break;
    default:
        g_assert_not_reached();
    }
}

static const TranslatorOps i386_tr_ops = {
    .init_disas_context = i386_tr_init_disas_context,
    .tb_start           = i386_tr_tb_start,
    .insn_start         = i386_tr_insn_start,
    .translate_insn     = i386_tr_translate_insn,
    .tb_stop            = i386_tr_tb_stop,
};

/* generate intermediate code for basic block 'tb'.  */
void gen_intermediate_code(CPUState *cpu, TranslationBlock *tb, int *max_insns,
                           vaddr pc, void *host_pc)
{
    DisasContext dc;

    translator_loop(cpu, tb, max_insns, pc, host_pc, &i386_tr_ops, &dc.base);
}<|MERGE_RESOLUTION|>--- conflicted
+++ resolved
@@ -2172,11 +2172,7 @@
     if (s->flags & HF_INHIBIT_IRQ_MASK) {
         gen_reset_hflag(s, HF_INHIBIT_IRQ_MASK);
         inhibit_reset = true;
-<<<<<<< HEAD
-    } else if (inhibit) {
-=======
     } else if (mode == DISAS_EOB_INHIBIT_IRQ) {
->>>>>>> ae35f033
         gen_set_hflag(s, HF_INHIBIT_IRQ_MASK);
     }
 
@@ -2186,15 +2182,9 @@
     if (mode == DISAS_EOB_RECHECK_TF) {
         gen_helper_rechecking_single_step(tcg_env);
         tcg_gen_exit_tb(NULL, 0);
-<<<<<<< HEAD
-    } else if ((s->flags & HF_TF_MASK) && !inhibit) {
-        gen_helper_single_step(tcg_env);
-    } else if (jr &&
-=======
     } else if ((s->flags & HF_TF_MASK) && mode != DISAS_EOB_INHIBIT_IRQ) {
         gen_helper_single_step(tcg_env);
     } else if (mode == DISAS_JUMP &&
->>>>>>> ae35f033
                /* give irqs a chance to happen */
                !inhibit_reset) {
         tcg_gen_lookup_and_goto_ptr();
@@ -3271,12 +3261,7 @@
             gen_st_modrm(s, decode, ot);
             break;
         case 0xee: /* rdpkru */
-<<<<<<< HEAD
-            if (s->prefix & (PREFIX_LOCK | PREFIX_DATA
-                             | PREFIX_REPZ | PREFIX_REPNZ)) {
-=======
             if (s->prefix & (PREFIX_DATA | PREFIX_REPZ | PREFIX_REPNZ)) {
->>>>>>> ae35f033
                 goto illegal_op;
             }
             tcg_gen_trunc_tl_i32(s->tmp2_i32, cpu_regs[R_ECX]);
@@ -3284,12 +3269,7 @@
             tcg_gen_extr_i64_tl(cpu_regs[R_EAX], cpu_regs[R_EDX], s->tmp1_i64);
             break;
         case 0xef: /* wrpkru */
-<<<<<<< HEAD
-            if (s->prefix & (PREFIX_LOCK | PREFIX_DATA
-                             | PREFIX_REPZ | PREFIX_REPNZ)) {
-=======
             if (s->prefix & (PREFIX_DATA | PREFIX_REPZ | PREFIX_REPNZ)) {
->>>>>>> ae35f033
                 goto illegal_op;
             }
             tcg_gen_concat_tl_i64(s->tmp1_i64, cpu_regs[R_EAX],
@@ -3538,359 +3518,6 @@
                 }
             }
         }
-<<<<<<< HEAD
-        gen_nop_modrm(env, s, modrm);
-        break;
-    case 0x119: case 0x11c ... 0x11f: /* nop (multi byte) */
-        modrm = x86_ldub_code(env, s);
-        gen_nop_modrm(env, s, modrm);
-        break;
-
-    case 0x120: /* mov reg, crN */
-    case 0x122: /* mov crN, reg */
-        if (!check_cpl0(s)) {
-            break;
-        }
-        modrm = x86_ldub_code(env, s);
-        /*
-         * Ignore the mod bits (assume (modrm&0xc0)==0xc0).
-         * AMD documentation (24594.pdf) and testing of Intel 386 and 486
-         * processors all show that the mod bits are assumed to be 1's,
-         * regardless of actual values.
-         */
-        rm = (modrm & 7) | REX_B(s);
-        reg = ((modrm >> 3) & 7) | REX_R(s);
-        switch (reg) {
-        case 0:
-            if ((prefixes & PREFIX_LOCK) &&
-                (s->cpuid_ext3_features & CPUID_EXT3_CR8LEG)) {
-                reg = 8;
-            }
-            break;
-        case 2:
-        case 3:
-        case 4:
-        case 8:
-            break;
-        default:
-            goto unknown_op;
-        }
-        ot  = (CODE64(s) ? MO_64 : MO_32);
-
-        translator_io_start(&s->base);
-        if (b & 2) {
-            gen_svm_check_intercept(s, SVM_EXIT_WRITE_CR0 + reg);
-            gen_op_mov_v_reg(s, ot, s->T0, rm);
-            gen_helper_write_crN(tcg_env, tcg_constant_i32(reg), s->T0);
-            s->base.is_jmp = DISAS_EOB_NEXT;
-        } else {
-            gen_svm_check_intercept(s, SVM_EXIT_READ_CR0 + reg);
-            gen_helper_read_crN(s->T0, tcg_env, tcg_constant_i32(reg));
-            gen_op_mov_reg_v(s, ot, rm, s->T0);
-        }
-        break;
-
-    case 0x121: /* mov reg, drN */
-    case 0x123: /* mov drN, reg */
-        if (check_cpl0(s)) {
-            modrm = x86_ldub_code(env, s);
-            /* Ignore the mod bits (assume (modrm&0xc0)==0xc0).
-             * AMD documentation (24594.pdf) and testing of
-             * intel 386 and 486 processors all show that the mod bits
-             * are assumed to be 1's, regardless of actual values.
-             */
-            rm = (modrm & 7) | REX_B(s);
-            reg = ((modrm >> 3) & 7) | REX_R(s);
-            if (CODE64(s))
-                ot = MO_64;
-            else
-                ot = MO_32;
-            if (reg >= 8) {
-                goto illegal_op;
-            }
-            if (b & 2) {
-                gen_svm_check_intercept(s, SVM_EXIT_WRITE_DR0 + reg);
-                gen_op_mov_v_reg(s, ot, s->T0, rm);
-                tcg_gen_movi_i32(s->tmp2_i32, reg);
-                gen_helper_set_dr(tcg_env, s->tmp2_i32, s->T0);
-                s->base.is_jmp = DISAS_EOB_NEXT;
-            } else {
-                gen_svm_check_intercept(s, SVM_EXIT_READ_DR0 + reg);
-                tcg_gen_movi_i32(s->tmp2_i32, reg);
-                gen_helper_get_dr(s->T0, tcg_env, s->tmp2_i32);
-                gen_op_mov_reg_v(s, ot, rm, s->T0);
-            }
-        }
-        break;
-    case 0x106: /* clts */
-        if (check_cpl0(s)) {
-            gen_svm_check_intercept(s, SVM_EXIT_WRITE_CR0);
-            gen_helper_clts(tcg_env);
-            /* abort block because static cpu state changed */
-            s->base.is_jmp = DISAS_EOB_NEXT;
-        }
-        break;
-    /* MMX/3DNow!/SSE/SSE2/SSE3/SSSE3/SSE4 support */
-    case 0x1c3: /* MOVNTI reg, mem */
-        if (!(s->cpuid_features & CPUID_SSE2))
-            goto illegal_op;
-        ot = mo_64_32(dflag);
-        modrm = x86_ldub_code(env, s);
-        mod = (modrm >> 6) & 3;
-        if (mod == 3)
-            goto illegal_op;
-        reg = ((modrm >> 3) & 7) | REX_R(s);
-        /* generate a generic store */
-        gen_ldst_modrm(env, s, modrm, ot, reg, 1);
-        break;
-    case 0x1ae:
-        modrm = x86_ldub_code(env, s);
-        switch (modrm) {
-        CASE_MODRM_MEM_OP(0): /* fxsave */
-            if (!(s->cpuid_features & CPUID_FXSR)
-                || (prefixes & PREFIX_LOCK)) {
-                goto illegal_op;
-            }
-            if ((s->flags & HF_EM_MASK) || (s->flags & HF_TS_MASK)) {
-                gen_exception(s, EXCP07_PREX);
-                break;
-            }
-            gen_lea_modrm(env, s, modrm);
-            gen_helper_fxsave(tcg_env, s->A0);
-            break;
-
-        CASE_MODRM_MEM_OP(1): /* fxrstor */
-            if (!(s->cpuid_features & CPUID_FXSR)
-                || (prefixes & PREFIX_LOCK)) {
-                goto illegal_op;
-            }
-            if ((s->flags & HF_EM_MASK) || (s->flags & HF_TS_MASK)) {
-                gen_exception(s, EXCP07_PREX);
-                break;
-            }
-            gen_lea_modrm(env, s, modrm);
-            gen_helper_fxrstor(tcg_env, s->A0);
-            break;
-
-        CASE_MODRM_MEM_OP(2): /* ldmxcsr */
-            if ((s->flags & HF_EM_MASK) || !(s->flags & HF_OSFXSR_MASK)) {
-                goto illegal_op;
-            }
-            if (s->flags & HF_TS_MASK) {
-                gen_exception(s, EXCP07_PREX);
-                break;
-            }
-            gen_lea_modrm(env, s, modrm);
-            tcg_gen_qemu_ld_i32(s->tmp2_i32, s->A0, s->mem_index, MO_LEUL);
-            gen_helper_ldmxcsr(tcg_env, s->tmp2_i32);
-            break;
-
-        CASE_MODRM_MEM_OP(3): /* stmxcsr */
-            if ((s->flags & HF_EM_MASK) || !(s->flags & HF_OSFXSR_MASK)) {
-                goto illegal_op;
-            }
-            if (s->flags & HF_TS_MASK) {
-                gen_exception(s, EXCP07_PREX);
-                break;
-            }
-            gen_helper_update_mxcsr(tcg_env);
-            gen_lea_modrm(env, s, modrm);
-            tcg_gen_ld32u_tl(s->T0, tcg_env, offsetof(CPUX86State, mxcsr));
-            gen_op_st_v(s, MO_32, s->T0, s->A0);
-            break;
-
-        CASE_MODRM_MEM_OP(4): /* xsave */
-            if ((s->cpuid_ext_features & CPUID_EXT_XSAVE) == 0
-                || (prefixes & (PREFIX_LOCK | PREFIX_DATA
-                                | PREFIX_REPZ | PREFIX_REPNZ))) {
-                goto illegal_op;
-            }
-            gen_lea_modrm(env, s, modrm);
-            tcg_gen_concat_tl_i64(s->tmp1_i64, cpu_regs[R_EAX],
-                                  cpu_regs[R_EDX]);
-            gen_helper_xsave(tcg_env, s->A0, s->tmp1_i64);
-            break;
-
-        CASE_MODRM_MEM_OP(5): /* xrstor */
-            if ((s->cpuid_ext_features & CPUID_EXT_XSAVE) == 0
-                || (prefixes & (PREFIX_LOCK | PREFIX_DATA
-                                | PREFIX_REPZ | PREFIX_REPNZ))) {
-                goto illegal_op;
-            }
-            gen_lea_modrm(env, s, modrm);
-            tcg_gen_concat_tl_i64(s->tmp1_i64, cpu_regs[R_EAX],
-                                  cpu_regs[R_EDX]);
-            gen_helper_xrstor(tcg_env, s->A0, s->tmp1_i64);
-            /* XRSTOR is how MPX is enabled, which changes how
-               we translate.  Thus we need to end the TB.  */
-            s->base.is_jmp = DISAS_EOB_NEXT;
-            break;
-
-        CASE_MODRM_MEM_OP(6): /* xsaveopt / clwb */
-            if (prefixes & PREFIX_LOCK) {
-                goto illegal_op;
-            }
-            if (prefixes & PREFIX_DATA) {
-                /* clwb */
-                if (!(s->cpuid_7_0_ebx_features & CPUID_7_0_EBX_CLWB)) {
-                    goto illegal_op;
-                }
-                gen_nop_modrm(env, s, modrm);
-            } else {
-                /* xsaveopt */
-                if ((s->cpuid_ext_features & CPUID_EXT_XSAVE) == 0
-                    || (s->cpuid_xsave_features & CPUID_XSAVE_XSAVEOPT) == 0
-                    || (prefixes & (PREFIX_REPZ | PREFIX_REPNZ))) {
-                    goto illegal_op;
-                }
-                gen_lea_modrm(env, s, modrm);
-                tcg_gen_concat_tl_i64(s->tmp1_i64, cpu_regs[R_EAX],
-                                      cpu_regs[R_EDX]);
-                gen_helper_xsaveopt(tcg_env, s->A0, s->tmp1_i64);
-            }
-            break;
-
-        CASE_MODRM_MEM_OP(7): /* clflush / clflushopt */
-            if (prefixes & PREFIX_LOCK) {
-                goto illegal_op;
-            }
-            if (prefixes & PREFIX_DATA) {
-                /* clflushopt */
-                if (!(s->cpuid_7_0_ebx_features & CPUID_7_0_EBX_CLFLUSHOPT)) {
-                    goto illegal_op;
-                }
-            } else {
-                /* clflush */
-                if ((s->prefix & (PREFIX_REPZ | PREFIX_REPNZ))
-                    || !(s->cpuid_features & CPUID_CLFLUSH)) {
-                    goto illegal_op;
-                }
-            }
-            gen_nop_modrm(env, s, modrm);
-            break;
-
-        case 0xc0 ... 0xc7: /* rdfsbase (f3 0f ae /0) */
-        case 0xc8 ... 0xcf: /* rdgsbase (f3 0f ae /1) */
-        case 0xd0 ... 0xd7: /* wrfsbase (f3 0f ae /2) */
-        case 0xd8 ... 0xdf: /* wrgsbase (f3 0f ae /3) */
-            if (CODE64(s)
-                && (prefixes & PREFIX_REPZ)
-                && !(prefixes & PREFIX_LOCK)
-                && (s->cpuid_7_0_ebx_features & CPUID_7_0_EBX_FSGSBASE)) {
-                TCGv base, treg, src, dst;
-
-                /* Preserve hflags bits by testing CR4 at runtime.  */
-                tcg_gen_movi_i32(s->tmp2_i32, CR4_FSGSBASE_MASK);
-                gen_helper_cr4_testbit(tcg_env, s->tmp2_i32);
-
-                base = cpu_seg_base[modrm & 8 ? R_GS : R_FS];
-                treg = cpu_regs[(modrm & 7) | REX_B(s)];
-
-                if (modrm & 0x10) {
-                    /* wr*base */
-                    dst = base, src = treg;
-                } else {
-                    /* rd*base */
-                    dst = treg, src = base;
-                }
-
-                if (s->dflag == MO_32) {
-                    tcg_gen_ext32u_tl(dst, src);
-                } else {
-                    tcg_gen_mov_tl(dst, src);
-                }
-                break;
-            }
-            goto unknown_op;
-
-        case 0xf8: /* sfence / pcommit */
-            if (prefixes & PREFIX_DATA) {
-                /* pcommit */
-                if (!(s->cpuid_7_0_ebx_features & CPUID_7_0_EBX_PCOMMIT)
-                    || (prefixes & PREFIX_LOCK)) {
-                    goto illegal_op;
-                }
-                break;
-            }
-            /* fallthru */
-        case 0xf9 ... 0xff: /* sfence */
-            if (!(s->cpuid_features & CPUID_SSE)
-                || (prefixes & PREFIX_LOCK)) {
-                goto illegal_op;
-            }
-            tcg_gen_mb(TCG_MO_ST_ST | TCG_BAR_SC);
-            break;
-        case 0xe8 ... 0xef: /* lfence */
-            if (!(s->cpuid_features & CPUID_SSE)
-                || (prefixes & PREFIX_LOCK)) {
-                goto illegal_op;
-            }
-            tcg_gen_mb(TCG_MO_LD_LD | TCG_BAR_SC);
-            break;
-        case 0xf0 ... 0xf7: /* mfence */
-            if (!(s->cpuid_features & CPUID_SSE2)
-                || (prefixes & PREFIX_LOCK)) {
-                goto illegal_op;
-            }
-            tcg_gen_mb(TCG_MO_ALL | TCG_BAR_SC);
-            break;
-
-        default:
-            goto unknown_op;
-        }
-        break;
-
-    case 0x10d: /* 3DNow! prefetch(w) */
-        modrm = x86_ldub_code(env, s);
-        mod = (modrm >> 6) & 3;
-        if (mod == 3)
-            goto illegal_op;
-        gen_nop_modrm(env, s, modrm);
-        break;
-    case 0x1aa: /* rsm */
-        gen_svm_check_intercept(s, SVM_EXIT_RSM);
-        if (!(s->flags & HF_SMM_MASK))
-            goto illegal_op;
-#ifdef CONFIG_USER_ONLY
-        /* we should not be in SMM mode */
-        g_assert_not_reached();
-#else
-        gen_update_cc_op(s);
-        gen_update_eip_next(s);
-        gen_helper_rsm(tcg_env);
-#endif /* CONFIG_USER_ONLY */
-        s->base.is_jmp = DISAS_EOB_ONLY;
-        break;
-    case 0x1b8: /* SSE4.2 popcnt */
-        if ((prefixes & (PREFIX_REPZ | PREFIX_LOCK | PREFIX_REPNZ)) !=
-             PREFIX_REPZ)
-            goto illegal_op;
-        if (!(s->cpuid_ext_features & CPUID_EXT_POPCNT))
-            goto illegal_op;
-
-        modrm = x86_ldub_code(env, s);
-        reg = ((modrm >> 3) & 7) | REX_R(s);
-
-        ot = dflag;
-        gen_ldst_modrm(env, s, modrm, ot, OR_TMP0, 0);
-        gen_extu(ot, s->T0);
-        tcg_gen_mov_tl(cpu_cc_src, s->T0);
-        tcg_gen_ctpop_tl(s->T0, s->T0);
-        gen_op_mov_reg_v(s, ot, reg, s->T0);
-
-        set_cc_op(s, CC_OP_POPCNT);
-        break;
-    case 0x10e ... 0x117:
-    case 0x128 ... 0x12f:
-    case 0x138 ... 0x13a:
-    case 0x150 ... 0x179:
-    case 0x17c ... 0x17f:
-    case 0x1c2:
-    case 0x1c4 ... 0x1c6:
-    case 0x1d0 ... 0x1fe:
-        disas_insn_new(s, cpu, b);
-=======
->>>>>>> ae35f033
         break;
     default:
         g_assert_not_reached();

/*
 * RISC-V Vector Extension Helpers for QEMU.
 *
 * Copyright (c) 2020 T-Head Semiconductor Co., Ltd. All rights reserved.
 *
 * This program is free software; you can redistribute it and/or modify it
 * under the terms and conditions of the GNU General Public License,
 * version 2 or later, as published by the Free Software Foundation.
 *
 * This program is distributed in the hope it will be useful, but WITHOUT
 * ANY WARRANTY; without even the implied warranty of MERCHANTABILITY or
 * FITNESS FOR A PARTICULAR PURPOSE.  See the GNU General Public License for
 * more details.
 *
 * You should have received a copy of the GNU General Public License along with
 * this program.  If not, see <http://www.gnu.org/licenses/>.
 */

#include "qemu/osdep.h"
#include "qemu/host-utils.h"
#include "qemu/bitops.h"
#include "cpu.h"
#include "exec/memop.h"
#include "exec/exec-all.h"
#include "exec/cpu_ldst.h"
#include "exec/page-protection.h"
#include "exec/helper-proto.h"
#include "fpu/softfloat.h"
#include "tcg/tcg-gvec-desc.h"
#include "internals.h"
#include "vector_internals.h"
#include <math.h>

target_ulong HELPER(vsetvl)(CPURISCVState *env, target_ulong s1,
                            target_ulong s2)
{
    int vlmax, vl;
    RISCVCPU *cpu = env_archcpu(env);
    uint64_t vlmul = FIELD_EX64(s2, VTYPE, VLMUL);
    uint8_t vsew = FIELD_EX64(s2, VTYPE, VSEW);
    uint16_t sew = 8 << vsew;
    uint8_t ediv = FIELD_EX64(s2, VTYPE, VEDIV);
    int xlen = riscv_cpu_xlen(env);
    bool vill = (s2 >> (xlen - 1)) & 0x1;
    target_ulong reserved = s2 &
                            MAKE_64BIT_MASK(R_VTYPE_RESERVED_SHIFT,
                                            xlen - 1 - R_VTYPE_RESERVED_SHIFT);
    uint16_t vlen = cpu->cfg.vlenb << 3;
    int8_t lmul;

    if (vlmul & 4) {
        /*
         * Fractional LMUL, check:
         *
         * VLEN * LMUL >= SEW
         * VLEN >> (8 - lmul) >= sew
         * (vlenb << 3) >> (8 - lmul) >= sew
         */
        if (vlmul == 4 || (vlen >> (8 - vlmul)) < sew) {
            vill = true;
        }
    }

    if ((sew > cpu->cfg.elen) || vill || (ediv != 0) || (reserved != 0)) {
        /* only set vill bit. */
        env->vill = 1;
        env->vtype = 0;
        env->vl = 0;
        env->vstart = 0;
        return 0;
    }

    /* lmul encoded as in DisasContext::lmul */
    lmul = sextract32(FIELD_EX64(s2, VTYPE, VLMUL), 0, 3);
    vlmax = vext_get_vlmax(cpu->cfg.vlenb, vsew, lmul);
    if (s1 <= vlmax) {
        vl = s1;
    } else if (s1 < 2 * vlmax && cpu->cfg.rvv_vl_half_avl) {
        vl = (s1 + 1) >> 1;
    } else {
        vl = vlmax;
    }
    env->vl = vl;
    env->vtype = s2;
    env->vstart = 0;
    env->vill = 0;
    return vl;
}

/*
 * Get the maximum number of elements can be operated.
 *
 * log2_esz: log2 of element size in bytes.
 */
static inline uint32_t vext_max_elems(uint32_t desc, uint32_t log2_esz)
{
    /*
     * As simd_desc support at most 2048 bytes, the max vlen is 1024 bits.
     * so vlen in bytes (vlenb) is encoded as maxsz.
     */
    uint32_t vlenb = simd_maxsz(desc);

    /* Return VLMAX */
    int scale = vext_lmul(desc) - log2_esz;
    return scale < 0 ? vlenb >> -scale : vlenb << scale;
}

/*
 * This function checks watchpoint before real load operation.
 *
 * In system mode, the TLB API probe_access is enough for watchpoint check.
 * In user mode, there is no watchpoint support now.
 *
 * It will trigger an exception if there is no mapping in TLB
 * and page table walk can't fill the TLB entry. Then the guest
 * software can return here after process the exception or never return.
 */
static void probe_pages(CPURISCVState *env, target_ulong addr,
                        target_ulong len, uintptr_t ra,
                        MMUAccessType access_type)
{
    target_ulong pagelen = -(addr | TARGET_PAGE_MASK);
    target_ulong curlen = MIN(pagelen, len);
    int mmu_index = riscv_env_mmu_index(env, false);

    probe_access(env, adjust_addr(env, addr), curlen, access_type,
                 mmu_index, ra);
    if (len > curlen) {
        addr += curlen;
        curlen = len - curlen;
        probe_access(env, adjust_addr(env, addr), curlen, access_type,
                     mmu_index, ra);
    }
}

static inline void vext_set_elem_mask(void *v0, int index,
                                      uint8_t value)
{
    int idx = index / 64;
    int pos = index % 64;
    uint64_t old = ((uint64_t *)v0)[idx];
    ((uint64_t *)v0)[idx] = deposit64(old, pos, 1, value);
}

/* elements operations for load and store */
typedef void vext_ldst_elem_fn_tlb(CPURISCVState *env, abi_ptr addr,
                                   uint32_t idx, void *vd, uintptr_t retaddr);
typedef void vext_ldst_elem_fn_host(void *vd, uint32_t idx, void *host);

#define GEN_VEXT_LD_ELEM(NAME, ETYPE, H, LDSUF)             \
static inline QEMU_ALWAYS_INLINE                            \
void NAME##_tlb(CPURISCVState *env, abi_ptr addr,           \
                uint32_t idx, void *vd, uintptr_t retaddr)  \
{                                                           \
    ETYPE *cur = ((ETYPE *)vd + H(idx));                    \
    *cur = cpu_##LDSUF##_data_ra(env, addr, retaddr);       \
}                                                           \
                                                            \
static inline QEMU_ALWAYS_INLINE                            \
void NAME##_host(void *vd, uint32_t idx, void *host)        \
{                                                           \
    ETYPE *cur = ((ETYPE *)vd + H(idx));                    \
    *cur = (ETYPE)LDSUF##_p(host);                          \
}

GEN_VEXT_LD_ELEM(lde_b, uint8_t,  H1, ldub)
GEN_VEXT_LD_ELEM(lde_h, uint16_t, H2, lduw)
GEN_VEXT_LD_ELEM(lde_w, uint32_t, H4, ldl)
GEN_VEXT_LD_ELEM(lde_d, uint64_t, H8, ldq)

#define GEN_VEXT_ST_ELEM(NAME, ETYPE, H, STSUF)             \
static inline QEMU_ALWAYS_INLINE                            \
void NAME##_tlb(CPURISCVState *env, abi_ptr addr,           \
                uint32_t idx, void *vd, uintptr_t retaddr)  \
{                                                           \
    ETYPE data = *((ETYPE *)vd + H(idx));                   \
    cpu_##STSUF##_data_ra(env, addr, data, retaddr);        \
}                                                           \
                                                            \
static inline QEMU_ALWAYS_INLINE                            \
void NAME##_host(void *vd, uint32_t idx, void *host)        \
{                                                           \
    ETYPE data = *((ETYPE *)vd + H(idx));                   \
    STSUF##_p(host, data);                                  \
}

GEN_VEXT_ST_ELEM(ste_b, uint8_t,  H1, stb)
GEN_VEXT_ST_ELEM(ste_h, uint16_t, H2, stw)
GEN_VEXT_ST_ELEM(ste_w, uint32_t, H4, stl)
GEN_VEXT_ST_ELEM(ste_d, uint64_t, H8, stq)

static inline QEMU_ALWAYS_INLINE void
vext_continuous_ldst_tlb(CPURISCVState *env, vext_ldst_elem_fn_tlb *ldst_tlb,
                       void *vd, uint32_t evl, target_ulong addr,
                       uint32_t reg_start, uintptr_t ra, uint32_t esz,
                       bool is_load)
{
    uint32_t i;
    for (i = env->vstart; i < evl; env->vstart = ++i, addr += esz) {
        ldst_tlb(env, adjust_addr(env, addr), i, vd, ra);
    }
}

static inline QEMU_ALWAYS_INLINE void
vext_continuous_ldst_host(CPURISCVState *env, vext_ldst_elem_fn_host *ldst_host,
                        void *vd, uint32_t evl, uint32_t reg_start, void *host,
                        uint32_t esz, bool is_load)
{
#if HOST_BIG_ENDIAN
    for (; reg_start < evl; reg_start++, host += esz) {
        ldst_host(vd, reg_start, host);
    }
#else
    if (esz == 1) {
        uint32_t byte_offset = reg_start * esz;
        uint32_t size = (evl - reg_start) * esz;

        if (is_load) {
            memcpy(vd + byte_offset, host, size);
        } else {
            memcpy(host, vd + byte_offset, size);
        }
    } else {
        for (; reg_start < evl; reg_start++, host += esz) {
            ldst_host(vd, reg_start, host);
        }
    }
#endif
}

static void vext_set_tail_elems_1s(target_ulong vl, void *vd,
                                   uint32_t desc, uint32_t nf,
                                   uint32_t esz, uint32_t max_elems)
{
    uint32_t vta = vext_vta(desc);
    int k;

    if (vta == 0) {
        return;
    }

    for (k = 0; k < nf; ++k) {
        vext_set_elems_1s(vd, vta, (k * max_elems + vl) * esz,
                          (k * max_elems + max_elems) * esz);
    }
}

/*
 * stride: access vector element from strided memory
 */
static void
vext_ldst_stride(void *vd, void *v0, target_ulong base, target_ulong stride,
                 CPURISCVState *env, uint32_t desc, uint32_t vm,
                 vext_ldst_elem_fn_tlb *ldst_elem, uint32_t log2_esz,
                 uintptr_t ra)
{
    uint32_t i, k;
    uint32_t nf = vext_nf(desc);
    uint32_t max_elems = vext_max_elems(desc, log2_esz);
    uint32_t esz = 1 << log2_esz;
    uint32_t vma = vext_vma(desc);

    VSTART_CHECK_EARLY_EXIT(env, env->vl);

    for (i = env->vstart; i < env->vl; env->vstart = ++i) {
        k = 0;
        while (k < nf) {
            if (!vm && !vext_elem_mask(v0, i)) {
                /* set masked-off elements to 1s */
                vext_set_elems_1s(vd, vma, (i + k * max_elems) * esz,
                                  (i + k * max_elems + 1) * esz);
                k++;
                continue;
            }
            target_ulong addr = base + stride * i + (k << log2_esz);
            ldst_elem(env, adjust_addr(env, addr), i + k * max_elems, vd, ra);
            k++;
        }
    }
    env->vstart = 0;

    vext_set_tail_elems_1s(env->vl, vd, desc, nf, esz, max_elems);
}

#define GEN_VEXT_LD_STRIDE(NAME, ETYPE, LOAD_FN)                        \
void HELPER(NAME)(void *vd, void * v0, target_ulong base,               \
                  target_ulong stride, CPURISCVState *env,              \
                  uint32_t desc)                                        \
{                                                                       \
    uint32_t vm = vext_vm(desc);                                        \
    vext_ldst_stride(vd, v0, base, stride, env, desc, vm, LOAD_FN,      \
                     ctzl(sizeof(ETYPE)), GETPC());                     \
}

GEN_VEXT_LD_STRIDE(vlse8_v,  int8_t,  lde_b_tlb)
GEN_VEXT_LD_STRIDE(vlse16_v, int16_t, lde_h_tlb)
GEN_VEXT_LD_STRIDE(vlse32_v, int32_t, lde_w_tlb)
GEN_VEXT_LD_STRIDE(vlse64_v, int64_t, lde_d_tlb)

#define GEN_VEXT_ST_STRIDE(NAME, ETYPE, STORE_FN)                       \
void HELPER(NAME)(void *vd, void *v0, target_ulong base,                \
                  target_ulong stride, CPURISCVState *env,              \
                  uint32_t desc)                                        \
{                                                                       \
    uint32_t vm = vext_vm(desc);                                        \
    vext_ldst_stride(vd, v0, base, stride, env, desc, vm, STORE_FN,     \
                     ctzl(sizeof(ETYPE)), GETPC());                     \
}

GEN_VEXT_ST_STRIDE(vsse8_v,  int8_t,  ste_b_tlb)
GEN_VEXT_ST_STRIDE(vsse16_v, int16_t, ste_h_tlb)
GEN_VEXT_ST_STRIDE(vsse32_v, int32_t, ste_w_tlb)
GEN_VEXT_ST_STRIDE(vsse64_v, int64_t, ste_d_tlb)

/*
 * unit-stride: access elements stored contiguously in memory
 */

/* unmasked unit-stride load and store operation */
static inline QEMU_ALWAYS_INLINE void
vext_page_ldst_us(CPURISCVState *env, void *vd, target_ulong addr,
                  uint32_t elems, uint32_t nf, uint32_t max_elems,
                  uint32_t log2_esz, bool is_load, int mmu_index,
                  vext_ldst_elem_fn_tlb *ldst_tlb,
                  vext_ldst_elem_fn_host *ldst_host, uintptr_t ra)
{
    void *host;
    int i, k, flags;
    uint32_t esz = 1 << log2_esz;
    uint32_t size = (elems * nf) << log2_esz;
    uint32_t evl = env->vstart + elems;
    MMUAccessType access_type = is_load ? MMU_DATA_LOAD : MMU_DATA_STORE;

    /* Check page permission/pmp/watchpoint/etc. */
    flags = probe_access_flags(env, adjust_addr(env, addr), size, access_type,
                               mmu_index, true, &host, ra);

    if (flags == 0) {
        if (nf == 1) {
            vext_continuous_ldst_host(env, ldst_host, vd, evl, env->vstart,
                                      host, esz, is_load);
        } else {
            for (i = env->vstart; i < evl; ++i) {
                k = 0;
                while (k < nf) {
                    ldst_host(vd, i + k * max_elems, host);
                    host += esz;
                    k++;
                }
            }
        }
        env->vstart += elems;
    } else {
        if (nf == 1) {
            vext_continuous_ldst_tlb(env, ldst_tlb, vd, evl, addr, env->vstart,
                                   ra, esz, is_load);
        } else {
            /* load bytes from guest memory */
            for (i = env->vstart; i < evl; env->vstart = ++i) {
                k = 0;
                while (k < nf) {
                    ldst_tlb(env, adjust_addr(env, addr), i + k * max_elems,
                             vd, ra);
                    addr += esz;
                    k++;
                }
            }
        }
    }
}

static inline QEMU_ALWAYS_INLINE void
vext_ldst_us(void *vd, target_ulong base, CPURISCVState *env, uint32_t desc,
             vext_ldst_elem_fn_tlb *ldst_tlb,
             vext_ldst_elem_fn_host *ldst_host, uint32_t log2_esz,
             uint32_t evl, uintptr_t ra, bool is_load)
{
    uint32_t k;
    target_ulong page_split, elems, addr;
    uint32_t nf = vext_nf(desc);
    uint32_t max_elems = vext_max_elems(desc, log2_esz);
    uint32_t esz = 1 << log2_esz;
    uint32_t msize = nf * esz;
    int mmu_index = riscv_env_mmu_index(env, false);

    VSTART_CHECK_EARLY_EXIT(env, evl);
<<<<<<< HEAD
=======

#if defined(CONFIG_USER_ONLY)
    /*
     * For data sizes <= 6 bytes we get better performance by simply calling
     * vext_continuous_ldst_tlb
     */
    if (nf == 1 && (evl << log2_esz) <= 6) {
        addr = base + (env->vstart << log2_esz);
        vext_continuous_ldst_tlb(env, ldst_tlb, vd, evl, addr, env->vstart, ra,
                                 esz, is_load);

        env->vstart = 0;
        vext_set_tail_elems_1s(evl, vd, desc, nf, esz, max_elems);
        return;
    }
#endif
>>>>>>> 7c949c53

    /* Calculate the page range of first page */
    addr = base + ((env->vstart * nf) << log2_esz);
    page_split = -(addr | TARGET_PAGE_MASK);
    /* Get number of elements */
    elems = page_split / msize;
    if (unlikely(env->vstart + elems >= evl)) {
        elems = evl - env->vstart;
    }

    /* Load/store elements in the first page */
    if (likely(elems)) {
        vext_page_ldst_us(env, vd, addr, elems, nf, max_elems, log2_esz,
                          is_load, mmu_index, ldst_tlb, ldst_host, ra);
    }

    /* Load/store elements in the second page */
    if (unlikely(env->vstart < evl)) {
        /* Cross page element */
        if (unlikely(page_split % msize)) {
            for (k = 0; k < nf; k++) {
                addr = base + ((env->vstart * nf + k) << log2_esz);
                ldst_tlb(env, adjust_addr(env, addr),
                        env->vstart + k * max_elems, vd, ra);
            }
            env->vstart++;
        }

        addr = base + ((env->vstart * nf) << log2_esz);
        /* Get number of elements of second page */
        elems = evl - env->vstart;

        /* Load/store elements in the second page */
        vext_page_ldst_us(env, vd, addr, elems, nf, max_elems, log2_esz,
                          is_load, mmu_index, ldst_tlb, ldst_host, ra);
    }

    env->vstart = 0;
    vext_set_tail_elems_1s(evl, vd, desc, nf, esz, max_elems);
}

/*
 * masked unit-stride load and store operation will be a special case of
 * stride, stride = NF * sizeof (ETYPE)
 */

#define GEN_VEXT_LD_US(NAME, ETYPE, LOAD_FN_TLB, LOAD_FN_HOST)      \
void HELPER(NAME##_mask)(void *vd, void *v0, target_ulong base,     \
                         CPURISCVState *env, uint32_t desc)         \
{                                                                   \
    uint32_t stride = vext_nf(desc) << ctzl(sizeof(ETYPE));         \
    vext_ldst_stride(vd, v0, base, stride, env, desc, false,        \
                     LOAD_FN_TLB, ctzl(sizeof(ETYPE)), GETPC());    \
}                                                                   \
                                                                    \
void HELPER(NAME)(void *vd, void *v0, target_ulong base,            \
                  CPURISCVState *env, uint32_t desc)                \
{                                                                   \
    vext_ldst_us(vd, base, env, desc, LOAD_FN_TLB, LOAD_FN_HOST,    \
                 ctzl(sizeof(ETYPE)), env->vl, GETPC(), true);      \
}

GEN_VEXT_LD_US(vle8_v,  int8_t,  lde_b_tlb, lde_b_host)
GEN_VEXT_LD_US(vle16_v, int16_t, lde_h_tlb, lde_h_host)
GEN_VEXT_LD_US(vle32_v, int32_t, lde_w_tlb, lde_w_host)
GEN_VEXT_LD_US(vle64_v, int64_t, lde_d_tlb, lde_d_host)

#define GEN_VEXT_ST_US(NAME, ETYPE, STORE_FN_TLB, STORE_FN_HOST)         \
void HELPER(NAME##_mask)(void *vd, void *v0, target_ulong base,          \
                         CPURISCVState *env, uint32_t desc)              \
{                                                                        \
    uint32_t stride = vext_nf(desc) << ctzl(sizeof(ETYPE));              \
    vext_ldst_stride(vd, v0, base, stride, env, desc, false,             \
                     STORE_FN_TLB, ctzl(sizeof(ETYPE)), GETPC());        \
}                                                                        \
                                                                         \
void HELPER(NAME)(void *vd, void *v0, target_ulong base,                 \
                  CPURISCVState *env, uint32_t desc)                     \
{                                                                        \
    vext_ldst_us(vd, base, env, desc, STORE_FN_TLB, STORE_FN_HOST,       \
                 ctzl(sizeof(ETYPE)), env->vl, GETPC(), false);          \
}

GEN_VEXT_ST_US(vse8_v,  int8_t,  ste_b_tlb, ste_b_host)
GEN_VEXT_ST_US(vse16_v, int16_t, ste_h_tlb, ste_h_host)
GEN_VEXT_ST_US(vse32_v, int32_t, ste_w_tlb, ste_w_host)
GEN_VEXT_ST_US(vse64_v, int64_t, ste_d_tlb, ste_d_host)

/*
 * unit stride mask load and store, EEW = 1
 */
void HELPER(vlm_v)(void *vd, void *v0, target_ulong base,
                    CPURISCVState *env, uint32_t desc)
{
    /* evl = ceil(vl/8) */
    uint8_t evl = (env->vl + 7) >> 3;
    vext_ldst_us(vd, base, env, desc, lde_b_tlb, lde_b_host,
                 0, evl, GETPC(), true);
}

void HELPER(vsm_v)(void *vd, void *v0, target_ulong base,
                    CPURISCVState *env, uint32_t desc)
{
    /* evl = ceil(vl/8) */
    uint8_t evl = (env->vl + 7) >> 3;
    vext_ldst_us(vd, base, env, desc, ste_b_tlb, ste_b_host,
                 0, evl, GETPC(), false);
}

/*
 * index: access vector element from indexed memory
 */
typedef target_ulong vext_get_index_addr(target_ulong base,
        uint32_t idx, void *vs2);

#define GEN_VEXT_GET_INDEX_ADDR(NAME, ETYPE, H)        \
static target_ulong NAME(target_ulong base,            \
                         uint32_t idx, void *vs2)      \
{                                                      \
    return (base + *((ETYPE *)vs2 + H(idx)));          \
}

GEN_VEXT_GET_INDEX_ADDR(idx_b, uint8_t,  H1)
GEN_VEXT_GET_INDEX_ADDR(idx_h, uint16_t, H2)
GEN_VEXT_GET_INDEX_ADDR(idx_w, uint32_t, H4)
GEN_VEXT_GET_INDEX_ADDR(idx_d, uint64_t, H8)

static inline void
vext_ldst_index(void *vd, void *v0, target_ulong base,
                void *vs2, CPURISCVState *env, uint32_t desc,
                vext_get_index_addr get_index_addr,
                vext_ldst_elem_fn_tlb *ldst_elem,
                uint32_t log2_esz, uintptr_t ra)
{
    uint32_t i, k;
    uint32_t nf = vext_nf(desc);
    uint32_t vm = vext_vm(desc);
    uint32_t max_elems = vext_max_elems(desc, log2_esz);
    uint32_t esz = 1 << log2_esz;
    uint32_t vma = vext_vma(desc);

    VSTART_CHECK_EARLY_EXIT(env, env->vl);

    /* load bytes from guest memory */
    for (i = env->vstart; i < env->vl; env->vstart = ++i) {
        k = 0;
        while (k < nf) {
            if (!vm && !vext_elem_mask(v0, i)) {
                /* set masked-off elements to 1s */
                vext_set_elems_1s(vd, vma, (i + k * max_elems) * esz,
                                  (i + k * max_elems + 1) * esz);
                k++;
                continue;
            }
            abi_ptr addr = get_index_addr(base, i, vs2) + (k << log2_esz);
            ldst_elem(env, adjust_addr(env, addr), i + k * max_elems, vd, ra);
            k++;
        }
    }
    env->vstart = 0;

    vext_set_tail_elems_1s(env->vl, vd, desc, nf, esz, max_elems);
}

#define GEN_VEXT_LD_INDEX(NAME, ETYPE, INDEX_FN, LOAD_FN)                  \
void HELPER(NAME)(void *vd, void *v0, target_ulong base,                   \
                  void *vs2, CPURISCVState *env, uint32_t desc)            \
{                                                                          \
    vext_ldst_index(vd, v0, base, vs2, env, desc, INDEX_FN,                \
                    LOAD_FN, ctzl(sizeof(ETYPE)), GETPC());                \
}

GEN_VEXT_LD_INDEX(vlxei8_8_v,   int8_t,  idx_b, lde_b_tlb)
GEN_VEXT_LD_INDEX(vlxei8_16_v,  int16_t, idx_b, lde_h_tlb)
GEN_VEXT_LD_INDEX(vlxei8_32_v,  int32_t, idx_b, lde_w_tlb)
GEN_VEXT_LD_INDEX(vlxei8_64_v,  int64_t, idx_b, lde_d_tlb)
GEN_VEXT_LD_INDEX(vlxei16_8_v,  int8_t,  idx_h, lde_b_tlb)
GEN_VEXT_LD_INDEX(vlxei16_16_v, int16_t, idx_h, lde_h_tlb)
GEN_VEXT_LD_INDEX(vlxei16_32_v, int32_t, idx_h, lde_w_tlb)
GEN_VEXT_LD_INDEX(vlxei16_64_v, int64_t, idx_h, lde_d_tlb)
GEN_VEXT_LD_INDEX(vlxei32_8_v,  int8_t,  idx_w, lde_b_tlb)
GEN_VEXT_LD_INDEX(vlxei32_16_v, int16_t, idx_w, lde_h_tlb)
GEN_VEXT_LD_INDEX(vlxei32_32_v, int32_t, idx_w, lde_w_tlb)
GEN_VEXT_LD_INDEX(vlxei32_64_v, int64_t, idx_w, lde_d_tlb)
GEN_VEXT_LD_INDEX(vlxei64_8_v,  int8_t,  idx_d, lde_b_tlb)
GEN_VEXT_LD_INDEX(vlxei64_16_v, int16_t, idx_d, lde_h_tlb)
GEN_VEXT_LD_INDEX(vlxei64_32_v, int32_t, idx_d, lde_w_tlb)
GEN_VEXT_LD_INDEX(vlxei64_64_v, int64_t, idx_d, lde_d_tlb)

#define GEN_VEXT_ST_INDEX(NAME, ETYPE, INDEX_FN, STORE_FN)       \
void HELPER(NAME)(void *vd, void *v0, target_ulong base,         \
                  void *vs2, CPURISCVState *env, uint32_t desc)  \
{                                                                \
    vext_ldst_index(vd, v0, base, vs2, env, desc, INDEX_FN,      \
                    STORE_FN, ctzl(sizeof(ETYPE)),               \
                    GETPC());                                    \
}

GEN_VEXT_ST_INDEX(vsxei8_8_v,   int8_t,  idx_b, ste_b_tlb)
GEN_VEXT_ST_INDEX(vsxei8_16_v,  int16_t, idx_b, ste_h_tlb)
GEN_VEXT_ST_INDEX(vsxei8_32_v,  int32_t, idx_b, ste_w_tlb)
GEN_VEXT_ST_INDEX(vsxei8_64_v,  int64_t, idx_b, ste_d_tlb)
GEN_VEXT_ST_INDEX(vsxei16_8_v,  int8_t,  idx_h, ste_b_tlb)
GEN_VEXT_ST_INDEX(vsxei16_16_v, int16_t, idx_h, ste_h_tlb)
GEN_VEXT_ST_INDEX(vsxei16_32_v, int32_t, idx_h, ste_w_tlb)
GEN_VEXT_ST_INDEX(vsxei16_64_v, int64_t, idx_h, ste_d_tlb)
GEN_VEXT_ST_INDEX(vsxei32_8_v,  int8_t,  idx_w, ste_b_tlb)
GEN_VEXT_ST_INDEX(vsxei32_16_v, int16_t, idx_w, ste_h_tlb)
GEN_VEXT_ST_INDEX(vsxei32_32_v, int32_t, idx_w, ste_w_tlb)
GEN_VEXT_ST_INDEX(vsxei32_64_v, int64_t, idx_w, ste_d_tlb)
GEN_VEXT_ST_INDEX(vsxei64_8_v,  int8_t,  idx_d, ste_b_tlb)
GEN_VEXT_ST_INDEX(vsxei64_16_v, int16_t, idx_d, ste_h_tlb)
GEN_VEXT_ST_INDEX(vsxei64_32_v, int32_t, idx_d, ste_w_tlb)
GEN_VEXT_ST_INDEX(vsxei64_64_v, int64_t, idx_d, ste_d_tlb)

/*
 * unit-stride fault-only-fisrt load instructions
 */
static inline void
vext_ldff(void *vd, void *v0, target_ulong base, CPURISCVState *env,
          uint32_t desc, vext_ldst_elem_fn_tlb *ldst_tlb,
          vext_ldst_elem_fn_host *ldst_host, uint32_t log2_esz, uintptr_t ra)
{
    uint32_t i, k, vl = 0;
    uint32_t nf = vext_nf(desc);
    uint32_t vm = vext_vm(desc);
    uint32_t max_elems = vext_max_elems(desc, log2_esz);
    uint32_t esz = 1 << log2_esz;
    uint32_t msize = nf * esz;
    uint32_t vma = vext_vma(desc);
    target_ulong addr, addr_probe, addr_i, offset, remain, page_split, elems;
    int mmu_index = riscv_env_mmu_index(env, false);
    int flags;
    void *host;

    VSTART_CHECK_EARLY_EXIT(env, env->vl);

    addr = base + ((env->vstart * nf) << log2_esz);
    page_split = -(addr | TARGET_PAGE_MASK);
    /* Get number of elements */
    elems = page_split / msize;
    if (unlikely(env->vstart + elems >= env->vl)) {
        elems = env->vl - env->vstart;
    }

    /* Check page permission/pmp/watchpoint/etc. */
    flags = probe_access_flags(env, adjust_addr(env, addr), elems * msize,
                               MMU_DATA_LOAD, mmu_index, true, &host, ra);

    /* If we are crossing a page check also the second page. */
    if (env->vl > elems) {
        addr_probe = addr + (elems << log2_esz);
        flags |= probe_access_flags(env, adjust_addr(env, addr_probe),
                                    elems * msize, MMU_DATA_LOAD, mmu_index,
                                    true, &host, ra);
    }

    if (flags & ~TLB_WATCHPOINT) {
        /* probe every access */
        for (i = env->vstart; i < env->vl; i++) {
            if (!vm && !vext_elem_mask(v0, i)) {
                continue;
            }
            addr_i = adjust_addr(env, base + i * (nf << log2_esz));
            if (i == 0) {
                /* Allow fault on first element. */
                probe_pages(env, addr_i, nf << log2_esz, ra, MMU_DATA_LOAD);
            } else {
                remain = nf << log2_esz;
                while (remain > 0) {
                    offset = -(addr_i | TARGET_PAGE_MASK);

                    /* Probe nonfault on subsequent elements. */
                    flags = probe_access_flags(env, addr_i, offset,
                                               MMU_DATA_LOAD, mmu_index, true,
                                               &host, 0);

                    /*
                     * Stop if invalid (unmapped) or mmio (transaction may
                     * fail). Do not stop if watchpoint, as the spec says that
                     * first-fault should continue to access the same
                     * elements regardless of any watchpoint.
                     */
                    if (flags & ~TLB_WATCHPOINT) {
                        vl = i;
                        goto ProbeSuccess;
                    }
                    if (remain <= offset) {
                        break;
                    }
                    remain -= offset;
                    addr_i = adjust_addr(env, addr_i + offset);
                }
            }
        }
    }
ProbeSuccess:
    /* load bytes from guest memory */
    if (vl != 0) {
        env->vl = vl;
    }

    if (env->vstart < env->vl) {
        if (vm) {
            /* Load/store elements in the first page */
            if (likely(elems)) {
                vext_page_ldst_us(env, vd, addr, elems, nf, max_elems,
                                  log2_esz, true, mmu_index, ldst_tlb,
                                  ldst_host, ra);
            }

            /* Load/store elements in the second page */
            if (unlikely(env->vstart < env->vl)) {
                /* Cross page element */
                if (unlikely(page_split % msize)) {
                    for (k = 0; k < nf; k++) {
                        addr = base + ((env->vstart * nf + k) << log2_esz);
                        ldst_tlb(env, adjust_addr(env, addr),
                                 env->vstart + k * max_elems, vd, ra);
                    }
                    env->vstart++;
                }

                addr = base + ((env->vstart * nf) << log2_esz);
                /* Get number of elements of second page */
                elems = env->vl - env->vstart;

                /* Load/store elements in the second page */
                vext_page_ldst_us(env, vd, addr, elems, nf, max_elems,
                                  log2_esz, true, mmu_index, ldst_tlb,
                                  ldst_host, ra);
            }
        } else {
            for (i = env->vstart; i < env->vl; i++) {
                k = 0;
                while (k < nf) {
                    if (!vext_elem_mask(v0, i)) {
                        /* set masked-off elements to 1s */
                        vext_set_elems_1s(vd, vma, (i + k * max_elems) * esz,
                                          (i + k * max_elems + 1) * esz);
                        k++;
                        continue;
                    }
                    addr = base + ((i * nf + k) << log2_esz);
                    ldst_tlb(env, adjust_addr(env, addr), i + k * max_elems,
                             vd, ra);
                    k++;
                }
            }
        }
    }
    env->vstart = 0;

    vext_set_tail_elems_1s(env->vl, vd, desc, nf, esz, max_elems);
}

#define GEN_VEXT_LDFF(NAME, ETYPE, LOAD_FN_TLB, LOAD_FN_HOST)   \
void HELPER(NAME)(void *vd, void *v0, target_ulong base,        \
                  CPURISCVState *env, uint32_t desc)            \
{                                                               \
    vext_ldff(vd, v0, base, env, desc, LOAD_FN_TLB,             \
              LOAD_FN_HOST, ctzl(sizeof(ETYPE)), GETPC());      \
}

GEN_VEXT_LDFF(vle8ff_v,  int8_t,  lde_b_tlb, lde_b_host)
GEN_VEXT_LDFF(vle16ff_v, int16_t, lde_h_tlb, lde_h_host)
GEN_VEXT_LDFF(vle32ff_v, int32_t, lde_w_tlb, lde_w_host)
GEN_VEXT_LDFF(vle64ff_v, int64_t, lde_d_tlb, lde_d_host)

#define DO_SWAP(N, M) (M)
#define DO_AND(N, M)  (N & M)
#define DO_XOR(N, M)  (N ^ M)
#define DO_OR(N, M)   (N | M)
#define DO_ADD(N, M)  (N + M)

/* Signed min/max */
#define DO_MAX(N, M)  ((N) >= (M) ? (N) : (M))
#define DO_MIN(N, M)  ((N) >= (M) ? (M) : (N))

/*
 * load and store whole register instructions
 */
static inline QEMU_ALWAYS_INLINE void
vext_ldst_whole(void *vd, target_ulong base, CPURISCVState *env, uint32_t desc,
                vext_ldst_elem_fn_tlb *ldst_tlb,
                vext_ldst_elem_fn_host *ldst_host, uint32_t log2_esz,
                uintptr_t ra, bool is_load)
{
    target_ulong page_split, elems, addr;
    uint32_t nf = vext_nf(desc);
    uint32_t vlenb = riscv_cpu_cfg(env)->vlenb;
    uint32_t max_elems = vlenb >> log2_esz;
    uint32_t evl = nf * max_elems;
    uint32_t esz = 1 << log2_esz;
    int mmu_index = riscv_env_mmu_index(env, false);

    /* Calculate the page range of first page */
    addr = base + (env->vstart << log2_esz);
    page_split = -(addr | TARGET_PAGE_MASK);
    /* Get number of elements */
    elems = page_split / esz;
    if (unlikely(env->vstart + elems >= evl)) {
        elems = evl - env->vstart;
    }

    /* Load/store elements in the first page */
    if (likely(elems)) {
        vext_page_ldst_us(env, vd, addr, elems, 1, max_elems, log2_esz,
                          is_load, mmu_index, ldst_tlb, ldst_host, ra);
    }

    /* Load/store elements in the second page */
    if (unlikely(env->vstart < evl)) {
        /* Cross page element */
        if (unlikely(page_split % esz)) {
            addr = base + (env->vstart << log2_esz);
            ldst_tlb(env, adjust_addr(env, addr), env->vstart, vd, ra);
            env->vstart++;
        }

        addr = base + (env->vstart << log2_esz);
        /* Get number of elements of second page */
        elems = evl - env->vstart;

        /* Load/store elements in the second page */
        vext_page_ldst_us(env, vd, addr, elems, 1, max_elems, log2_esz,
                          is_load, mmu_index, ldst_tlb, ldst_host, ra);
    }

    env->vstart = 0;
}

#define GEN_VEXT_LD_WHOLE(NAME, ETYPE, LOAD_FN_TLB, LOAD_FN_HOST)   \
void HELPER(NAME)(void *vd, target_ulong base, CPURISCVState *env,  \
                  uint32_t desc)                                    \
{                                                                   \
    vext_ldst_whole(vd, base, env, desc, LOAD_FN_TLB, LOAD_FN_HOST, \
                    ctzl(sizeof(ETYPE)), GETPC(), true);            \
}

GEN_VEXT_LD_WHOLE(vl1re8_v,  int8_t,  lde_b_tlb, lde_b_host)
GEN_VEXT_LD_WHOLE(vl1re16_v, int16_t, lde_h_tlb, lde_h_host)
GEN_VEXT_LD_WHOLE(vl1re32_v, int32_t, lde_w_tlb, lde_w_host)
GEN_VEXT_LD_WHOLE(vl1re64_v, int64_t, lde_d_tlb, lde_d_host)
GEN_VEXT_LD_WHOLE(vl2re8_v,  int8_t,  lde_b_tlb, lde_b_host)
GEN_VEXT_LD_WHOLE(vl2re16_v, int16_t, lde_h_tlb, lde_h_host)
GEN_VEXT_LD_WHOLE(vl2re32_v, int32_t, lde_w_tlb, lde_w_host)
GEN_VEXT_LD_WHOLE(vl2re64_v, int64_t, lde_d_tlb, lde_d_host)
GEN_VEXT_LD_WHOLE(vl4re8_v,  int8_t,  lde_b_tlb, lde_b_host)
GEN_VEXT_LD_WHOLE(vl4re16_v, int16_t, lde_h_tlb, lde_h_host)
GEN_VEXT_LD_WHOLE(vl4re32_v, int32_t, lde_w_tlb, lde_w_host)
GEN_VEXT_LD_WHOLE(vl4re64_v, int64_t, lde_d_tlb, lde_d_host)
GEN_VEXT_LD_WHOLE(vl8re8_v,  int8_t,  lde_b_tlb, lde_b_host)
GEN_VEXT_LD_WHOLE(vl8re16_v, int16_t, lde_h_tlb, lde_h_host)
GEN_VEXT_LD_WHOLE(vl8re32_v, int32_t, lde_w_tlb, lde_w_host)
GEN_VEXT_LD_WHOLE(vl8re64_v, int64_t, lde_d_tlb, lde_d_host)

#define GEN_VEXT_ST_WHOLE(NAME, ETYPE, STORE_FN_TLB, STORE_FN_HOST)     \
void HELPER(NAME)(void *vd, target_ulong base, CPURISCVState *env,      \
                  uint32_t desc)                                        \
{                                                                       \
    vext_ldst_whole(vd, base, env, desc, STORE_FN_TLB, STORE_FN_HOST,   \
                    ctzl(sizeof(ETYPE)), GETPC(), false);               \
}

GEN_VEXT_ST_WHOLE(vs1r_v, int8_t, ste_b_tlb, ste_b_host)
GEN_VEXT_ST_WHOLE(vs2r_v, int8_t, ste_b_tlb, ste_b_host)
GEN_VEXT_ST_WHOLE(vs4r_v, int8_t, ste_b_tlb, ste_b_host)
GEN_VEXT_ST_WHOLE(vs8r_v, int8_t, ste_b_tlb, ste_b_host)

/*
 * Vector Integer Arithmetic Instructions
 */

/* (TD, T1, T2, TX1, TX2) */
#define OP_SSS_B int8_t, int8_t, int8_t, int8_t, int8_t
#define OP_SSS_H int16_t, int16_t, int16_t, int16_t, int16_t
#define OP_SSS_W int32_t, int32_t, int32_t, int32_t, int32_t
#define OP_SSS_D int64_t, int64_t, int64_t, int64_t, int64_t
#define OP_SUS_B int8_t, uint8_t, int8_t, uint8_t, int8_t
#define OP_SUS_H int16_t, uint16_t, int16_t, uint16_t, int16_t
#define OP_SUS_W int32_t, uint32_t, int32_t, uint32_t, int32_t
#define OP_SUS_D int64_t, uint64_t, int64_t, uint64_t, int64_t
#define WOP_SSS_B int16_t, int8_t, int8_t, int16_t, int16_t
#define WOP_SSS_H int32_t, int16_t, int16_t, int32_t, int32_t
#define WOP_SSS_W int64_t, int32_t, int32_t, int64_t, int64_t
#define WOP_SUS_B int16_t, uint8_t, int8_t, uint16_t, int16_t
#define WOP_SUS_H int32_t, uint16_t, int16_t, uint32_t, int32_t
#define WOP_SUS_W int64_t, uint32_t, int32_t, uint64_t, int64_t
#define WOP_SSU_B int16_t, int8_t, uint8_t, int16_t, uint16_t
#define WOP_SSU_H int32_t, int16_t, uint16_t, int32_t, uint32_t
#define WOP_SSU_W int64_t, int32_t, uint32_t, int64_t, uint64_t
#define NOP_SSS_B int8_t, int8_t, int16_t, int8_t, int16_t
#define NOP_SSS_H int16_t, int16_t, int32_t, int16_t, int32_t
#define NOP_SSS_W int32_t, int32_t, int64_t, int32_t, int64_t
#define NOP_UUU_B uint8_t, uint8_t, uint16_t, uint8_t, uint16_t
#define NOP_UUU_H uint16_t, uint16_t, uint32_t, uint16_t, uint32_t
#define NOP_UUU_W uint32_t, uint32_t, uint64_t, uint32_t, uint64_t

#define DO_SUB(N, M) (N - M)
#define DO_RSUB(N, M) (M - N)

RVVCALL(OPIVV2, vadd_vv_b, OP_SSS_B, H1, H1, H1, DO_ADD)
RVVCALL(OPIVV2, vadd_vv_h, OP_SSS_H, H2, H2, H2, DO_ADD)
RVVCALL(OPIVV2, vadd_vv_w, OP_SSS_W, H4, H4, H4, DO_ADD)
RVVCALL(OPIVV2, vadd_vv_d, OP_SSS_D, H8, H8, H8, DO_ADD)
RVVCALL(OPIVV2, vsub_vv_b, OP_SSS_B, H1, H1, H1, DO_SUB)
RVVCALL(OPIVV2, vsub_vv_h, OP_SSS_H, H2, H2, H2, DO_SUB)
RVVCALL(OPIVV2, vsub_vv_w, OP_SSS_W, H4, H4, H4, DO_SUB)
RVVCALL(OPIVV2, vsub_vv_d, OP_SSS_D, H8, H8, H8, DO_SUB)

GEN_VEXT_VV(vadd_vv_b, 1)
GEN_VEXT_VV(vadd_vv_h, 2)
GEN_VEXT_VV(vadd_vv_w, 4)
GEN_VEXT_VV(vadd_vv_d, 8)
GEN_VEXT_VV(vsub_vv_b, 1)
GEN_VEXT_VV(vsub_vv_h, 2)
GEN_VEXT_VV(vsub_vv_w, 4)
GEN_VEXT_VV(vsub_vv_d, 8)


RVVCALL(OPIVX2, vadd_vx_b, OP_SSS_B, H1, H1, DO_ADD)
RVVCALL(OPIVX2, vadd_vx_h, OP_SSS_H, H2, H2, DO_ADD)
RVVCALL(OPIVX2, vadd_vx_w, OP_SSS_W, H4, H4, DO_ADD)
RVVCALL(OPIVX2, vadd_vx_d, OP_SSS_D, H8, H8, DO_ADD)
RVVCALL(OPIVX2, vsub_vx_b, OP_SSS_B, H1, H1, DO_SUB)
RVVCALL(OPIVX2, vsub_vx_h, OP_SSS_H, H2, H2, DO_SUB)
RVVCALL(OPIVX2, vsub_vx_w, OP_SSS_W, H4, H4, DO_SUB)
RVVCALL(OPIVX2, vsub_vx_d, OP_SSS_D, H8, H8, DO_SUB)
RVVCALL(OPIVX2, vrsub_vx_b, OP_SSS_B, H1, H1, DO_RSUB)
RVVCALL(OPIVX2, vrsub_vx_h, OP_SSS_H, H2, H2, DO_RSUB)
RVVCALL(OPIVX2, vrsub_vx_w, OP_SSS_W, H4, H4, DO_RSUB)
RVVCALL(OPIVX2, vrsub_vx_d, OP_SSS_D, H8, H8, DO_RSUB)

GEN_VEXT_VX(vadd_vx_b, 1)
GEN_VEXT_VX(vadd_vx_h, 2)
GEN_VEXT_VX(vadd_vx_w, 4)
GEN_VEXT_VX(vadd_vx_d, 8)
GEN_VEXT_VX(vsub_vx_b, 1)
GEN_VEXT_VX(vsub_vx_h, 2)
GEN_VEXT_VX(vsub_vx_w, 4)
GEN_VEXT_VX(vsub_vx_d, 8)
GEN_VEXT_VX(vrsub_vx_b, 1)
GEN_VEXT_VX(vrsub_vx_h, 2)
GEN_VEXT_VX(vrsub_vx_w, 4)
GEN_VEXT_VX(vrsub_vx_d, 8)

void HELPER(vec_rsubs8)(void *d, void *a, uint64_t b, uint32_t desc)
{
    intptr_t oprsz = simd_oprsz(desc);
    intptr_t i;

    for (i = 0; i < oprsz; i += sizeof(uint8_t)) {
        *(uint8_t *)(d + i) = (uint8_t)b - *(uint8_t *)(a + i);
    }
}

void HELPER(vec_rsubs16)(void *d, void *a, uint64_t b, uint32_t desc)
{
    intptr_t oprsz = simd_oprsz(desc);
    intptr_t i;

    for (i = 0; i < oprsz; i += sizeof(uint16_t)) {
        *(uint16_t *)(d + i) = (uint16_t)b - *(uint16_t *)(a + i);
    }
}

void HELPER(vec_rsubs32)(void *d, void *a, uint64_t b, uint32_t desc)
{
    intptr_t oprsz = simd_oprsz(desc);
    intptr_t i;

    for (i = 0; i < oprsz; i += sizeof(uint32_t)) {
        *(uint32_t *)(d + i) = (uint32_t)b - *(uint32_t *)(a + i);
    }
}

void HELPER(vec_rsubs64)(void *d, void *a, uint64_t b, uint32_t desc)
{
    intptr_t oprsz = simd_oprsz(desc);
    intptr_t i;

    for (i = 0; i < oprsz; i += sizeof(uint64_t)) {
        *(uint64_t *)(d + i) = b - *(uint64_t *)(a + i);
    }
}

/* Vector Widening Integer Add/Subtract */
#define WOP_UUU_B uint16_t, uint8_t, uint8_t, uint16_t, uint16_t
#define WOP_UUU_H uint32_t, uint16_t, uint16_t, uint32_t, uint32_t
#define WOP_UUU_W uint64_t, uint32_t, uint32_t, uint64_t, uint64_t
#define WOP_SSS_B int16_t, int8_t, int8_t, int16_t, int16_t
#define WOP_SSS_H int32_t, int16_t, int16_t, int32_t, int32_t
#define WOP_SSS_W int64_t, int32_t, int32_t, int64_t, int64_t
#define WOP_WUUU_B  uint16_t, uint8_t, uint16_t, uint16_t, uint16_t
#define WOP_WUUU_H  uint32_t, uint16_t, uint32_t, uint32_t, uint32_t
#define WOP_WUUU_W  uint64_t, uint32_t, uint64_t, uint64_t, uint64_t
#define WOP_WSSS_B  int16_t, int8_t, int16_t, int16_t, int16_t
#define WOP_WSSS_H  int32_t, int16_t, int32_t, int32_t, int32_t
#define WOP_WSSS_W  int64_t, int32_t, int64_t, int64_t, int64_t
RVVCALL(OPIVV2, vwaddu_vv_b, WOP_UUU_B, H2, H1, H1, DO_ADD)
RVVCALL(OPIVV2, vwaddu_vv_h, WOP_UUU_H, H4, H2, H2, DO_ADD)
RVVCALL(OPIVV2, vwaddu_vv_w, WOP_UUU_W, H8, H4, H4, DO_ADD)
RVVCALL(OPIVV2, vwsubu_vv_b, WOP_UUU_B, H2, H1, H1, DO_SUB)
RVVCALL(OPIVV2, vwsubu_vv_h, WOP_UUU_H, H4, H2, H2, DO_SUB)
RVVCALL(OPIVV2, vwsubu_vv_w, WOP_UUU_W, H8, H4, H4, DO_SUB)
RVVCALL(OPIVV2, vwadd_vv_b, WOP_SSS_B, H2, H1, H1, DO_ADD)
RVVCALL(OPIVV2, vwadd_vv_h, WOP_SSS_H, H4, H2, H2, DO_ADD)
RVVCALL(OPIVV2, vwadd_vv_w, WOP_SSS_W, H8, H4, H4, DO_ADD)
RVVCALL(OPIVV2, vwsub_vv_b, WOP_SSS_B, H2, H1, H1, DO_SUB)
RVVCALL(OPIVV2, vwsub_vv_h, WOP_SSS_H, H4, H2, H2, DO_SUB)
RVVCALL(OPIVV2, vwsub_vv_w, WOP_SSS_W, H8, H4, H4, DO_SUB)
RVVCALL(OPIVV2, vwaddu_wv_b, WOP_WUUU_B, H2, H1, H1, DO_ADD)
RVVCALL(OPIVV2, vwaddu_wv_h, WOP_WUUU_H, H4, H2, H2, DO_ADD)
RVVCALL(OPIVV2, vwaddu_wv_w, WOP_WUUU_W, H8, H4, H4, DO_ADD)
RVVCALL(OPIVV2, vwsubu_wv_b, WOP_WUUU_B, H2, H1, H1, DO_SUB)
RVVCALL(OPIVV2, vwsubu_wv_h, WOP_WUUU_H, H4, H2, H2, DO_SUB)
RVVCALL(OPIVV2, vwsubu_wv_w, WOP_WUUU_W, H8, H4, H4, DO_SUB)
RVVCALL(OPIVV2, vwadd_wv_b, WOP_WSSS_B, H2, H1, H1, DO_ADD)
RVVCALL(OPIVV2, vwadd_wv_h, WOP_WSSS_H, H4, H2, H2, DO_ADD)
RVVCALL(OPIVV2, vwadd_wv_w, WOP_WSSS_W, H8, H4, H4, DO_ADD)
RVVCALL(OPIVV2, vwsub_wv_b, WOP_WSSS_B, H2, H1, H1, DO_SUB)
RVVCALL(OPIVV2, vwsub_wv_h, WOP_WSSS_H, H4, H2, H2, DO_SUB)
RVVCALL(OPIVV2, vwsub_wv_w, WOP_WSSS_W, H8, H4, H4, DO_SUB)
GEN_VEXT_VV(vwaddu_vv_b, 2)
GEN_VEXT_VV(vwaddu_vv_h, 4)
GEN_VEXT_VV(vwaddu_vv_w, 8)
GEN_VEXT_VV(vwsubu_vv_b, 2)
GEN_VEXT_VV(vwsubu_vv_h, 4)
GEN_VEXT_VV(vwsubu_vv_w, 8)
GEN_VEXT_VV(vwadd_vv_b, 2)
GEN_VEXT_VV(vwadd_vv_h, 4)
GEN_VEXT_VV(vwadd_vv_w, 8)
GEN_VEXT_VV(vwsub_vv_b, 2)
GEN_VEXT_VV(vwsub_vv_h, 4)
GEN_VEXT_VV(vwsub_vv_w, 8)
GEN_VEXT_VV(vwaddu_wv_b, 2)
GEN_VEXT_VV(vwaddu_wv_h, 4)
GEN_VEXT_VV(vwaddu_wv_w, 8)
GEN_VEXT_VV(vwsubu_wv_b, 2)
GEN_VEXT_VV(vwsubu_wv_h, 4)
GEN_VEXT_VV(vwsubu_wv_w, 8)
GEN_VEXT_VV(vwadd_wv_b, 2)
GEN_VEXT_VV(vwadd_wv_h, 4)
GEN_VEXT_VV(vwadd_wv_w, 8)
GEN_VEXT_VV(vwsub_wv_b, 2)
GEN_VEXT_VV(vwsub_wv_h, 4)
GEN_VEXT_VV(vwsub_wv_w, 8)

RVVCALL(OPIVX2, vwaddu_vx_b, WOP_UUU_B, H2, H1, DO_ADD)
RVVCALL(OPIVX2, vwaddu_vx_h, WOP_UUU_H, H4, H2, DO_ADD)
RVVCALL(OPIVX2, vwaddu_vx_w, WOP_UUU_W, H8, H4, DO_ADD)
RVVCALL(OPIVX2, vwsubu_vx_b, WOP_UUU_B, H2, H1, DO_SUB)
RVVCALL(OPIVX2, vwsubu_vx_h, WOP_UUU_H, H4, H2, DO_SUB)
RVVCALL(OPIVX2, vwsubu_vx_w, WOP_UUU_W, H8, H4, DO_SUB)
RVVCALL(OPIVX2, vwadd_vx_b, WOP_SSS_B, H2, H1, DO_ADD)
RVVCALL(OPIVX2, vwadd_vx_h, WOP_SSS_H, H4, H2, DO_ADD)
RVVCALL(OPIVX2, vwadd_vx_w, WOP_SSS_W, H8, H4, DO_ADD)
RVVCALL(OPIVX2, vwsub_vx_b, WOP_SSS_B, H2, H1, DO_SUB)
RVVCALL(OPIVX2, vwsub_vx_h, WOP_SSS_H, H4, H2, DO_SUB)
RVVCALL(OPIVX2, vwsub_vx_w, WOP_SSS_W, H8, H4, DO_SUB)
RVVCALL(OPIVX2, vwaddu_wx_b, WOP_WUUU_B, H2, H1, DO_ADD)
RVVCALL(OPIVX2, vwaddu_wx_h, WOP_WUUU_H, H4, H2, DO_ADD)
RVVCALL(OPIVX2, vwaddu_wx_w, WOP_WUUU_W, H8, H4, DO_ADD)
RVVCALL(OPIVX2, vwsubu_wx_b, WOP_WUUU_B, H2, H1, DO_SUB)
RVVCALL(OPIVX2, vwsubu_wx_h, WOP_WUUU_H, H4, H2, DO_SUB)
RVVCALL(OPIVX2, vwsubu_wx_w, WOP_WUUU_W, H8, H4, DO_SUB)
RVVCALL(OPIVX2, vwadd_wx_b, WOP_WSSS_B, H2, H1, DO_ADD)
RVVCALL(OPIVX2, vwadd_wx_h, WOP_WSSS_H, H4, H2, DO_ADD)
RVVCALL(OPIVX2, vwadd_wx_w, WOP_WSSS_W, H8, H4, DO_ADD)
RVVCALL(OPIVX2, vwsub_wx_b, WOP_WSSS_B, H2, H1, DO_SUB)
RVVCALL(OPIVX2, vwsub_wx_h, WOP_WSSS_H, H4, H2, DO_SUB)
RVVCALL(OPIVX2, vwsub_wx_w, WOP_WSSS_W, H8, H4, DO_SUB)
GEN_VEXT_VX(vwaddu_vx_b, 2)
GEN_VEXT_VX(vwaddu_vx_h, 4)
GEN_VEXT_VX(vwaddu_vx_w, 8)
GEN_VEXT_VX(vwsubu_vx_b, 2)
GEN_VEXT_VX(vwsubu_vx_h, 4)
GEN_VEXT_VX(vwsubu_vx_w, 8)
GEN_VEXT_VX(vwadd_vx_b, 2)
GEN_VEXT_VX(vwadd_vx_h, 4)
GEN_VEXT_VX(vwadd_vx_w, 8)
GEN_VEXT_VX(vwsub_vx_b, 2)
GEN_VEXT_VX(vwsub_vx_h, 4)
GEN_VEXT_VX(vwsub_vx_w, 8)
GEN_VEXT_VX(vwaddu_wx_b, 2)
GEN_VEXT_VX(vwaddu_wx_h, 4)
GEN_VEXT_VX(vwaddu_wx_w, 8)
GEN_VEXT_VX(vwsubu_wx_b, 2)
GEN_VEXT_VX(vwsubu_wx_h, 4)
GEN_VEXT_VX(vwsubu_wx_w, 8)
GEN_VEXT_VX(vwadd_wx_b, 2)
GEN_VEXT_VX(vwadd_wx_h, 4)
GEN_VEXT_VX(vwadd_wx_w, 8)
GEN_VEXT_VX(vwsub_wx_b, 2)
GEN_VEXT_VX(vwsub_wx_h, 4)
GEN_VEXT_VX(vwsub_wx_w, 8)

/* Vector Integer Add-with-Carry / Subtract-with-Borrow Instructions */
#define DO_VADC(N, M, C) (N + M + C)
#define DO_VSBC(N, M, C) (N - M - C)

#define GEN_VEXT_VADC_VVM(NAME, ETYPE, H, DO_OP)              \
void HELPER(NAME)(void *vd, void *v0, void *vs1, void *vs2,   \
                  CPURISCVState *env, uint32_t desc)          \
{                                                             \
    uint32_t vl = env->vl;                                    \
    uint32_t esz = sizeof(ETYPE);                             \
    uint32_t total_elems =                                    \
        vext_get_total_elems(env, desc, esz);                 \
    uint32_t vta = vext_vta(desc);                            \
    uint32_t i;                                               \
                                                              \
    VSTART_CHECK_EARLY_EXIT(env, vl);                         \
                                                              \
    for (i = env->vstart; i < vl; i++) {                      \
        ETYPE s1 = *((ETYPE *)vs1 + H(i));                    \
        ETYPE s2 = *((ETYPE *)vs2 + H(i));                    \
        ETYPE carry = vext_elem_mask(v0, i);                  \
                                                              \
        *((ETYPE *)vd + H(i)) = DO_OP(s2, s1, carry);         \
    }                                                         \
    env->vstart = 0;                                          \
    /* set tail elements to 1s */                             \
    vext_set_elems_1s(vd, vta, vl * esz, total_elems * esz);  \
}

GEN_VEXT_VADC_VVM(vadc_vvm_b, uint8_t,  H1, DO_VADC)
GEN_VEXT_VADC_VVM(vadc_vvm_h, uint16_t, H2, DO_VADC)
GEN_VEXT_VADC_VVM(vadc_vvm_w, uint32_t, H4, DO_VADC)
GEN_VEXT_VADC_VVM(vadc_vvm_d, uint64_t, H8, DO_VADC)

GEN_VEXT_VADC_VVM(vsbc_vvm_b, uint8_t,  H1, DO_VSBC)
GEN_VEXT_VADC_VVM(vsbc_vvm_h, uint16_t, H2, DO_VSBC)
GEN_VEXT_VADC_VVM(vsbc_vvm_w, uint32_t, H4, DO_VSBC)
GEN_VEXT_VADC_VVM(vsbc_vvm_d, uint64_t, H8, DO_VSBC)

#define GEN_VEXT_VADC_VXM(NAME, ETYPE, H, DO_OP)                         \
void HELPER(NAME)(void *vd, void *v0, target_ulong s1, void *vs2,        \
                  CPURISCVState *env, uint32_t desc)                     \
{                                                                        \
    uint32_t vl = env->vl;                                               \
    uint32_t esz = sizeof(ETYPE);                                        \
    uint32_t total_elems = vext_get_total_elems(env, desc, esz);         \
    uint32_t vta = vext_vta(desc);                                       \
    uint32_t i;                                                          \
                                                                         \
    VSTART_CHECK_EARLY_EXIT(env, vl);                                    \
                                                                         \
    for (i = env->vstart; i < vl; i++) {                                 \
        ETYPE s2 = *((ETYPE *)vs2 + H(i));                               \
        ETYPE carry = vext_elem_mask(v0, i);                             \
                                                                         \
        *((ETYPE *)vd + H(i)) = DO_OP(s2, (ETYPE)(target_long)s1, carry);\
    }                                                                    \
    env->vstart = 0;                                                     \
    /* set tail elements to 1s */                                        \
    vext_set_elems_1s(vd, vta, vl * esz, total_elems * esz);             \
}

GEN_VEXT_VADC_VXM(vadc_vxm_b, uint8_t,  H1, DO_VADC)
GEN_VEXT_VADC_VXM(vadc_vxm_h, uint16_t, H2, DO_VADC)
GEN_VEXT_VADC_VXM(vadc_vxm_w, uint32_t, H4, DO_VADC)
GEN_VEXT_VADC_VXM(vadc_vxm_d, uint64_t, H8, DO_VADC)

GEN_VEXT_VADC_VXM(vsbc_vxm_b, uint8_t,  H1, DO_VSBC)
GEN_VEXT_VADC_VXM(vsbc_vxm_h, uint16_t, H2, DO_VSBC)
GEN_VEXT_VADC_VXM(vsbc_vxm_w, uint32_t, H4, DO_VSBC)
GEN_VEXT_VADC_VXM(vsbc_vxm_d, uint64_t, H8, DO_VSBC)

#define DO_MADC(N, M, C) (C ? (__typeof(N))(N + M + 1) <= N :           \
                          (__typeof(N))(N + M) < N)
#define DO_MSBC(N, M, C) (C ? N <= M : N < M)

#define GEN_VEXT_VMADC_VVM(NAME, ETYPE, H, DO_OP)             \
void HELPER(NAME)(void *vd, void *v0, void *vs1, void *vs2,   \
                  CPURISCVState *env, uint32_t desc)          \
{                                                             \
    uint32_t vl = env->vl;                                    \
    uint32_t vm = vext_vm(desc);                              \
    uint32_t total_elems = riscv_cpu_cfg(env)->vlenb << 3;    \
    uint32_t vta_all_1s = vext_vta_all_1s(desc);              \
    uint32_t i;                                               \
                                                              \
    VSTART_CHECK_EARLY_EXIT(env, vl);                         \
                                                              \
    for (i = env->vstart; i < vl; i++) {                      \
        ETYPE s1 = *((ETYPE *)vs1 + H(i));                    \
        ETYPE s2 = *((ETYPE *)vs2 + H(i));                    \
        ETYPE carry = !vm && vext_elem_mask(v0, i);           \
        vext_set_elem_mask(vd, i, DO_OP(s2, s1, carry));      \
    }                                                         \
    env->vstart = 0;                                          \
    /*
     * mask destination register are always tail-agnostic
     * set tail elements to 1s
     */                                                       \
    if (vta_all_1s) {                                         \
        for (; i < total_elems; i++) {                        \
            vext_set_elem_mask(vd, i, 1);                     \
        }                                                     \
    }                                                         \
}

GEN_VEXT_VMADC_VVM(vmadc_vvm_b, uint8_t,  H1, DO_MADC)
GEN_VEXT_VMADC_VVM(vmadc_vvm_h, uint16_t, H2, DO_MADC)
GEN_VEXT_VMADC_VVM(vmadc_vvm_w, uint32_t, H4, DO_MADC)
GEN_VEXT_VMADC_VVM(vmadc_vvm_d, uint64_t, H8, DO_MADC)

GEN_VEXT_VMADC_VVM(vmsbc_vvm_b, uint8_t,  H1, DO_MSBC)
GEN_VEXT_VMADC_VVM(vmsbc_vvm_h, uint16_t, H2, DO_MSBC)
GEN_VEXT_VMADC_VVM(vmsbc_vvm_w, uint32_t, H4, DO_MSBC)
GEN_VEXT_VMADC_VVM(vmsbc_vvm_d, uint64_t, H8, DO_MSBC)

#define GEN_VEXT_VMADC_VXM(NAME, ETYPE, H, DO_OP)               \
void HELPER(NAME)(void *vd, void *v0, target_ulong s1,          \
                  void *vs2, CPURISCVState *env, uint32_t desc) \
{                                                               \
    uint32_t vl = env->vl;                                      \
    uint32_t vm = vext_vm(desc);                                \
    uint32_t total_elems = riscv_cpu_cfg(env)->vlenb << 3;      \
    uint32_t vta_all_1s = vext_vta_all_1s(desc);                \
    uint32_t i;                                                 \
                                                                \
    VSTART_CHECK_EARLY_EXIT(env, vl);                           \
                                                                \
    for (i = env->vstart; i < vl; i++) {                        \
        ETYPE s2 = *((ETYPE *)vs2 + H(i));                      \
        ETYPE carry = !vm && vext_elem_mask(v0, i);             \
        vext_set_elem_mask(vd, i,                               \
                DO_OP(s2, (ETYPE)(target_long)s1, carry));      \
    }                                                           \
    env->vstart = 0;                                            \
    /*
     * mask destination register are always tail-agnostic
     * set tail elements to 1s
     */                                                         \
    if (vta_all_1s) {                                           \
        for (; i < total_elems; i++) {                          \
            vext_set_elem_mask(vd, i, 1);                       \
        }                                                       \
    }                                                           \
}

GEN_VEXT_VMADC_VXM(vmadc_vxm_b, uint8_t,  H1, DO_MADC)
GEN_VEXT_VMADC_VXM(vmadc_vxm_h, uint16_t, H2, DO_MADC)
GEN_VEXT_VMADC_VXM(vmadc_vxm_w, uint32_t, H4, DO_MADC)
GEN_VEXT_VMADC_VXM(vmadc_vxm_d, uint64_t, H8, DO_MADC)

GEN_VEXT_VMADC_VXM(vmsbc_vxm_b, uint8_t,  H1, DO_MSBC)
GEN_VEXT_VMADC_VXM(vmsbc_vxm_h, uint16_t, H2, DO_MSBC)
GEN_VEXT_VMADC_VXM(vmsbc_vxm_w, uint32_t, H4, DO_MSBC)
GEN_VEXT_VMADC_VXM(vmsbc_vxm_d, uint64_t, H8, DO_MSBC)

/* Vector Bitwise Logical Instructions */
RVVCALL(OPIVV2, vand_vv_b, OP_SSS_B, H1, H1, H1, DO_AND)
RVVCALL(OPIVV2, vand_vv_h, OP_SSS_H, H2, H2, H2, DO_AND)
RVVCALL(OPIVV2, vand_vv_w, OP_SSS_W, H4, H4, H4, DO_AND)
RVVCALL(OPIVV2, vand_vv_d, OP_SSS_D, H8, H8, H8, DO_AND)
RVVCALL(OPIVV2, vor_vv_b, OP_SSS_B, H1, H1, H1, DO_OR)
RVVCALL(OPIVV2, vor_vv_h, OP_SSS_H, H2, H2, H2, DO_OR)
RVVCALL(OPIVV2, vor_vv_w, OP_SSS_W, H4, H4, H4, DO_OR)
RVVCALL(OPIVV2, vor_vv_d, OP_SSS_D, H8, H8, H8, DO_OR)
RVVCALL(OPIVV2, vxor_vv_b, OP_SSS_B, H1, H1, H1, DO_XOR)
RVVCALL(OPIVV2, vxor_vv_h, OP_SSS_H, H2, H2, H2, DO_XOR)
RVVCALL(OPIVV2, vxor_vv_w, OP_SSS_W, H4, H4, H4, DO_XOR)
RVVCALL(OPIVV2, vxor_vv_d, OP_SSS_D, H8, H8, H8, DO_XOR)
GEN_VEXT_VV(vand_vv_b, 1)
GEN_VEXT_VV(vand_vv_h, 2)
GEN_VEXT_VV(vand_vv_w, 4)
GEN_VEXT_VV(vand_vv_d, 8)
GEN_VEXT_VV(vor_vv_b, 1)
GEN_VEXT_VV(vor_vv_h, 2)
GEN_VEXT_VV(vor_vv_w, 4)
GEN_VEXT_VV(vor_vv_d, 8)
GEN_VEXT_VV(vxor_vv_b, 1)
GEN_VEXT_VV(vxor_vv_h, 2)
GEN_VEXT_VV(vxor_vv_w, 4)
GEN_VEXT_VV(vxor_vv_d, 8)

RVVCALL(OPIVX2, vand_vx_b, OP_SSS_B, H1, H1, DO_AND)
RVVCALL(OPIVX2, vand_vx_h, OP_SSS_H, H2, H2, DO_AND)
RVVCALL(OPIVX2, vand_vx_w, OP_SSS_W, H4, H4, DO_AND)
RVVCALL(OPIVX2, vand_vx_d, OP_SSS_D, H8, H8, DO_AND)
RVVCALL(OPIVX2, vor_vx_b, OP_SSS_B, H1, H1, DO_OR)
RVVCALL(OPIVX2, vor_vx_h, OP_SSS_H, H2, H2, DO_OR)
RVVCALL(OPIVX2, vor_vx_w, OP_SSS_W, H4, H4, DO_OR)
RVVCALL(OPIVX2, vor_vx_d, OP_SSS_D, H8, H8, DO_OR)
RVVCALL(OPIVX2, vxor_vx_b, OP_SSS_B, H1, H1, DO_XOR)
RVVCALL(OPIVX2, vxor_vx_h, OP_SSS_H, H2, H2, DO_XOR)
RVVCALL(OPIVX2, vxor_vx_w, OP_SSS_W, H4, H4, DO_XOR)
RVVCALL(OPIVX2, vxor_vx_d, OP_SSS_D, H8, H8, DO_XOR)
GEN_VEXT_VX(vand_vx_b, 1)
GEN_VEXT_VX(vand_vx_h, 2)
GEN_VEXT_VX(vand_vx_w, 4)
GEN_VEXT_VX(vand_vx_d, 8)
GEN_VEXT_VX(vor_vx_b, 1)
GEN_VEXT_VX(vor_vx_h, 2)
GEN_VEXT_VX(vor_vx_w, 4)
GEN_VEXT_VX(vor_vx_d, 8)
GEN_VEXT_VX(vxor_vx_b, 1)
GEN_VEXT_VX(vxor_vx_h, 2)
GEN_VEXT_VX(vxor_vx_w, 4)
GEN_VEXT_VX(vxor_vx_d, 8)

/* Vector Single-Width Bit Shift Instructions */
#define DO_SLL(N, M)  (N << (M))
#define DO_SRL(N, M)  (N >> (M))

/* generate the helpers for shift instructions with two vector operators */
#define GEN_VEXT_SHIFT_VV(NAME, TS1, TS2, HS1, HS2, OP, MASK)             \
void HELPER(NAME)(void *vd, void *v0, void *vs1,                          \
                  void *vs2, CPURISCVState *env, uint32_t desc)           \
{                                                                         \
    uint32_t vm = vext_vm(desc);                                          \
    uint32_t vl = env->vl;                                                \
    uint32_t esz = sizeof(TS1);                                           \
    uint32_t total_elems = vext_get_total_elems(env, desc, esz);          \
    uint32_t vta = vext_vta(desc);                                        \
    uint32_t vma = vext_vma(desc);                                        \
    uint32_t i;                                                           \
                                                                          \
    VSTART_CHECK_EARLY_EXIT(env, vl);                                     \
                                                                          \
    for (i = env->vstart; i < vl; i++) {                                  \
        if (!vm && !vext_elem_mask(v0, i)) {                              \
            /* set masked-off elements to 1s */                           \
            vext_set_elems_1s(vd, vma, i * esz, (i + 1) * esz);           \
            continue;                                                     \
        }                                                                 \
        TS1 s1 = *((TS1 *)vs1 + HS1(i));                                  \
        TS2 s2 = *((TS2 *)vs2 + HS2(i));                                  \
        *((TS1 *)vd + HS1(i)) = OP(s2, s1 & MASK);                        \
    }                                                                     \
    env->vstart = 0;                                                      \
    /* set tail elements to 1s */                                         \
    vext_set_elems_1s(vd, vta, vl * esz, total_elems * esz);              \
}

GEN_VEXT_SHIFT_VV(vsll_vv_b, uint8_t,  uint8_t, H1, H1, DO_SLL, 0x7)
GEN_VEXT_SHIFT_VV(vsll_vv_h, uint16_t, uint16_t, H2, H2, DO_SLL, 0xf)
GEN_VEXT_SHIFT_VV(vsll_vv_w, uint32_t, uint32_t, H4, H4, DO_SLL, 0x1f)
GEN_VEXT_SHIFT_VV(vsll_vv_d, uint64_t, uint64_t, H8, H8, DO_SLL, 0x3f)

GEN_VEXT_SHIFT_VV(vsrl_vv_b, uint8_t, uint8_t, H1, H1, DO_SRL, 0x7)
GEN_VEXT_SHIFT_VV(vsrl_vv_h, uint16_t, uint16_t, H2, H2, DO_SRL, 0xf)
GEN_VEXT_SHIFT_VV(vsrl_vv_w, uint32_t, uint32_t, H4, H4, DO_SRL, 0x1f)
GEN_VEXT_SHIFT_VV(vsrl_vv_d, uint64_t, uint64_t, H8, H8, DO_SRL, 0x3f)

GEN_VEXT_SHIFT_VV(vsra_vv_b, uint8_t,  int8_t, H1, H1, DO_SRL, 0x7)
GEN_VEXT_SHIFT_VV(vsra_vv_h, uint16_t, int16_t, H2, H2, DO_SRL, 0xf)
GEN_VEXT_SHIFT_VV(vsra_vv_w, uint32_t, int32_t, H4, H4, DO_SRL, 0x1f)
GEN_VEXT_SHIFT_VV(vsra_vv_d, uint64_t, int64_t, H8, H8, DO_SRL, 0x3f)

/*
 * generate the helpers for shift instructions with one vector and one scalar
 */
#define GEN_VEXT_SHIFT_VX(NAME, TD, TS2, HD, HS2, OP, MASK) \
void HELPER(NAME)(void *vd, void *v0, target_ulong s1,      \
                  void *vs2, CPURISCVState *env,            \
                  uint32_t desc)                            \
{                                                           \
    uint32_t vm = vext_vm(desc);                            \
    uint32_t vl = env->vl;                                  \
    uint32_t esz = sizeof(TD);                              \
    uint32_t total_elems =                                  \
        vext_get_total_elems(env, desc, esz);               \
    uint32_t vta = vext_vta(desc);                          \
    uint32_t vma = vext_vma(desc);                          \
    uint32_t i;                                             \
                                                            \
    VSTART_CHECK_EARLY_EXIT(env, vl);                       \
                                                            \
    for (i = env->vstart; i < vl; i++) {                    \
        if (!vm && !vext_elem_mask(v0, i)) {                \
            /* set masked-off elements to 1s */             \
            vext_set_elems_1s(vd, vma, i * esz,             \
                              (i + 1) * esz);               \
            continue;                                       \
        }                                                   \
        TS2 s2 = *((TS2 *)vs2 + HS2(i));                    \
        *((TD *)vd + HD(i)) = OP(s2, s1 & MASK);            \
    }                                                       \
    env->vstart = 0;                                        \
    /* set tail elements to 1s */                           \
    vext_set_elems_1s(vd, vta, vl * esz, total_elems * esz);\
}

GEN_VEXT_SHIFT_VX(vsll_vx_b, uint8_t, int8_t, H1, H1, DO_SLL, 0x7)
GEN_VEXT_SHIFT_VX(vsll_vx_h, uint16_t, int16_t, H2, H2, DO_SLL, 0xf)
GEN_VEXT_SHIFT_VX(vsll_vx_w, uint32_t, int32_t, H4, H4, DO_SLL, 0x1f)
GEN_VEXT_SHIFT_VX(vsll_vx_d, uint64_t, int64_t, H8, H8, DO_SLL, 0x3f)

GEN_VEXT_SHIFT_VX(vsrl_vx_b, uint8_t, uint8_t, H1, H1, DO_SRL, 0x7)
GEN_VEXT_SHIFT_VX(vsrl_vx_h, uint16_t, uint16_t, H2, H2, DO_SRL, 0xf)
GEN_VEXT_SHIFT_VX(vsrl_vx_w, uint32_t, uint32_t, H4, H4, DO_SRL, 0x1f)
GEN_VEXT_SHIFT_VX(vsrl_vx_d, uint64_t, uint64_t, H8, H8, DO_SRL, 0x3f)

GEN_VEXT_SHIFT_VX(vsra_vx_b, int8_t, int8_t, H1, H1, DO_SRL, 0x7)
GEN_VEXT_SHIFT_VX(vsra_vx_h, int16_t, int16_t, H2, H2, DO_SRL, 0xf)
GEN_VEXT_SHIFT_VX(vsra_vx_w, int32_t, int32_t, H4, H4, DO_SRL, 0x1f)
GEN_VEXT_SHIFT_VX(vsra_vx_d, int64_t, int64_t, H8, H8, DO_SRL, 0x3f)

/* Vector Narrowing Integer Right Shift Instructions */
GEN_VEXT_SHIFT_VV(vnsrl_wv_b, uint8_t,  uint16_t, H1, H2, DO_SRL, 0xf)
GEN_VEXT_SHIFT_VV(vnsrl_wv_h, uint16_t, uint32_t, H2, H4, DO_SRL, 0x1f)
GEN_VEXT_SHIFT_VV(vnsrl_wv_w, uint32_t, uint64_t, H4, H8, DO_SRL, 0x3f)
GEN_VEXT_SHIFT_VV(vnsra_wv_b, uint8_t,  int16_t, H1, H2, DO_SRL, 0xf)
GEN_VEXT_SHIFT_VV(vnsra_wv_h, uint16_t, int32_t, H2, H4, DO_SRL, 0x1f)
GEN_VEXT_SHIFT_VV(vnsra_wv_w, uint32_t, int64_t, H4, H8, DO_SRL, 0x3f)
GEN_VEXT_SHIFT_VX(vnsrl_wx_b, uint8_t, uint16_t, H1, H2, DO_SRL, 0xf)
GEN_VEXT_SHIFT_VX(vnsrl_wx_h, uint16_t, uint32_t, H2, H4, DO_SRL, 0x1f)
GEN_VEXT_SHIFT_VX(vnsrl_wx_w, uint32_t, uint64_t, H4, H8, DO_SRL, 0x3f)
GEN_VEXT_SHIFT_VX(vnsra_wx_b, int8_t, int16_t, H1, H2, DO_SRL, 0xf)
GEN_VEXT_SHIFT_VX(vnsra_wx_h, int16_t, int32_t, H2, H4, DO_SRL, 0x1f)
GEN_VEXT_SHIFT_VX(vnsra_wx_w, int32_t, int64_t, H4, H8, DO_SRL, 0x3f)

/* Vector Integer Comparison Instructions */
#define DO_MSEQ(N, M) (N == M)
#define DO_MSNE(N, M) (N != M)
#define DO_MSLT(N, M) (N < M)
#define DO_MSLE(N, M) (N <= M)
#define DO_MSGT(N, M) (N > M)

#define GEN_VEXT_CMP_VV(NAME, ETYPE, H, DO_OP)                \
void HELPER(NAME)(void *vd, void *v0, void *vs1, void *vs2,   \
                  CPURISCVState *env, uint32_t desc)          \
{                                                             \
    uint32_t vm = vext_vm(desc);                              \
    uint32_t vl = env->vl;                                    \
    uint32_t total_elems = riscv_cpu_cfg(env)->vlenb << 3;    \
    uint32_t vta_all_1s = vext_vta_all_1s(desc);              \
    uint32_t vma = vext_vma(desc);                            \
    uint32_t i;                                               \
                                                              \
    VSTART_CHECK_EARLY_EXIT(env, vl);                         \
                                                              \
    for (i = env->vstart; i < vl; i++) {                      \
        ETYPE s1 = *((ETYPE *)vs1 + H(i));                    \
        ETYPE s2 = *((ETYPE *)vs2 + H(i));                    \
        if (!vm && !vext_elem_mask(v0, i)) {                  \
            /* set masked-off elements to 1s */               \
            if (vma) {                                        \
                vext_set_elem_mask(vd, i, 1);                 \
            }                                                 \
            continue;                                         \
        }                                                     \
        vext_set_elem_mask(vd, i, DO_OP(s2, s1));             \
    }                                                         \
    env->vstart = 0;                                          \
    /*
     * mask destination register are always tail-agnostic
     * set tail elements to 1s
     */                                                       \
    if (vta_all_1s) {                                         \
        for (; i < total_elems; i++) {                        \
            vext_set_elem_mask(vd, i, 1);                     \
        }                                                     \
    }                                                         \
}

GEN_VEXT_CMP_VV(vmseq_vv_b, uint8_t,  H1, DO_MSEQ)
GEN_VEXT_CMP_VV(vmseq_vv_h, uint16_t, H2, DO_MSEQ)
GEN_VEXT_CMP_VV(vmseq_vv_w, uint32_t, H4, DO_MSEQ)
GEN_VEXT_CMP_VV(vmseq_vv_d, uint64_t, H8, DO_MSEQ)

GEN_VEXT_CMP_VV(vmsne_vv_b, uint8_t,  H1, DO_MSNE)
GEN_VEXT_CMP_VV(vmsne_vv_h, uint16_t, H2, DO_MSNE)
GEN_VEXT_CMP_VV(vmsne_vv_w, uint32_t, H4, DO_MSNE)
GEN_VEXT_CMP_VV(vmsne_vv_d, uint64_t, H8, DO_MSNE)

GEN_VEXT_CMP_VV(vmsltu_vv_b, uint8_t,  H1, DO_MSLT)
GEN_VEXT_CMP_VV(vmsltu_vv_h, uint16_t, H2, DO_MSLT)
GEN_VEXT_CMP_VV(vmsltu_vv_w, uint32_t, H4, DO_MSLT)
GEN_VEXT_CMP_VV(vmsltu_vv_d, uint64_t, H8, DO_MSLT)

GEN_VEXT_CMP_VV(vmslt_vv_b, int8_t,  H1, DO_MSLT)
GEN_VEXT_CMP_VV(vmslt_vv_h, int16_t, H2, DO_MSLT)
GEN_VEXT_CMP_VV(vmslt_vv_w, int32_t, H4, DO_MSLT)
GEN_VEXT_CMP_VV(vmslt_vv_d, int64_t, H8, DO_MSLT)

GEN_VEXT_CMP_VV(vmsleu_vv_b, uint8_t,  H1, DO_MSLE)
GEN_VEXT_CMP_VV(vmsleu_vv_h, uint16_t, H2, DO_MSLE)
GEN_VEXT_CMP_VV(vmsleu_vv_w, uint32_t, H4, DO_MSLE)
GEN_VEXT_CMP_VV(vmsleu_vv_d, uint64_t, H8, DO_MSLE)

GEN_VEXT_CMP_VV(vmsle_vv_b, int8_t,  H1, DO_MSLE)
GEN_VEXT_CMP_VV(vmsle_vv_h, int16_t, H2, DO_MSLE)
GEN_VEXT_CMP_VV(vmsle_vv_w, int32_t, H4, DO_MSLE)
GEN_VEXT_CMP_VV(vmsle_vv_d, int64_t, H8, DO_MSLE)

#define GEN_VEXT_CMP_VX(NAME, ETYPE, H, DO_OP)                      \
void HELPER(NAME)(void *vd, void *v0, target_ulong s1, void *vs2,   \
                  CPURISCVState *env, uint32_t desc)                \
{                                                                   \
    uint32_t vm = vext_vm(desc);                                    \
    uint32_t vl = env->vl;                                          \
    uint32_t total_elems = riscv_cpu_cfg(env)->vlenb << 3;          \
    uint32_t vta_all_1s = vext_vta_all_1s(desc);                    \
    uint32_t vma = vext_vma(desc);                                  \
    uint32_t i;                                                     \
                                                                    \
    VSTART_CHECK_EARLY_EXIT(env, vl);                               \
                                                                    \
    for (i = env->vstart; i < vl; i++) {                            \
        ETYPE s2 = *((ETYPE *)vs2 + H(i));                          \
        if (!vm && !vext_elem_mask(v0, i)) {                        \
            /* set masked-off elements to 1s */                     \
            if (vma) {                                              \
                vext_set_elem_mask(vd, i, 1);                       \
            }                                                       \
            continue;                                               \
        }                                                           \
        vext_set_elem_mask(vd, i,                                   \
                DO_OP(s2, (ETYPE)(target_long)s1));                 \
    }                                                               \
    env->vstart = 0;                                                \
    /*
     * mask destination register are always tail-agnostic
     * set tail elements to 1s
     */                                                             \
    if (vta_all_1s) {                                               \
        for (; i < total_elems; i++) {                              \
            vext_set_elem_mask(vd, i, 1);                           \
        }                                                           \
    }                                                               \
}

GEN_VEXT_CMP_VX(vmseq_vx_b, uint8_t,  H1, DO_MSEQ)
GEN_VEXT_CMP_VX(vmseq_vx_h, uint16_t, H2, DO_MSEQ)
GEN_VEXT_CMP_VX(vmseq_vx_w, uint32_t, H4, DO_MSEQ)
GEN_VEXT_CMP_VX(vmseq_vx_d, uint64_t, H8, DO_MSEQ)

GEN_VEXT_CMP_VX(vmsne_vx_b, uint8_t,  H1, DO_MSNE)
GEN_VEXT_CMP_VX(vmsne_vx_h, uint16_t, H2, DO_MSNE)
GEN_VEXT_CMP_VX(vmsne_vx_w, uint32_t, H4, DO_MSNE)
GEN_VEXT_CMP_VX(vmsne_vx_d, uint64_t, H8, DO_MSNE)

GEN_VEXT_CMP_VX(vmsltu_vx_b, uint8_t,  H1, DO_MSLT)
GEN_VEXT_CMP_VX(vmsltu_vx_h, uint16_t, H2, DO_MSLT)
GEN_VEXT_CMP_VX(vmsltu_vx_w, uint32_t, H4, DO_MSLT)
GEN_VEXT_CMP_VX(vmsltu_vx_d, uint64_t, H8, DO_MSLT)

GEN_VEXT_CMP_VX(vmslt_vx_b, int8_t,  H1, DO_MSLT)
GEN_VEXT_CMP_VX(vmslt_vx_h, int16_t, H2, DO_MSLT)
GEN_VEXT_CMP_VX(vmslt_vx_w, int32_t, H4, DO_MSLT)
GEN_VEXT_CMP_VX(vmslt_vx_d, int64_t, H8, DO_MSLT)

GEN_VEXT_CMP_VX(vmsleu_vx_b, uint8_t,  H1, DO_MSLE)
GEN_VEXT_CMP_VX(vmsleu_vx_h, uint16_t, H2, DO_MSLE)
GEN_VEXT_CMP_VX(vmsleu_vx_w, uint32_t, H4, DO_MSLE)
GEN_VEXT_CMP_VX(vmsleu_vx_d, uint64_t, H8, DO_MSLE)

GEN_VEXT_CMP_VX(vmsle_vx_b, int8_t,  H1, DO_MSLE)
GEN_VEXT_CMP_VX(vmsle_vx_h, int16_t, H2, DO_MSLE)
GEN_VEXT_CMP_VX(vmsle_vx_w, int32_t, H4, DO_MSLE)
GEN_VEXT_CMP_VX(vmsle_vx_d, int64_t, H8, DO_MSLE)

GEN_VEXT_CMP_VX(vmsgtu_vx_b, uint8_t,  H1, DO_MSGT)
GEN_VEXT_CMP_VX(vmsgtu_vx_h, uint16_t, H2, DO_MSGT)
GEN_VEXT_CMP_VX(vmsgtu_vx_w, uint32_t, H4, DO_MSGT)
GEN_VEXT_CMP_VX(vmsgtu_vx_d, uint64_t, H8, DO_MSGT)

GEN_VEXT_CMP_VX(vmsgt_vx_b, int8_t,  H1, DO_MSGT)
GEN_VEXT_CMP_VX(vmsgt_vx_h, int16_t, H2, DO_MSGT)
GEN_VEXT_CMP_VX(vmsgt_vx_w, int32_t, H4, DO_MSGT)
GEN_VEXT_CMP_VX(vmsgt_vx_d, int64_t, H8, DO_MSGT)

/* Vector Integer Min/Max Instructions */
RVVCALL(OPIVV2, vminu_vv_b, OP_UUU_B, H1, H1, H1, DO_MIN)
RVVCALL(OPIVV2, vminu_vv_h, OP_UUU_H, H2, H2, H2, DO_MIN)
RVVCALL(OPIVV2, vminu_vv_w, OP_UUU_W, H4, H4, H4, DO_MIN)
RVVCALL(OPIVV2, vminu_vv_d, OP_UUU_D, H8, H8, H8, DO_MIN)
RVVCALL(OPIVV2, vmin_vv_b, OP_SSS_B, H1, H1, H1, DO_MIN)
RVVCALL(OPIVV2, vmin_vv_h, OP_SSS_H, H2, H2, H2, DO_MIN)
RVVCALL(OPIVV2, vmin_vv_w, OP_SSS_W, H4, H4, H4, DO_MIN)
RVVCALL(OPIVV2, vmin_vv_d, OP_SSS_D, H8, H8, H8, DO_MIN)
RVVCALL(OPIVV2, vmaxu_vv_b, OP_UUU_B, H1, H1, H1, DO_MAX)
RVVCALL(OPIVV2, vmaxu_vv_h, OP_UUU_H, H2, H2, H2, DO_MAX)
RVVCALL(OPIVV2, vmaxu_vv_w, OP_UUU_W, H4, H4, H4, DO_MAX)
RVVCALL(OPIVV2, vmaxu_vv_d, OP_UUU_D, H8, H8, H8, DO_MAX)
RVVCALL(OPIVV2, vmax_vv_b, OP_SSS_B, H1, H1, H1, DO_MAX)
RVVCALL(OPIVV2, vmax_vv_h, OP_SSS_H, H2, H2, H2, DO_MAX)
RVVCALL(OPIVV2, vmax_vv_w, OP_SSS_W, H4, H4, H4, DO_MAX)
RVVCALL(OPIVV2, vmax_vv_d, OP_SSS_D, H8, H8, H8, DO_MAX)
GEN_VEXT_VV(vminu_vv_b, 1)
GEN_VEXT_VV(vminu_vv_h, 2)
GEN_VEXT_VV(vminu_vv_w, 4)
GEN_VEXT_VV(vminu_vv_d, 8)
GEN_VEXT_VV(vmin_vv_b, 1)
GEN_VEXT_VV(vmin_vv_h, 2)
GEN_VEXT_VV(vmin_vv_w, 4)
GEN_VEXT_VV(vmin_vv_d, 8)
GEN_VEXT_VV(vmaxu_vv_b, 1)
GEN_VEXT_VV(vmaxu_vv_h, 2)
GEN_VEXT_VV(vmaxu_vv_w, 4)
GEN_VEXT_VV(vmaxu_vv_d, 8)
GEN_VEXT_VV(vmax_vv_b, 1)
GEN_VEXT_VV(vmax_vv_h, 2)
GEN_VEXT_VV(vmax_vv_w, 4)
GEN_VEXT_VV(vmax_vv_d, 8)

RVVCALL(OPIVX2, vminu_vx_b, OP_UUU_B, H1, H1, DO_MIN)
RVVCALL(OPIVX2, vminu_vx_h, OP_UUU_H, H2, H2, DO_MIN)
RVVCALL(OPIVX2, vminu_vx_w, OP_UUU_W, H4, H4, DO_MIN)
RVVCALL(OPIVX2, vminu_vx_d, OP_UUU_D, H8, H8, DO_MIN)
RVVCALL(OPIVX2, vmin_vx_b, OP_SSS_B, H1, H1, DO_MIN)
RVVCALL(OPIVX2, vmin_vx_h, OP_SSS_H, H2, H2, DO_MIN)
RVVCALL(OPIVX2, vmin_vx_w, OP_SSS_W, H4, H4, DO_MIN)
RVVCALL(OPIVX2, vmin_vx_d, OP_SSS_D, H8, H8, DO_MIN)
RVVCALL(OPIVX2, vmaxu_vx_b, OP_UUU_B, H1, H1, DO_MAX)
RVVCALL(OPIVX2, vmaxu_vx_h, OP_UUU_H, H2, H2, DO_MAX)
RVVCALL(OPIVX2, vmaxu_vx_w, OP_UUU_W, H4, H4, DO_MAX)
RVVCALL(OPIVX2, vmaxu_vx_d, OP_UUU_D, H8, H8, DO_MAX)
RVVCALL(OPIVX2, vmax_vx_b, OP_SSS_B, H1, H1, DO_MAX)
RVVCALL(OPIVX2, vmax_vx_h, OP_SSS_H, H2, H2, DO_MAX)
RVVCALL(OPIVX2, vmax_vx_w, OP_SSS_W, H4, H4, DO_MAX)
RVVCALL(OPIVX2, vmax_vx_d, OP_SSS_D, H8, H8, DO_MAX)
GEN_VEXT_VX(vminu_vx_b, 1)
GEN_VEXT_VX(vminu_vx_h, 2)
GEN_VEXT_VX(vminu_vx_w, 4)
GEN_VEXT_VX(vminu_vx_d, 8)
GEN_VEXT_VX(vmin_vx_b, 1)
GEN_VEXT_VX(vmin_vx_h, 2)
GEN_VEXT_VX(vmin_vx_w, 4)
GEN_VEXT_VX(vmin_vx_d, 8)
GEN_VEXT_VX(vmaxu_vx_b, 1)
GEN_VEXT_VX(vmaxu_vx_h, 2)
GEN_VEXT_VX(vmaxu_vx_w, 4)
GEN_VEXT_VX(vmaxu_vx_d, 8)
GEN_VEXT_VX(vmax_vx_b, 1)
GEN_VEXT_VX(vmax_vx_h, 2)
GEN_VEXT_VX(vmax_vx_w, 4)
GEN_VEXT_VX(vmax_vx_d, 8)

/* Vector Single-Width Integer Multiply Instructions */
#define DO_MUL(N, M) (N * M)
RVVCALL(OPIVV2, vmul_vv_b, OP_SSS_B, H1, H1, H1, DO_MUL)
RVVCALL(OPIVV2, vmul_vv_h, OP_SSS_H, H2, H2, H2, DO_MUL)
RVVCALL(OPIVV2, vmul_vv_w, OP_SSS_W, H4, H4, H4, DO_MUL)
RVVCALL(OPIVV2, vmul_vv_d, OP_SSS_D, H8, H8, H8, DO_MUL)
GEN_VEXT_VV(vmul_vv_b, 1)
GEN_VEXT_VV(vmul_vv_h, 2)
GEN_VEXT_VV(vmul_vv_w, 4)
GEN_VEXT_VV(vmul_vv_d, 8)

static int8_t do_mulh_b(int8_t s2, int8_t s1)
{
    return (int16_t)s2 * (int16_t)s1 >> 8;
}

static int16_t do_mulh_h(int16_t s2, int16_t s1)
{
    return (int32_t)s2 * (int32_t)s1 >> 16;
}

static int32_t do_mulh_w(int32_t s2, int32_t s1)
{
    return (int64_t)s2 * (int64_t)s1 >> 32;
}

static int64_t do_mulh_d(int64_t s2, int64_t s1)
{
    uint64_t hi_64, lo_64;

    muls64(&lo_64, &hi_64, s1, s2);
    return hi_64;
}

static uint8_t do_mulhu_b(uint8_t s2, uint8_t s1)
{
    return (uint16_t)s2 * (uint16_t)s1 >> 8;
}

static uint16_t do_mulhu_h(uint16_t s2, uint16_t s1)
{
    return (uint32_t)s2 * (uint32_t)s1 >> 16;
}

static uint32_t do_mulhu_w(uint32_t s2, uint32_t s1)
{
    return (uint64_t)s2 * (uint64_t)s1 >> 32;
}

static uint64_t do_mulhu_d(uint64_t s2, uint64_t s1)
{
    uint64_t hi_64, lo_64;

    mulu64(&lo_64, &hi_64, s2, s1);
    return hi_64;
}

static int8_t do_mulhsu_b(int8_t s2, uint8_t s1)
{
    return (int16_t)s2 * (uint16_t)s1 >> 8;
}

static int16_t do_mulhsu_h(int16_t s2, uint16_t s1)
{
    return (int32_t)s2 * (uint32_t)s1 >> 16;
}

static int32_t do_mulhsu_w(int32_t s2, uint32_t s1)
{
    return (int64_t)s2 * (uint64_t)s1 >> 32;
}

/*
 * Let  A = signed operand,
 *      B = unsigned operand
 *      P = mulu64(A, B), unsigned product
 *
 * LET  X = 2 ** 64  - A, 2's complement of A
 *      SP = signed product
 * THEN
 *      IF A < 0
 *          SP = -X * B
 *             = -(2 ** 64 - A) * B
 *             = A * B - 2 ** 64 * B
 *             = P - 2 ** 64 * B
 *      ELSE
 *          SP = P
 * THEN
 *      HI_P -= (A < 0 ? B : 0)
 */

static int64_t do_mulhsu_d(int64_t s2, uint64_t s1)
{
    uint64_t hi_64, lo_64;

    mulu64(&lo_64, &hi_64, s2, s1);

    hi_64 -= s2 < 0 ? s1 : 0;
    return hi_64;
}

RVVCALL(OPIVV2, vmulh_vv_b, OP_SSS_B, H1, H1, H1, do_mulh_b)
RVVCALL(OPIVV2, vmulh_vv_h, OP_SSS_H, H2, H2, H2, do_mulh_h)
RVVCALL(OPIVV2, vmulh_vv_w, OP_SSS_W, H4, H4, H4, do_mulh_w)
RVVCALL(OPIVV2, vmulh_vv_d, OP_SSS_D, H8, H8, H8, do_mulh_d)
RVVCALL(OPIVV2, vmulhu_vv_b, OP_UUU_B, H1, H1, H1, do_mulhu_b)
RVVCALL(OPIVV2, vmulhu_vv_h, OP_UUU_H, H2, H2, H2, do_mulhu_h)
RVVCALL(OPIVV2, vmulhu_vv_w, OP_UUU_W, H4, H4, H4, do_mulhu_w)
RVVCALL(OPIVV2, vmulhu_vv_d, OP_UUU_D, H8, H8, H8, do_mulhu_d)
RVVCALL(OPIVV2, vmulhsu_vv_b, OP_SUS_B, H1, H1, H1, do_mulhsu_b)
RVVCALL(OPIVV2, vmulhsu_vv_h, OP_SUS_H, H2, H2, H2, do_mulhsu_h)
RVVCALL(OPIVV2, vmulhsu_vv_w, OP_SUS_W, H4, H4, H4, do_mulhsu_w)
RVVCALL(OPIVV2, vmulhsu_vv_d, OP_SUS_D, H8, H8, H8, do_mulhsu_d)
GEN_VEXT_VV(vmulh_vv_b, 1)
GEN_VEXT_VV(vmulh_vv_h, 2)
GEN_VEXT_VV(vmulh_vv_w, 4)
GEN_VEXT_VV(vmulh_vv_d, 8)
GEN_VEXT_VV(vmulhu_vv_b, 1)
GEN_VEXT_VV(vmulhu_vv_h, 2)
GEN_VEXT_VV(vmulhu_vv_w, 4)
GEN_VEXT_VV(vmulhu_vv_d, 8)
GEN_VEXT_VV(vmulhsu_vv_b, 1)
GEN_VEXT_VV(vmulhsu_vv_h, 2)
GEN_VEXT_VV(vmulhsu_vv_w, 4)
GEN_VEXT_VV(vmulhsu_vv_d, 8)

RVVCALL(OPIVX2, vmul_vx_b, OP_SSS_B, H1, H1, DO_MUL)
RVVCALL(OPIVX2, vmul_vx_h, OP_SSS_H, H2, H2, DO_MUL)
RVVCALL(OPIVX2, vmul_vx_w, OP_SSS_W, H4, H4, DO_MUL)
RVVCALL(OPIVX2, vmul_vx_d, OP_SSS_D, H8, H8, DO_MUL)
RVVCALL(OPIVX2, vmulh_vx_b, OP_SSS_B, H1, H1, do_mulh_b)
RVVCALL(OPIVX2, vmulh_vx_h, OP_SSS_H, H2, H2, do_mulh_h)
RVVCALL(OPIVX2, vmulh_vx_w, OP_SSS_W, H4, H4, do_mulh_w)
RVVCALL(OPIVX2, vmulh_vx_d, OP_SSS_D, H8, H8, do_mulh_d)
RVVCALL(OPIVX2, vmulhu_vx_b, OP_UUU_B, H1, H1, do_mulhu_b)
RVVCALL(OPIVX2, vmulhu_vx_h, OP_UUU_H, H2, H2, do_mulhu_h)
RVVCALL(OPIVX2, vmulhu_vx_w, OP_UUU_W, H4, H4, do_mulhu_w)
RVVCALL(OPIVX2, vmulhu_vx_d, OP_UUU_D, H8, H8, do_mulhu_d)
RVVCALL(OPIVX2, vmulhsu_vx_b, OP_SUS_B, H1, H1, do_mulhsu_b)
RVVCALL(OPIVX2, vmulhsu_vx_h, OP_SUS_H, H2, H2, do_mulhsu_h)
RVVCALL(OPIVX2, vmulhsu_vx_w, OP_SUS_W, H4, H4, do_mulhsu_w)
RVVCALL(OPIVX2, vmulhsu_vx_d, OP_SUS_D, H8, H8, do_mulhsu_d)
GEN_VEXT_VX(vmul_vx_b, 1)
GEN_VEXT_VX(vmul_vx_h, 2)
GEN_VEXT_VX(vmul_vx_w, 4)
GEN_VEXT_VX(vmul_vx_d, 8)
GEN_VEXT_VX(vmulh_vx_b, 1)
GEN_VEXT_VX(vmulh_vx_h, 2)
GEN_VEXT_VX(vmulh_vx_w, 4)
GEN_VEXT_VX(vmulh_vx_d, 8)
GEN_VEXT_VX(vmulhu_vx_b, 1)
GEN_VEXT_VX(vmulhu_vx_h, 2)
GEN_VEXT_VX(vmulhu_vx_w, 4)
GEN_VEXT_VX(vmulhu_vx_d, 8)
GEN_VEXT_VX(vmulhsu_vx_b, 1)
GEN_VEXT_VX(vmulhsu_vx_h, 2)
GEN_VEXT_VX(vmulhsu_vx_w, 4)
GEN_VEXT_VX(vmulhsu_vx_d, 8)

/* Vector Integer Divide Instructions */
#define DO_DIVU(N, M) (unlikely(M == 0) ? (__typeof(N))(-1) : N / M)
#define DO_REMU(N, M) (unlikely(M == 0) ? N : N % M)
#define DO_DIV(N, M)  (unlikely(M == 0) ? (__typeof(N))(-1) : \
        unlikely((N == -N) && (M == (__typeof(N))(-1))) ? N : N / M)
#define DO_REM(N, M)  (unlikely(M == 0) ? N : \
        unlikely((N == -N) && (M == (__typeof(N))(-1))) ? 0 : N % M)

RVVCALL(OPIVV2, vdivu_vv_b, OP_UUU_B, H1, H1, H1, DO_DIVU)
RVVCALL(OPIVV2, vdivu_vv_h, OP_UUU_H, H2, H2, H2, DO_DIVU)
RVVCALL(OPIVV2, vdivu_vv_w, OP_UUU_W, H4, H4, H4, DO_DIVU)
RVVCALL(OPIVV2, vdivu_vv_d, OP_UUU_D, H8, H8, H8, DO_DIVU)
RVVCALL(OPIVV2, vdiv_vv_b, OP_SSS_B, H1, H1, H1, DO_DIV)
RVVCALL(OPIVV2, vdiv_vv_h, OP_SSS_H, H2, H2, H2, DO_DIV)
RVVCALL(OPIVV2, vdiv_vv_w, OP_SSS_W, H4, H4, H4, DO_DIV)
RVVCALL(OPIVV2, vdiv_vv_d, OP_SSS_D, H8, H8, H8, DO_DIV)
RVVCALL(OPIVV2, vremu_vv_b, OP_UUU_B, H1, H1, H1, DO_REMU)
RVVCALL(OPIVV2, vremu_vv_h, OP_UUU_H, H2, H2, H2, DO_REMU)
RVVCALL(OPIVV2, vremu_vv_w, OP_UUU_W, H4, H4, H4, DO_REMU)
RVVCALL(OPIVV2, vremu_vv_d, OP_UUU_D, H8, H8, H8, DO_REMU)
RVVCALL(OPIVV2, vrem_vv_b, OP_SSS_B, H1, H1, H1, DO_REM)
RVVCALL(OPIVV2, vrem_vv_h, OP_SSS_H, H2, H2, H2, DO_REM)
RVVCALL(OPIVV2, vrem_vv_w, OP_SSS_W, H4, H4, H4, DO_REM)
RVVCALL(OPIVV2, vrem_vv_d, OP_SSS_D, H8, H8, H8, DO_REM)
GEN_VEXT_VV(vdivu_vv_b, 1)
GEN_VEXT_VV(vdivu_vv_h, 2)
GEN_VEXT_VV(vdivu_vv_w, 4)
GEN_VEXT_VV(vdivu_vv_d, 8)
GEN_VEXT_VV(vdiv_vv_b, 1)
GEN_VEXT_VV(vdiv_vv_h, 2)
GEN_VEXT_VV(vdiv_vv_w, 4)
GEN_VEXT_VV(vdiv_vv_d, 8)
GEN_VEXT_VV(vremu_vv_b, 1)
GEN_VEXT_VV(vremu_vv_h, 2)
GEN_VEXT_VV(vremu_vv_w, 4)
GEN_VEXT_VV(vremu_vv_d, 8)
GEN_VEXT_VV(vrem_vv_b, 1)
GEN_VEXT_VV(vrem_vv_h, 2)
GEN_VEXT_VV(vrem_vv_w, 4)
GEN_VEXT_VV(vrem_vv_d, 8)

RVVCALL(OPIVX2, vdivu_vx_b, OP_UUU_B, H1, H1, DO_DIVU)
RVVCALL(OPIVX2, vdivu_vx_h, OP_UUU_H, H2, H2, DO_DIVU)
RVVCALL(OPIVX2, vdivu_vx_w, OP_UUU_W, H4, H4, DO_DIVU)
RVVCALL(OPIVX2, vdivu_vx_d, OP_UUU_D, H8, H8, DO_DIVU)
RVVCALL(OPIVX2, vdiv_vx_b, OP_SSS_B, H1, H1, DO_DIV)
RVVCALL(OPIVX2, vdiv_vx_h, OP_SSS_H, H2, H2, DO_DIV)
RVVCALL(OPIVX2, vdiv_vx_w, OP_SSS_W, H4, H4, DO_DIV)
RVVCALL(OPIVX2, vdiv_vx_d, OP_SSS_D, H8, H8, DO_DIV)
RVVCALL(OPIVX2, vremu_vx_b, OP_UUU_B, H1, H1, DO_REMU)
RVVCALL(OPIVX2, vremu_vx_h, OP_UUU_H, H2, H2, DO_REMU)
RVVCALL(OPIVX2, vremu_vx_w, OP_UUU_W, H4, H4, DO_REMU)
RVVCALL(OPIVX2, vremu_vx_d, OP_UUU_D, H8, H8, DO_REMU)
RVVCALL(OPIVX2, vrem_vx_b, OP_SSS_B, H1, H1, DO_REM)
RVVCALL(OPIVX2, vrem_vx_h, OP_SSS_H, H2, H2, DO_REM)
RVVCALL(OPIVX2, vrem_vx_w, OP_SSS_W, H4, H4, DO_REM)
RVVCALL(OPIVX2, vrem_vx_d, OP_SSS_D, H8, H8, DO_REM)
GEN_VEXT_VX(vdivu_vx_b, 1)
GEN_VEXT_VX(vdivu_vx_h, 2)
GEN_VEXT_VX(vdivu_vx_w, 4)
GEN_VEXT_VX(vdivu_vx_d, 8)
GEN_VEXT_VX(vdiv_vx_b, 1)
GEN_VEXT_VX(vdiv_vx_h, 2)
GEN_VEXT_VX(vdiv_vx_w, 4)
GEN_VEXT_VX(vdiv_vx_d, 8)
GEN_VEXT_VX(vremu_vx_b, 1)
GEN_VEXT_VX(vremu_vx_h, 2)
GEN_VEXT_VX(vremu_vx_w, 4)
GEN_VEXT_VX(vremu_vx_d, 8)
GEN_VEXT_VX(vrem_vx_b, 1)
GEN_VEXT_VX(vrem_vx_h, 2)
GEN_VEXT_VX(vrem_vx_w, 4)
GEN_VEXT_VX(vrem_vx_d, 8)

/* Vector Widening Integer Multiply Instructions */
RVVCALL(OPIVV2, vwmul_vv_b, WOP_SSS_B, H2, H1, H1, DO_MUL)
RVVCALL(OPIVV2, vwmul_vv_h, WOP_SSS_H, H4, H2, H2, DO_MUL)
RVVCALL(OPIVV2, vwmul_vv_w, WOP_SSS_W, H8, H4, H4, DO_MUL)
RVVCALL(OPIVV2, vwmulu_vv_b, WOP_UUU_B, H2, H1, H1, DO_MUL)
RVVCALL(OPIVV2, vwmulu_vv_h, WOP_UUU_H, H4, H2, H2, DO_MUL)
RVVCALL(OPIVV2, vwmulu_vv_w, WOP_UUU_W, H8, H4, H4, DO_MUL)
RVVCALL(OPIVV2, vwmulsu_vv_b, WOP_SUS_B, H2, H1, H1, DO_MUL)
RVVCALL(OPIVV2, vwmulsu_vv_h, WOP_SUS_H, H4, H2, H2, DO_MUL)
RVVCALL(OPIVV2, vwmulsu_vv_w, WOP_SUS_W, H8, H4, H4, DO_MUL)
GEN_VEXT_VV(vwmul_vv_b, 2)
GEN_VEXT_VV(vwmul_vv_h, 4)
GEN_VEXT_VV(vwmul_vv_w, 8)
GEN_VEXT_VV(vwmulu_vv_b, 2)
GEN_VEXT_VV(vwmulu_vv_h, 4)
GEN_VEXT_VV(vwmulu_vv_w, 8)
GEN_VEXT_VV(vwmulsu_vv_b, 2)
GEN_VEXT_VV(vwmulsu_vv_h, 4)
GEN_VEXT_VV(vwmulsu_vv_w, 8)

RVVCALL(OPIVX2, vwmul_vx_b, WOP_SSS_B, H2, H1, DO_MUL)
RVVCALL(OPIVX2, vwmul_vx_h, WOP_SSS_H, H4, H2, DO_MUL)
RVVCALL(OPIVX2, vwmul_vx_w, WOP_SSS_W, H8, H4, DO_MUL)
RVVCALL(OPIVX2, vwmulu_vx_b, WOP_UUU_B, H2, H1, DO_MUL)
RVVCALL(OPIVX2, vwmulu_vx_h, WOP_UUU_H, H4, H2, DO_MUL)
RVVCALL(OPIVX2, vwmulu_vx_w, WOP_UUU_W, H8, H4, DO_MUL)
RVVCALL(OPIVX2, vwmulsu_vx_b, WOP_SUS_B, H2, H1, DO_MUL)
RVVCALL(OPIVX2, vwmulsu_vx_h, WOP_SUS_H, H4, H2, DO_MUL)
RVVCALL(OPIVX2, vwmulsu_vx_w, WOP_SUS_W, H8, H4, DO_MUL)
GEN_VEXT_VX(vwmul_vx_b, 2)
GEN_VEXT_VX(vwmul_vx_h, 4)
GEN_VEXT_VX(vwmul_vx_w, 8)
GEN_VEXT_VX(vwmulu_vx_b, 2)
GEN_VEXT_VX(vwmulu_vx_h, 4)
GEN_VEXT_VX(vwmulu_vx_w, 8)
GEN_VEXT_VX(vwmulsu_vx_b, 2)
GEN_VEXT_VX(vwmulsu_vx_h, 4)
GEN_VEXT_VX(vwmulsu_vx_w, 8)

/* Vector Single-Width Integer Multiply-Add Instructions */
#define OPIVV3(NAME, TD, T1, T2, TX1, TX2, HD, HS1, HS2, OP)       \
static void do_##NAME(void *vd, void *vs1, void *vs2, int i)       \
{                                                                  \
    TX1 s1 = *((T1 *)vs1 + HS1(i));                                \
    TX2 s2 = *((T2 *)vs2 + HS2(i));                                \
    TD d = *((TD *)vd + HD(i));                                    \
    *((TD *)vd + HD(i)) = OP(s2, s1, d);                           \
}

#define DO_MACC(N, M, D) (M * N + D)
#define DO_NMSAC(N, M, D) (-(M * N) + D)
#define DO_MADD(N, M, D) (M * D + N)
#define DO_NMSUB(N, M, D) (-(M * D) + N)
RVVCALL(OPIVV3, vmacc_vv_b, OP_SSS_B, H1, H1, H1, DO_MACC)
RVVCALL(OPIVV3, vmacc_vv_h, OP_SSS_H, H2, H2, H2, DO_MACC)
RVVCALL(OPIVV3, vmacc_vv_w, OP_SSS_W, H4, H4, H4, DO_MACC)
RVVCALL(OPIVV3, vmacc_vv_d, OP_SSS_D, H8, H8, H8, DO_MACC)
RVVCALL(OPIVV3, vnmsac_vv_b, OP_SSS_B, H1, H1, H1, DO_NMSAC)
RVVCALL(OPIVV3, vnmsac_vv_h, OP_SSS_H, H2, H2, H2, DO_NMSAC)
RVVCALL(OPIVV3, vnmsac_vv_w, OP_SSS_W, H4, H4, H4, DO_NMSAC)
RVVCALL(OPIVV3, vnmsac_vv_d, OP_SSS_D, H8, H8, H8, DO_NMSAC)
RVVCALL(OPIVV3, vmadd_vv_b, OP_SSS_B, H1, H1, H1, DO_MADD)
RVVCALL(OPIVV3, vmadd_vv_h, OP_SSS_H, H2, H2, H2, DO_MADD)
RVVCALL(OPIVV3, vmadd_vv_w, OP_SSS_W, H4, H4, H4, DO_MADD)
RVVCALL(OPIVV3, vmadd_vv_d, OP_SSS_D, H8, H8, H8, DO_MADD)
RVVCALL(OPIVV3, vnmsub_vv_b, OP_SSS_B, H1, H1, H1, DO_NMSUB)
RVVCALL(OPIVV3, vnmsub_vv_h, OP_SSS_H, H2, H2, H2, DO_NMSUB)
RVVCALL(OPIVV3, vnmsub_vv_w, OP_SSS_W, H4, H4, H4, DO_NMSUB)
RVVCALL(OPIVV3, vnmsub_vv_d, OP_SSS_D, H8, H8, H8, DO_NMSUB)
GEN_VEXT_VV(vmacc_vv_b, 1)
GEN_VEXT_VV(vmacc_vv_h, 2)
GEN_VEXT_VV(vmacc_vv_w, 4)
GEN_VEXT_VV(vmacc_vv_d, 8)
GEN_VEXT_VV(vnmsac_vv_b, 1)
GEN_VEXT_VV(vnmsac_vv_h, 2)
GEN_VEXT_VV(vnmsac_vv_w, 4)
GEN_VEXT_VV(vnmsac_vv_d, 8)
GEN_VEXT_VV(vmadd_vv_b, 1)
GEN_VEXT_VV(vmadd_vv_h, 2)
GEN_VEXT_VV(vmadd_vv_w, 4)
GEN_VEXT_VV(vmadd_vv_d, 8)
GEN_VEXT_VV(vnmsub_vv_b, 1)
GEN_VEXT_VV(vnmsub_vv_h, 2)
GEN_VEXT_VV(vnmsub_vv_w, 4)
GEN_VEXT_VV(vnmsub_vv_d, 8)

#define OPIVX3(NAME, TD, T1, T2, TX1, TX2, HD, HS2, OP)             \
static void do_##NAME(void *vd, target_long s1, void *vs2, int i)   \
{                                                                   \
    TX2 s2 = *((T2 *)vs2 + HS2(i));                                 \
    TD d = *((TD *)vd + HD(i));                                     \
    *((TD *)vd + HD(i)) = OP(s2, (TX1)(T1)s1, d);                   \
}

RVVCALL(OPIVX3, vmacc_vx_b, OP_SSS_B, H1, H1, DO_MACC)
RVVCALL(OPIVX3, vmacc_vx_h, OP_SSS_H, H2, H2, DO_MACC)
RVVCALL(OPIVX3, vmacc_vx_w, OP_SSS_W, H4, H4, DO_MACC)
RVVCALL(OPIVX3, vmacc_vx_d, OP_SSS_D, H8, H8, DO_MACC)
RVVCALL(OPIVX3, vnmsac_vx_b, OP_SSS_B, H1, H1, DO_NMSAC)
RVVCALL(OPIVX3, vnmsac_vx_h, OP_SSS_H, H2, H2, DO_NMSAC)
RVVCALL(OPIVX3, vnmsac_vx_w, OP_SSS_W, H4, H4, DO_NMSAC)
RVVCALL(OPIVX3, vnmsac_vx_d, OP_SSS_D, H8, H8, DO_NMSAC)
RVVCALL(OPIVX3, vmadd_vx_b, OP_SSS_B, H1, H1, DO_MADD)
RVVCALL(OPIVX3, vmadd_vx_h, OP_SSS_H, H2, H2, DO_MADD)
RVVCALL(OPIVX3, vmadd_vx_w, OP_SSS_W, H4, H4, DO_MADD)
RVVCALL(OPIVX3, vmadd_vx_d, OP_SSS_D, H8, H8, DO_MADD)
RVVCALL(OPIVX3, vnmsub_vx_b, OP_SSS_B, H1, H1, DO_NMSUB)
RVVCALL(OPIVX3, vnmsub_vx_h, OP_SSS_H, H2, H2, DO_NMSUB)
RVVCALL(OPIVX3, vnmsub_vx_w, OP_SSS_W, H4, H4, DO_NMSUB)
RVVCALL(OPIVX3, vnmsub_vx_d, OP_SSS_D, H8, H8, DO_NMSUB)
GEN_VEXT_VX(vmacc_vx_b, 1)
GEN_VEXT_VX(vmacc_vx_h, 2)
GEN_VEXT_VX(vmacc_vx_w, 4)
GEN_VEXT_VX(vmacc_vx_d, 8)
GEN_VEXT_VX(vnmsac_vx_b, 1)
GEN_VEXT_VX(vnmsac_vx_h, 2)
GEN_VEXT_VX(vnmsac_vx_w, 4)
GEN_VEXT_VX(vnmsac_vx_d, 8)
GEN_VEXT_VX(vmadd_vx_b, 1)
GEN_VEXT_VX(vmadd_vx_h, 2)
GEN_VEXT_VX(vmadd_vx_w, 4)
GEN_VEXT_VX(vmadd_vx_d, 8)
GEN_VEXT_VX(vnmsub_vx_b, 1)
GEN_VEXT_VX(vnmsub_vx_h, 2)
GEN_VEXT_VX(vnmsub_vx_w, 4)
GEN_VEXT_VX(vnmsub_vx_d, 8)

/* Vector Widening Integer Multiply-Add Instructions */
RVVCALL(OPIVV3, vwmaccu_vv_b, WOP_UUU_B, H2, H1, H1, DO_MACC)
RVVCALL(OPIVV3, vwmaccu_vv_h, WOP_UUU_H, H4, H2, H2, DO_MACC)
RVVCALL(OPIVV3, vwmaccu_vv_w, WOP_UUU_W, H8, H4, H4, DO_MACC)
RVVCALL(OPIVV3, vwmacc_vv_b, WOP_SSS_B, H2, H1, H1, DO_MACC)
RVVCALL(OPIVV3, vwmacc_vv_h, WOP_SSS_H, H4, H2, H2, DO_MACC)
RVVCALL(OPIVV3, vwmacc_vv_w, WOP_SSS_W, H8, H4, H4, DO_MACC)
RVVCALL(OPIVV3, vwmaccsu_vv_b, WOP_SSU_B, H2, H1, H1, DO_MACC)
RVVCALL(OPIVV3, vwmaccsu_vv_h, WOP_SSU_H, H4, H2, H2, DO_MACC)
RVVCALL(OPIVV3, vwmaccsu_vv_w, WOP_SSU_W, H8, H4, H4, DO_MACC)
GEN_VEXT_VV(vwmaccu_vv_b, 2)
GEN_VEXT_VV(vwmaccu_vv_h, 4)
GEN_VEXT_VV(vwmaccu_vv_w, 8)
GEN_VEXT_VV(vwmacc_vv_b, 2)
GEN_VEXT_VV(vwmacc_vv_h, 4)
GEN_VEXT_VV(vwmacc_vv_w, 8)
GEN_VEXT_VV(vwmaccsu_vv_b, 2)
GEN_VEXT_VV(vwmaccsu_vv_h, 4)
GEN_VEXT_VV(vwmaccsu_vv_w, 8)

RVVCALL(OPIVX3, vwmaccu_vx_b, WOP_UUU_B, H2, H1, DO_MACC)
RVVCALL(OPIVX3, vwmaccu_vx_h, WOP_UUU_H, H4, H2, DO_MACC)
RVVCALL(OPIVX3, vwmaccu_vx_w, WOP_UUU_W, H8, H4, DO_MACC)
RVVCALL(OPIVX3, vwmacc_vx_b, WOP_SSS_B, H2, H1, DO_MACC)
RVVCALL(OPIVX3, vwmacc_vx_h, WOP_SSS_H, H4, H2, DO_MACC)
RVVCALL(OPIVX3, vwmacc_vx_w, WOP_SSS_W, H8, H4, DO_MACC)
RVVCALL(OPIVX3, vwmaccsu_vx_b, WOP_SSU_B, H2, H1, DO_MACC)
RVVCALL(OPIVX3, vwmaccsu_vx_h, WOP_SSU_H, H4, H2, DO_MACC)
RVVCALL(OPIVX3, vwmaccsu_vx_w, WOP_SSU_W, H8, H4, DO_MACC)
RVVCALL(OPIVX3, vwmaccus_vx_b, WOP_SUS_B, H2, H1, DO_MACC)
RVVCALL(OPIVX3, vwmaccus_vx_h, WOP_SUS_H, H4, H2, DO_MACC)
RVVCALL(OPIVX3, vwmaccus_vx_w, WOP_SUS_W, H8, H4, DO_MACC)
GEN_VEXT_VX(vwmaccu_vx_b, 2)
GEN_VEXT_VX(vwmaccu_vx_h, 4)
GEN_VEXT_VX(vwmaccu_vx_w, 8)
GEN_VEXT_VX(vwmacc_vx_b, 2)
GEN_VEXT_VX(vwmacc_vx_h, 4)
GEN_VEXT_VX(vwmacc_vx_w, 8)
GEN_VEXT_VX(vwmaccsu_vx_b, 2)
GEN_VEXT_VX(vwmaccsu_vx_h, 4)
GEN_VEXT_VX(vwmaccsu_vx_w, 8)
GEN_VEXT_VX(vwmaccus_vx_b, 2)
GEN_VEXT_VX(vwmaccus_vx_h, 4)
GEN_VEXT_VX(vwmaccus_vx_w, 8)

/* Vector Integer Merge and Move Instructions */
#define GEN_VEXT_VMV_VV(NAME, ETYPE, H)                              \
void HELPER(NAME)(void *vd, void *vs1, CPURISCVState *env,           \
                  uint32_t desc)                                     \
{                                                                    \
    uint32_t vl = env->vl;                                           \
    uint32_t esz = sizeof(ETYPE);                                    \
    uint32_t total_elems = vext_get_total_elems(env, desc, esz);     \
    uint32_t vta = vext_vta(desc);                                   \
    uint32_t i;                                                      \
                                                                     \
    VSTART_CHECK_EARLY_EXIT(env, vl);                                \
                                                                     \
    for (i = env->vstart; i < vl; i++) {                             \
        ETYPE s1 = *((ETYPE *)vs1 + H(i));                           \
        *((ETYPE *)vd + H(i)) = s1;                                  \
    }                                                                \
    env->vstart = 0;                                                 \
    /* set tail elements to 1s */                                    \
    vext_set_elems_1s(vd, vta, vl * esz, total_elems * esz);         \
}

GEN_VEXT_VMV_VV(vmv_v_v_b, int8_t,  H1)
GEN_VEXT_VMV_VV(vmv_v_v_h, int16_t, H2)
GEN_VEXT_VMV_VV(vmv_v_v_w, int32_t, H4)
GEN_VEXT_VMV_VV(vmv_v_v_d, int64_t, H8)

#define GEN_VEXT_VMV_VX(NAME, ETYPE, H)                              \
void HELPER(NAME)(void *vd, uint64_t s1, CPURISCVState *env,         \
                  uint32_t desc)                                     \
{                                                                    \
    uint32_t vl = env->vl;                                           \
    uint32_t esz = sizeof(ETYPE);                                    \
    uint32_t total_elems = vext_get_total_elems(env, desc, esz);     \
    uint32_t vta = vext_vta(desc);                                   \
    uint32_t i;                                                      \
                                                                     \
    VSTART_CHECK_EARLY_EXIT(env, vl);                                \
                                                                     \
    for (i = env->vstart; i < vl; i++) {                             \
        *((ETYPE *)vd + H(i)) = (ETYPE)s1;                           \
    }                                                                \
    env->vstart = 0;                                                 \
    /* set tail elements to 1s */                                    \
    vext_set_elems_1s(vd, vta, vl * esz, total_elems * esz);         \
}

GEN_VEXT_VMV_VX(vmv_v_x_b, int8_t,  H1)
GEN_VEXT_VMV_VX(vmv_v_x_h, int16_t, H2)
GEN_VEXT_VMV_VX(vmv_v_x_w, int32_t, H4)
GEN_VEXT_VMV_VX(vmv_v_x_d, int64_t, H8)

#define GEN_VEXT_VMERGE_VV(NAME, ETYPE, H)                           \
void HELPER(NAME)(void *vd, void *v0, void *vs1, void *vs2,          \
                  CPURISCVState *env, uint32_t desc)                 \
{                                                                    \
    uint32_t vl = env->vl;                                           \
    uint32_t esz = sizeof(ETYPE);                                    \
    uint32_t total_elems = vext_get_total_elems(env, desc, esz);     \
    uint32_t vta = vext_vta(desc);                                   \
    uint32_t i;                                                      \
                                                                     \
    VSTART_CHECK_EARLY_EXIT(env, vl);                                \
                                                                     \
    for (i = env->vstart; i < vl; i++) {                             \
        ETYPE *vt = (!vext_elem_mask(v0, i) ? vs2 : vs1);            \
        *((ETYPE *)vd + H(i)) = *(vt + H(i));                        \
    }                                                                \
    env->vstart = 0;                                                 \
    /* set tail elements to 1s */                                    \
    vext_set_elems_1s(vd, vta, vl * esz, total_elems * esz);         \
}

GEN_VEXT_VMERGE_VV(vmerge_vvm_b, int8_t,  H1)
GEN_VEXT_VMERGE_VV(vmerge_vvm_h, int16_t, H2)
GEN_VEXT_VMERGE_VV(vmerge_vvm_w, int32_t, H4)
GEN_VEXT_VMERGE_VV(vmerge_vvm_d, int64_t, H8)

#define GEN_VEXT_VMERGE_VX(NAME, ETYPE, H)                           \
void HELPER(NAME)(void *vd, void *v0, target_ulong s1,               \
                  void *vs2, CPURISCVState *env, uint32_t desc)      \
{                                                                    \
    uint32_t vl = env->vl;                                           \
    uint32_t esz = sizeof(ETYPE);                                    \
    uint32_t total_elems = vext_get_total_elems(env, desc, esz);     \
    uint32_t vta = vext_vta(desc);                                   \
    uint32_t i;                                                      \
                                                                     \
    VSTART_CHECK_EARLY_EXIT(env, vl);                                \
                                                                     \
    for (i = env->vstart; i < vl; i++) {                             \
        ETYPE s2 = *((ETYPE *)vs2 + H(i));                           \
        ETYPE d = (!vext_elem_mask(v0, i) ? s2 :                     \
                   (ETYPE)(target_long)s1);                          \
        *((ETYPE *)vd + H(i)) = d;                                   \
    }                                                                \
    env->vstart = 0;                                                 \
    /* set tail elements to 1s */                                    \
    vext_set_elems_1s(vd, vta, vl * esz, total_elems * esz);         \
}

GEN_VEXT_VMERGE_VX(vmerge_vxm_b, int8_t,  H1)
GEN_VEXT_VMERGE_VX(vmerge_vxm_h, int16_t, H2)
GEN_VEXT_VMERGE_VX(vmerge_vxm_w, int32_t, H4)
GEN_VEXT_VMERGE_VX(vmerge_vxm_d, int64_t, H8)

/*
 * Vector Fixed-Point Arithmetic Instructions
 */

/* Vector Single-Width Saturating Add and Subtract */

/*
 * As fixed point instructions probably have round mode and saturation,
 * define common macros for fixed point here.
 */
typedef void opivv2_rm_fn(void *vd, void *vs1, void *vs2, int i,
                          CPURISCVState *env, int vxrm);

#define OPIVV2_RM(NAME, TD, T1, T2, TX1, TX2, HD, HS1, HS2, OP)     \
static inline void                                                  \
do_##NAME(void *vd, void *vs1, void *vs2, int i,                    \
          CPURISCVState *env, int vxrm)                             \
{                                                                   \
    TX1 s1 = *((T1 *)vs1 + HS1(i));                                 \
    TX2 s2 = *((T2 *)vs2 + HS2(i));                                 \
    *((TD *)vd + HD(i)) = OP(env, vxrm, s2, s1);                    \
}

static inline void
vext_vv_rm_1(void *vd, void *v0, void *vs1, void *vs2,
             CPURISCVState *env,
             uint32_t vl, uint32_t vm, int vxrm,
             opivv2_rm_fn *fn, uint32_t vma, uint32_t esz)
{
    for (uint32_t i = env->vstart; i < vl; i++) {
        if (!vm && !vext_elem_mask(v0, i)) {
            /* set masked-off elements to 1s */
            vext_set_elems_1s(vd, vma, i * esz, (i + 1) * esz);
            continue;
        }
        fn(vd, vs1, vs2, i, env, vxrm);
    }
    env->vstart = 0;
}

static inline void
vext_vv_rm_2(void *vd, void *v0, void *vs1, void *vs2,
             CPURISCVState *env,
             uint32_t desc,
             opivv2_rm_fn *fn, uint32_t esz)
{
    uint32_t vm = vext_vm(desc);
    uint32_t vl = env->vl;
    uint32_t total_elems = vext_get_total_elems(env, desc, esz);
    uint32_t vta = vext_vta(desc);
    uint32_t vma = vext_vma(desc);

    VSTART_CHECK_EARLY_EXIT(env, vl);

    switch (env->vxrm) {
    case 0: /* rnu */
        vext_vv_rm_1(vd, v0, vs1, vs2,
                     env, vl, vm, 0, fn, vma, esz);
        break;
    case 1: /* rne */
        vext_vv_rm_1(vd, v0, vs1, vs2,
                     env, vl, vm, 1, fn, vma, esz);
        break;
    case 2: /* rdn */
        vext_vv_rm_1(vd, v0, vs1, vs2,
                     env, vl, vm, 2, fn, vma, esz);
        break;
    default: /* rod */
        vext_vv_rm_1(vd, v0, vs1, vs2,
                     env, vl, vm, 3, fn, vma, esz);
        break;
    }
    /* set tail elements to 1s */
    vext_set_elems_1s(vd, vta, vl * esz, total_elems * esz);
}

/* generate helpers for fixed point instructions with OPIVV format */
#define GEN_VEXT_VV_RM(NAME, ESZ)                               \
void HELPER(NAME)(void *vd, void *v0, void *vs1, void *vs2,     \
                  CPURISCVState *env, uint32_t desc)            \
{                                                               \
    vext_vv_rm_2(vd, v0, vs1, vs2, env, desc,                   \
                 do_##NAME, ESZ);                               \
}

static inline uint8_t saddu8(CPURISCVState *env, int vxrm, uint8_t a,
                             uint8_t b)
{
    uint8_t res = a + b;
    if (res < a) {
        res = UINT8_MAX;
        env->vxsat = 0x1;
    }
    return res;
}

static inline uint16_t saddu16(CPURISCVState *env, int vxrm, uint16_t a,
                               uint16_t b)
{
    uint16_t res = a + b;
    if (res < a) {
        res = UINT16_MAX;
        env->vxsat = 0x1;
    }
    return res;
}

static inline uint32_t saddu32(CPURISCVState *env, int vxrm, uint32_t a,
                               uint32_t b)
{
    uint32_t res = a + b;
    if (res < a) {
        res = UINT32_MAX;
        env->vxsat = 0x1;
    }
    return res;
}

static inline uint64_t saddu64(CPURISCVState *env, int vxrm, uint64_t a,
                               uint64_t b)
{
    uint64_t res = a + b;
    if (res < a) {
        res = UINT64_MAX;
        env->vxsat = 0x1;
    }
    return res;
}

RVVCALL(OPIVV2_RM, vsaddu_vv_b, OP_UUU_B, H1, H1, H1, saddu8)
RVVCALL(OPIVV2_RM, vsaddu_vv_h, OP_UUU_H, H2, H2, H2, saddu16)
RVVCALL(OPIVV2_RM, vsaddu_vv_w, OP_UUU_W, H4, H4, H4, saddu32)
RVVCALL(OPIVV2_RM, vsaddu_vv_d, OP_UUU_D, H8, H8, H8, saddu64)
GEN_VEXT_VV_RM(vsaddu_vv_b, 1)
GEN_VEXT_VV_RM(vsaddu_vv_h, 2)
GEN_VEXT_VV_RM(vsaddu_vv_w, 4)
GEN_VEXT_VV_RM(vsaddu_vv_d, 8)

typedef void opivx2_rm_fn(void *vd, target_long s1, void *vs2, int i,
                          CPURISCVState *env, int vxrm);

#define OPIVX2_RM(NAME, TD, T1, T2, TX1, TX2, HD, HS2, OP)          \
static inline void                                                  \
do_##NAME(void *vd, target_long s1, void *vs2, int i,               \
          CPURISCVState *env, int vxrm)                             \
{                                                                   \
    TX2 s2 = *((T2 *)vs2 + HS2(i));                                 \
    *((TD *)vd + HD(i)) = OP(env, vxrm, s2, (TX1)(T1)s1);           \
}

static inline void
vext_vx_rm_1(void *vd, void *v0, target_long s1, void *vs2,
             CPURISCVState *env,
             uint32_t vl, uint32_t vm, int vxrm,
             opivx2_rm_fn *fn, uint32_t vma, uint32_t esz)
{
    for (uint32_t i = env->vstart; i < vl; i++) {
        if (!vm && !vext_elem_mask(v0, i)) {
            /* set masked-off elements to 1s */
            vext_set_elems_1s(vd, vma, i * esz, (i + 1) * esz);
            continue;
        }
        fn(vd, s1, vs2, i, env, vxrm);
    }
    env->vstart = 0;
}

static inline void
vext_vx_rm_2(void *vd, void *v0, target_long s1, void *vs2,
             CPURISCVState *env,
             uint32_t desc,
             opivx2_rm_fn *fn, uint32_t esz)
{
    uint32_t vm = vext_vm(desc);
    uint32_t vl = env->vl;
    uint32_t total_elems = vext_get_total_elems(env, desc, esz);
    uint32_t vta = vext_vta(desc);
    uint32_t vma = vext_vma(desc);

    VSTART_CHECK_EARLY_EXIT(env, vl);

    switch (env->vxrm) {
    case 0: /* rnu */
        vext_vx_rm_1(vd, v0, s1, vs2,
                     env, vl, vm, 0, fn, vma, esz);
        break;
    case 1: /* rne */
        vext_vx_rm_1(vd, v0, s1, vs2,
                     env, vl, vm, 1, fn, vma, esz);
        break;
    case 2: /* rdn */
        vext_vx_rm_1(vd, v0, s1, vs2,
                     env, vl, vm, 2, fn, vma, esz);
        break;
    default: /* rod */
        vext_vx_rm_1(vd, v0, s1, vs2,
                     env, vl, vm, 3, fn, vma, esz);
        break;
    }
    /* set tail elements to 1s */
    vext_set_elems_1s(vd, vta, vl * esz, total_elems * esz);
}

/* generate helpers for fixed point instructions with OPIVX format */
#define GEN_VEXT_VX_RM(NAME, ESZ)                         \
void HELPER(NAME)(void *vd, void *v0, target_ulong s1,    \
                  void *vs2, CPURISCVState *env,          \
                  uint32_t desc)                          \
{                                                         \
    vext_vx_rm_2(vd, v0, s1, vs2, env, desc,              \
                 do_##NAME, ESZ);                         \
}

RVVCALL(OPIVX2_RM, vsaddu_vx_b, OP_UUU_B, H1, H1, saddu8)
RVVCALL(OPIVX2_RM, vsaddu_vx_h, OP_UUU_H, H2, H2, saddu16)
RVVCALL(OPIVX2_RM, vsaddu_vx_w, OP_UUU_W, H4, H4, saddu32)
RVVCALL(OPIVX2_RM, vsaddu_vx_d, OP_UUU_D, H8, H8, saddu64)
GEN_VEXT_VX_RM(vsaddu_vx_b, 1)
GEN_VEXT_VX_RM(vsaddu_vx_h, 2)
GEN_VEXT_VX_RM(vsaddu_vx_w, 4)
GEN_VEXT_VX_RM(vsaddu_vx_d, 8)

static inline int8_t sadd8(CPURISCVState *env, int vxrm, int8_t a, int8_t b)
{
    int8_t res = a + b;
    if ((res ^ a) & (res ^ b) & INT8_MIN) {
        res = a > 0 ? INT8_MAX : INT8_MIN;
        env->vxsat = 0x1;
    }
    return res;
}

static inline int16_t sadd16(CPURISCVState *env, int vxrm, int16_t a,
                             int16_t b)
{
    int16_t res = a + b;
    if ((res ^ a) & (res ^ b) & INT16_MIN) {
        res = a > 0 ? INT16_MAX : INT16_MIN;
        env->vxsat = 0x1;
    }
    return res;
}

static inline int32_t sadd32(CPURISCVState *env, int vxrm, int32_t a,
                             int32_t b)
{
    int32_t res = a + b;
    if ((res ^ a) & (res ^ b) & INT32_MIN) {
        res = a > 0 ? INT32_MAX : INT32_MIN;
        env->vxsat = 0x1;
    }
    return res;
}

static inline int64_t sadd64(CPURISCVState *env, int vxrm, int64_t a,
                             int64_t b)
{
    int64_t res = a + b;
    if ((res ^ a) & (res ^ b) & INT64_MIN) {
        res = a > 0 ? INT64_MAX : INT64_MIN;
        env->vxsat = 0x1;
    }
    return res;
}

RVVCALL(OPIVV2_RM, vsadd_vv_b, OP_SSS_B, H1, H1, H1, sadd8)
RVVCALL(OPIVV2_RM, vsadd_vv_h, OP_SSS_H, H2, H2, H2, sadd16)
RVVCALL(OPIVV2_RM, vsadd_vv_w, OP_SSS_W, H4, H4, H4, sadd32)
RVVCALL(OPIVV2_RM, vsadd_vv_d, OP_SSS_D, H8, H8, H8, sadd64)
GEN_VEXT_VV_RM(vsadd_vv_b, 1)
GEN_VEXT_VV_RM(vsadd_vv_h, 2)
GEN_VEXT_VV_RM(vsadd_vv_w, 4)
GEN_VEXT_VV_RM(vsadd_vv_d, 8)

RVVCALL(OPIVX2_RM, vsadd_vx_b, OP_SSS_B, H1, H1, sadd8)
RVVCALL(OPIVX2_RM, vsadd_vx_h, OP_SSS_H, H2, H2, sadd16)
RVVCALL(OPIVX2_RM, vsadd_vx_w, OP_SSS_W, H4, H4, sadd32)
RVVCALL(OPIVX2_RM, vsadd_vx_d, OP_SSS_D, H8, H8, sadd64)
GEN_VEXT_VX_RM(vsadd_vx_b, 1)
GEN_VEXT_VX_RM(vsadd_vx_h, 2)
GEN_VEXT_VX_RM(vsadd_vx_w, 4)
GEN_VEXT_VX_RM(vsadd_vx_d, 8)

static inline uint8_t ssubu8(CPURISCVState *env, int vxrm, uint8_t a,
                             uint8_t b)
{
    uint8_t res = a - b;
    if (res > a) {
        res = 0;
        env->vxsat = 0x1;
    }
    return res;
}

static inline uint16_t ssubu16(CPURISCVState *env, int vxrm, uint16_t a,
                               uint16_t b)
{
    uint16_t res = a - b;
    if (res > a) {
        res = 0;
        env->vxsat = 0x1;
    }
    return res;
}

static inline uint32_t ssubu32(CPURISCVState *env, int vxrm, uint32_t a,
                               uint32_t b)
{
    uint32_t res = a - b;
    if (res > a) {
        res = 0;
        env->vxsat = 0x1;
    }
    return res;
}

static inline uint64_t ssubu64(CPURISCVState *env, int vxrm, uint64_t a,
                               uint64_t b)
{
    uint64_t res = a - b;
    if (res > a) {
        res = 0;
        env->vxsat = 0x1;
    }
    return res;
}

RVVCALL(OPIVV2_RM, vssubu_vv_b, OP_UUU_B, H1, H1, H1, ssubu8)
RVVCALL(OPIVV2_RM, vssubu_vv_h, OP_UUU_H, H2, H2, H2, ssubu16)
RVVCALL(OPIVV2_RM, vssubu_vv_w, OP_UUU_W, H4, H4, H4, ssubu32)
RVVCALL(OPIVV2_RM, vssubu_vv_d, OP_UUU_D, H8, H8, H8, ssubu64)
GEN_VEXT_VV_RM(vssubu_vv_b, 1)
GEN_VEXT_VV_RM(vssubu_vv_h, 2)
GEN_VEXT_VV_RM(vssubu_vv_w, 4)
GEN_VEXT_VV_RM(vssubu_vv_d, 8)

RVVCALL(OPIVX2_RM, vssubu_vx_b, OP_UUU_B, H1, H1, ssubu8)
RVVCALL(OPIVX2_RM, vssubu_vx_h, OP_UUU_H, H2, H2, ssubu16)
RVVCALL(OPIVX2_RM, vssubu_vx_w, OP_UUU_W, H4, H4, ssubu32)
RVVCALL(OPIVX2_RM, vssubu_vx_d, OP_UUU_D, H8, H8, ssubu64)
GEN_VEXT_VX_RM(vssubu_vx_b, 1)
GEN_VEXT_VX_RM(vssubu_vx_h, 2)
GEN_VEXT_VX_RM(vssubu_vx_w, 4)
GEN_VEXT_VX_RM(vssubu_vx_d, 8)

static inline int8_t ssub8(CPURISCVState *env, int vxrm, int8_t a, int8_t b)
{
    int8_t res = a - b;
    if ((res ^ a) & (a ^ b) & INT8_MIN) {
        res = a >= 0 ? INT8_MAX : INT8_MIN;
        env->vxsat = 0x1;
    }
    return res;
}

static inline int16_t ssub16(CPURISCVState *env, int vxrm, int16_t a,
                             int16_t b)
{
    int16_t res = a - b;
    if ((res ^ a) & (a ^ b) & INT16_MIN) {
        res = a >= 0 ? INT16_MAX : INT16_MIN;
        env->vxsat = 0x1;
    }
    return res;
}

static inline int32_t ssub32(CPURISCVState *env, int vxrm, int32_t a,
                             int32_t b)
{
    int32_t res = a - b;
    if ((res ^ a) & (a ^ b) & INT32_MIN) {
        res = a >= 0 ? INT32_MAX : INT32_MIN;
        env->vxsat = 0x1;
    }
    return res;
}

static inline int64_t ssub64(CPURISCVState *env, int vxrm, int64_t a,
                             int64_t b)
{
    int64_t res = a - b;
    if ((res ^ a) & (a ^ b) & INT64_MIN) {
        res = a >= 0 ? INT64_MAX : INT64_MIN;
        env->vxsat = 0x1;
    }
    return res;
}

RVVCALL(OPIVV2_RM, vssub_vv_b, OP_SSS_B, H1, H1, H1, ssub8)
RVVCALL(OPIVV2_RM, vssub_vv_h, OP_SSS_H, H2, H2, H2, ssub16)
RVVCALL(OPIVV2_RM, vssub_vv_w, OP_SSS_W, H4, H4, H4, ssub32)
RVVCALL(OPIVV2_RM, vssub_vv_d, OP_SSS_D, H8, H8, H8, ssub64)
GEN_VEXT_VV_RM(vssub_vv_b, 1)
GEN_VEXT_VV_RM(vssub_vv_h, 2)
GEN_VEXT_VV_RM(vssub_vv_w, 4)
GEN_VEXT_VV_RM(vssub_vv_d, 8)

RVVCALL(OPIVX2_RM, vssub_vx_b, OP_SSS_B, H1, H1, ssub8)
RVVCALL(OPIVX2_RM, vssub_vx_h, OP_SSS_H, H2, H2, ssub16)
RVVCALL(OPIVX2_RM, vssub_vx_w, OP_SSS_W, H4, H4, ssub32)
RVVCALL(OPIVX2_RM, vssub_vx_d, OP_SSS_D, H8, H8, ssub64)
GEN_VEXT_VX_RM(vssub_vx_b, 1)
GEN_VEXT_VX_RM(vssub_vx_h, 2)
GEN_VEXT_VX_RM(vssub_vx_w, 4)
GEN_VEXT_VX_RM(vssub_vx_d, 8)

/* Vector Single-Width Averaging Add and Subtract */
static inline uint8_t get_round(int vxrm, uint64_t v, uint8_t shift)
{
    uint8_t d = extract64(v, shift, 1);
    uint8_t d1;
    uint64_t D1, D2;

    if (shift == 0 || shift > 64) {
        return 0;
    }

    d1 = extract64(v, shift - 1, 1);
    D1 = extract64(v, 0, shift);
    if (vxrm == 0) { /* round-to-nearest-up (add +0.5 LSB) */
        return d1;
    } else if (vxrm == 1) { /* round-to-nearest-even */
        if (shift > 1) {
            D2 = extract64(v, 0, shift - 1);
            return d1 & ((D2 != 0) | d);
        } else {
            return d1 & d;
        }
    } else if (vxrm == 3) { /* round-to-odd (OR bits into LSB, aka "jam") */
        return !d & (D1 != 0);
    }
    return 0; /* round-down (truncate) */
}

static inline int32_t aadd32(CPURISCVState *env, int vxrm, int32_t a,
                             int32_t b)
{
    int64_t res = (int64_t)a + b;
    uint8_t round = get_round(vxrm, res, 1);

    return (res >> 1) + round;
}

static inline int64_t aadd64(CPURISCVState *env, int vxrm, int64_t a,
                             int64_t b)
{
    int64_t res = a + b;
    uint8_t round = get_round(vxrm, res, 1);
    int64_t over = (res ^ a) & (res ^ b) & INT64_MIN;

    /* With signed overflow, bit 64 is inverse of bit 63. */
    return ((res >> 1) ^ over) + round;
}

RVVCALL(OPIVV2_RM, vaadd_vv_b, OP_SSS_B, H1, H1, H1, aadd32)
RVVCALL(OPIVV2_RM, vaadd_vv_h, OP_SSS_H, H2, H2, H2, aadd32)
RVVCALL(OPIVV2_RM, vaadd_vv_w, OP_SSS_W, H4, H4, H4, aadd32)
RVVCALL(OPIVV2_RM, vaadd_vv_d, OP_SSS_D, H8, H8, H8, aadd64)
GEN_VEXT_VV_RM(vaadd_vv_b, 1)
GEN_VEXT_VV_RM(vaadd_vv_h, 2)
GEN_VEXT_VV_RM(vaadd_vv_w, 4)
GEN_VEXT_VV_RM(vaadd_vv_d, 8)

RVVCALL(OPIVX2_RM, vaadd_vx_b, OP_SSS_B, H1, H1, aadd32)
RVVCALL(OPIVX2_RM, vaadd_vx_h, OP_SSS_H, H2, H2, aadd32)
RVVCALL(OPIVX2_RM, vaadd_vx_w, OP_SSS_W, H4, H4, aadd32)
RVVCALL(OPIVX2_RM, vaadd_vx_d, OP_SSS_D, H8, H8, aadd64)
GEN_VEXT_VX_RM(vaadd_vx_b, 1)
GEN_VEXT_VX_RM(vaadd_vx_h, 2)
GEN_VEXT_VX_RM(vaadd_vx_w, 4)
GEN_VEXT_VX_RM(vaadd_vx_d, 8)

static inline uint32_t aaddu32(CPURISCVState *env, int vxrm,
                               uint32_t a, uint32_t b)
{
    uint64_t res = (uint64_t)a + b;
    uint8_t round = get_round(vxrm, res, 1);

    return (res >> 1) + round;
}

static inline uint64_t aaddu64(CPURISCVState *env, int vxrm,
                               uint64_t a, uint64_t b)
{
    uint64_t res = a + b;
    uint8_t round = get_round(vxrm, res, 1);
    uint64_t over = (uint64_t)(res < a) << 63;

    return ((res >> 1) | over) + round;
}

RVVCALL(OPIVV2_RM, vaaddu_vv_b, OP_UUU_B, H1, H1, H1, aaddu32)
RVVCALL(OPIVV2_RM, vaaddu_vv_h, OP_UUU_H, H2, H2, H2, aaddu32)
RVVCALL(OPIVV2_RM, vaaddu_vv_w, OP_UUU_W, H4, H4, H4, aaddu32)
RVVCALL(OPIVV2_RM, vaaddu_vv_d, OP_UUU_D, H8, H8, H8, aaddu64)
GEN_VEXT_VV_RM(vaaddu_vv_b, 1)
GEN_VEXT_VV_RM(vaaddu_vv_h, 2)
GEN_VEXT_VV_RM(vaaddu_vv_w, 4)
GEN_VEXT_VV_RM(vaaddu_vv_d, 8)

RVVCALL(OPIVX2_RM, vaaddu_vx_b, OP_UUU_B, H1, H1, aaddu32)
RVVCALL(OPIVX2_RM, vaaddu_vx_h, OP_UUU_H, H2, H2, aaddu32)
RVVCALL(OPIVX2_RM, vaaddu_vx_w, OP_UUU_W, H4, H4, aaddu32)
RVVCALL(OPIVX2_RM, vaaddu_vx_d, OP_UUU_D, H8, H8, aaddu64)
GEN_VEXT_VX_RM(vaaddu_vx_b, 1)
GEN_VEXT_VX_RM(vaaddu_vx_h, 2)
GEN_VEXT_VX_RM(vaaddu_vx_w, 4)
GEN_VEXT_VX_RM(vaaddu_vx_d, 8)

static inline int32_t asub32(CPURISCVState *env, int vxrm, int32_t a,
                             int32_t b)
{
    int64_t res = (int64_t)a - b;
    uint8_t round = get_round(vxrm, res, 1);

    return (res >> 1) + round;
}

static inline int64_t asub64(CPURISCVState *env, int vxrm, int64_t a,
                             int64_t b)
{
    int64_t res = (int64_t)a - b;
    uint8_t round = get_round(vxrm, res, 1);
    int64_t over = (res ^ a) & (a ^ b) & INT64_MIN;

    /* With signed overflow, bit 64 is inverse of bit 63. */
    return ((res >> 1) ^ over) + round;
}

RVVCALL(OPIVV2_RM, vasub_vv_b, OP_SSS_B, H1, H1, H1, asub32)
RVVCALL(OPIVV2_RM, vasub_vv_h, OP_SSS_H, H2, H2, H2, asub32)
RVVCALL(OPIVV2_RM, vasub_vv_w, OP_SSS_W, H4, H4, H4, asub32)
RVVCALL(OPIVV2_RM, vasub_vv_d, OP_SSS_D, H8, H8, H8, asub64)
GEN_VEXT_VV_RM(vasub_vv_b, 1)
GEN_VEXT_VV_RM(vasub_vv_h, 2)
GEN_VEXT_VV_RM(vasub_vv_w, 4)
GEN_VEXT_VV_RM(vasub_vv_d, 8)

RVVCALL(OPIVX2_RM, vasub_vx_b, OP_SSS_B, H1, H1, asub32)
RVVCALL(OPIVX2_RM, vasub_vx_h, OP_SSS_H, H2, H2, asub32)
RVVCALL(OPIVX2_RM, vasub_vx_w, OP_SSS_W, H4, H4, asub32)
RVVCALL(OPIVX2_RM, vasub_vx_d, OP_SSS_D, H8, H8, asub64)
GEN_VEXT_VX_RM(vasub_vx_b, 1)
GEN_VEXT_VX_RM(vasub_vx_h, 2)
GEN_VEXT_VX_RM(vasub_vx_w, 4)
GEN_VEXT_VX_RM(vasub_vx_d, 8)

static inline uint32_t asubu32(CPURISCVState *env, int vxrm,
                               uint32_t a, uint32_t b)
{
    int64_t res = (int64_t)a - b;
    uint8_t round = get_round(vxrm, res, 1);

    return (res >> 1) + round;
}

static inline uint64_t asubu64(CPURISCVState *env, int vxrm,
                               uint64_t a, uint64_t b)
{
    uint64_t res = (uint64_t)a - b;
    uint8_t round = get_round(vxrm, res, 1);
    uint64_t over = (uint64_t)(res > a) << 63;

    return ((res >> 1) | over) + round;
}

RVVCALL(OPIVV2_RM, vasubu_vv_b, OP_UUU_B, H1, H1, H1, asubu32)
RVVCALL(OPIVV2_RM, vasubu_vv_h, OP_UUU_H, H2, H2, H2, asubu32)
RVVCALL(OPIVV2_RM, vasubu_vv_w, OP_UUU_W, H4, H4, H4, asubu32)
RVVCALL(OPIVV2_RM, vasubu_vv_d, OP_UUU_D, H8, H8, H8, asubu64)
GEN_VEXT_VV_RM(vasubu_vv_b, 1)
GEN_VEXT_VV_RM(vasubu_vv_h, 2)
GEN_VEXT_VV_RM(vasubu_vv_w, 4)
GEN_VEXT_VV_RM(vasubu_vv_d, 8)

RVVCALL(OPIVX2_RM, vasubu_vx_b, OP_UUU_B, H1, H1, asubu32)
RVVCALL(OPIVX2_RM, vasubu_vx_h, OP_UUU_H, H2, H2, asubu32)
RVVCALL(OPIVX2_RM, vasubu_vx_w, OP_UUU_W, H4, H4, asubu32)
RVVCALL(OPIVX2_RM, vasubu_vx_d, OP_UUU_D, H8, H8, asubu64)
GEN_VEXT_VX_RM(vasubu_vx_b, 1)
GEN_VEXT_VX_RM(vasubu_vx_h, 2)
GEN_VEXT_VX_RM(vasubu_vx_w, 4)
GEN_VEXT_VX_RM(vasubu_vx_d, 8)

/* Vector Single-Width Fractional Multiply with Rounding and Saturation */
static inline int8_t vsmul8(CPURISCVState *env, int vxrm, int8_t a, int8_t b)
{
    uint8_t round;
    int16_t res;

    res = (int16_t)a * (int16_t)b;
    round = get_round(vxrm, res, 7);
    res = (res >> 7) + round;

    if (res > INT8_MAX) {
        env->vxsat = 0x1;
        return INT8_MAX;
    } else if (res < INT8_MIN) {
        env->vxsat = 0x1;
        return INT8_MIN;
    } else {
        return res;
    }
}

static int16_t vsmul16(CPURISCVState *env, int vxrm, int16_t a, int16_t b)
{
    uint8_t round;
    int32_t res;

    res = (int32_t)a * (int32_t)b;
    round = get_round(vxrm, res, 15);
    res = (res >> 15) + round;

    if (res > INT16_MAX) {
        env->vxsat = 0x1;
        return INT16_MAX;
    } else if (res < INT16_MIN) {
        env->vxsat = 0x1;
        return INT16_MIN;
    } else {
        return res;
    }
}

static int32_t vsmul32(CPURISCVState *env, int vxrm, int32_t a, int32_t b)
{
    uint8_t round;
    int64_t res;

    res = (int64_t)a * (int64_t)b;
    round = get_round(vxrm, res, 31);
    res = (res >> 31) + round;

    if (res > INT32_MAX) {
        env->vxsat = 0x1;
        return INT32_MAX;
    } else if (res < INT32_MIN) {
        env->vxsat = 0x1;
        return INT32_MIN;
    } else {
        return res;
    }
}

static int64_t vsmul64(CPURISCVState *env, int vxrm, int64_t a, int64_t b)
{
    uint8_t round;
    uint64_t hi_64, lo_64;
    int64_t res;

    if (a == INT64_MIN && b == INT64_MIN) {
        env->vxsat = 1;
        return INT64_MAX;
    }

    muls64(&lo_64, &hi_64, a, b);
    round = get_round(vxrm, lo_64, 63);
    /*
     * Cannot overflow, as there are always
     * 2 sign bits after multiply.
     */
    res = (hi_64 << 1) | (lo_64 >> 63);
    if (round) {
        if (res == INT64_MAX) {
            env->vxsat = 1;
        } else {
            res += 1;
        }
    }
    return res;
}

RVVCALL(OPIVV2_RM, vsmul_vv_b, OP_SSS_B, H1, H1, H1, vsmul8)
RVVCALL(OPIVV2_RM, vsmul_vv_h, OP_SSS_H, H2, H2, H2, vsmul16)
RVVCALL(OPIVV2_RM, vsmul_vv_w, OP_SSS_W, H4, H4, H4, vsmul32)
RVVCALL(OPIVV2_RM, vsmul_vv_d, OP_SSS_D, H8, H8, H8, vsmul64)
GEN_VEXT_VV_RM(vsmul_vv_b, 1)
GEN_VEXT_VV_RM(vsmul_vv_h, 2)
GEN_VEXT_VV_RM(vsmul_vv_w, 4)
GEN_VEXT_VV_RM(vsmul_vv_d, 8)

RVVCALL(OPIVX2_RM, vsmul_vx_b, OP_SSS_B, H1, H1, vsmul8)
RVVCALL(OPIVX2_RM, vsmul_vx_h, OP_SSS_H, H2, H2, vsmul16)
RVVCALL(OPIVX2_RM, vsmul_vx_w, OP_SSS_W, H4, H4, vsmul32)
RVVCALL(OPIVX2_RM, vsmul_vx_d, OP_SSS_D, H8, H8, vsmul64)
GEN_VEXT_VX_RM(vsmul_vx_b, 1)
GEN_VEXT_VX_RM(vsmul_vx_h, 2)
GEN_VEXT_VX_RM(vsmul_vx_w, 4)
GEN_VEXT_VX_RM(vsmul_vx_d, 8)

/* Vector Single-Width Scaling Shift Instructions */
static inline uint8_t
vssrl8(CPURISCVState *env, int vxrm, uint8_t a, uint8_t b)
{
    uint8_t round, shift = b & 0x7;
    uint8_t res;

    round = get_round(vxrm, a, shift);
    res = (a >> shift) + round;
    return res;
}
static inline uint16_t
vssrl16(CPURISCVState *env, int vxrm, uint16_t a, uint16_t b)
{
    uint8_t round, shift = b & 0xf;

    round = get_round(vxrm, a, shift);
    return (a >> shift) + round;
}
static inline uint32_t
vssrl32(CPURISCVState *env, int vxrm, uint32_t a, uint32_t b)
{
    uint8_t round, shift = b & 0x1f;

    round = get_round(vxrm, a, shift);
    return (a >> shift) + round;
}
static inline uint64_t
vssrl64(CPURISCVState *env, int vxrm, uint64_t a, uint64_t b)
{
    uint8_t round, shift = b & 0x3f;

    round = get_round(vxrm, a, shift);
    return (a >> shift) + round;
}
RVVCALL(OPIVV2_RM, vssrl_vv_b, OP_UUU_B, H1, H1, H1, vssrl8)
RVVCALL(OPIVV2_RM, vssrl_vv_h, OP_UUU_H, H2, H2, H2, vssrl16)
RVVCALL(OPIVV2_RM, vssrl_vv_w, OP_UUU_W, H4, H4, H4, vssrl32)
RVVCALL(OPIVV2_RM, vssrl_vv_d, OP_UUU_D, H8, H8, H8, vssrl64)
GEN_VEXT_VV_RM(vssrl_vv_b, 1)
GEN_VEXT_VV_RM(vssrl_vv_h, 2)
GEN_VEXT_VV_RM(vssrl_vv_w, 4)
GEN_VEXT_VV_RM(vssrl_vv_d, 8)

RVVCALL(OPIVX2_RM, vssrl_vx_b, OP_UUU_B, H1, H1, vssrl8)
RVVCALL(OPIVX2_RM, vssrl_vx_h, OP_UUU_H, H2, H2, vssrl16)
RVVCALL(OPIVX2_RM, vssrl_vx_w, OP_UUU_W, H4, H4, vssrl32)
RVVCALL(OPIVX2_RM, vssrl_vx_d, OP_UUU_D, H8, H8, vssrl64)
GEN_VEXT_VX_RM(vssrl_vx_b, 1)
GEN_VEXT_VX_RM(vssrl_vx_h, 2)
GEN_VEXT_VX_RM(vssrl_vx_w, 4)
GEN_VEXT_VX_RM(vssrl_vx_d, 8)

static inline int8_t
vssra8(CPURISCVState *env, int vxrm, int8_t a, int8_t b)
{
    uint8_t round, shift = b & 0x7;

    round = get_round(vxrm, a, shift);
    return (a >> shift) + round;
}
static inline int16_t
vssra16(CPURISCVState *env, int vxrm, int16_t a, int16_t b)
{
    uint8_t round, shift = b & 0xf;

    round = get_round(vxrm, a, shift);
    return (a >> shift) + round;
}
static inline int32_t
vssra32(CPURISCVState *env, int vxrm, int32_t a, int32_t b)
{
    uint8_t round, shift = b & 0x1f;

    round = get_round(vxrm, a, shift);
    return (a >> shift) + round;
}
static inline int64_t
vssra64(CPURISCVState *env, int vxrm, int64_t a, int64_t b)
{
    uint8_t round, shift = b & 0x3f;

    round = get_round(vxrm, a, shift);
    return (a >> shift) + round;
}

RVVCALL(OPIVV2_RM, vssra_vv_b, OP_SSS_B, H1, H1, H1, vssra8)
RVVCALL(OPIVV2_RM, vssra_vv_h, OP_SSS_H, H2, H2, H2, vssra16)
RVVCALL(OPIVV2_RM, vssra_vv_w, OP_SSS_W, H4, H4, H4, vssra32)
RVVCALL(OPIVV2_RM, vssra_vv_d, OP_SSS_D, H8, H8, H8, vssra64)
GEN_VEXT_VV_RM(vssra_vv_b, 1)
GEN_VEXT_VV_RM(vssra_vv_h, 2)
GEN_VEXT_VV_RM(vssra_vv_w, 4)
GEN_VEXT_VV_RM(vssra_vv_d, 8)

RVVCALL(OPIVX2_RM, vssra_vx_b, OP_SSS_B, H1, H1, vssra8)
RVVCALL(OPIVX2_RM, vssra_vx_h, OP_SSS_H, H2, H2, vssra16)
RVVCALL(OPIVX2_RM, vssra_vx_w, OP_SSS_W, H4, H4, vssra32)
RVVCALL(OPIVX2_RM, vssra_vx_d, OP_SSS_D, H8, H8, vssra64)
GEN_VEXT_VX_RM(vssra_vx_b, 1)
GEN_VEXT_VX_RM(vssra_vx_h, 2)
GEN_VEXT_VX_RM(vssra_vx_w, 4)
GEN_VEXT_VX_RM(vssra_vx_d, 8)

/* Vector Narrowing Fixed-Point Clip Instructions */
static inline int8_t
vnclip8(CPURISCVState *env, int vxrm, int16_t a, int8_t b)
{
    uint8_t round, shift = b & 0xf;
    int16_t res;

    round = get_round(vxrm, a, shift);
    res = (a >> shift) + round;
    if (res > INT8_MAX) {
        env->vxsat = 0x1;
        return INT8_MAX;
    } else if (res < INT8_MIN) {
        env->vxsat = 0x1;
        return INT8_MIN;
    } else {
        return res;
    }
}

static inline int16_t
vnclip16(CPURISCVState *env, int vxrm, int32_t a, int16_t b)
{
    uint8_t round, shift = b & 0x1f;
    int32_t res;

    round = get_round(vxrm, a, shift);
    res = (a >> shift) + round;
    if (res > INT16_MAX) {
        env->vxsat = 0x1;
        return INT16_MAX;
    } else if (res < INT16_MIN) {
        env->vxsat = 0x1;
        return INT16_MIN;
    } else {
        return res;
    }
}

static inline int32_t
vnclip32(CPURISCVState *env, int vxrm, int64_t a, int32_t b)
{
    uint8_t round, shift = b & 0x3f;
    int64_t res;

    round = get_round(vxrm, a, shift);
    res = (a >> shift) + round;
    if (res > INT32_MAX) {
        env->vxsat = 0x1;
        return INT32_MAX;
    } else if (res < INT32_MIN) {
        env->vxsat = 0x1;
        return INT32_MIN;
    } else {
        return res;
    }
}

RVVCALL(OPIVV2_RM, vnclip_wv_b, NOP_SSS_B, H1, H2, H1, vnclip8)
RVVCALL(OPIVV2_RM, vnclip_wv_h, NOP_SSS_H, H2, H4, H2, vnclip16)
RVVCALL(OPIVV2_RM, vnclip_wv_w, NOP_SSS_W, H4, H8, H4, vnclip32)
GEN_VEXT_VV_RM(vnclip_wv_b, 1)
GEN_VEXT_VV_RM(vnclip_wv_h, 2)
GEN_VEXT_VV_RM(vnclip_wv_w, 4)

RVVCALL(OPIVX2_RM, vnclip_wx_b, NOP_SSS_B, H1, H2, vnclip8)
RVVCALL(OPIVX2_RM, vnclip_wx_h, NOP_SSS_H, H2, H4, vnclip16)
RVVCALL(OPIVX2_RM, vnclip_wx_w, NOP_SSS_W, H4, H8, vnclip32)
GEN_VEXT_VX_RM(vnclip_wx_b, 1)
GEN_VEXT_VX_RM(vnclip_wx_h, 2)
GEN_VEXT_VX_RM(vnclip_wx_w, 4)

static inline uint8_t
vnclipu8(CPURISCVState *env, int vxrm, uint16_t a, uint8_t b)
{
    uint8_t round, shift = b & 0xf;
    uint16_t res;

    round = get_round(vxrm, a, shift);
    res = (a >> shift) + round;
    if (res > UINT8_MAX) {
        env->vxsat = 0x1;
        return UINT8_MAX;
    } else {
        return res;
    }
}

static inline uint16_t
vnclipu16(CPURISCVState *env, int vxrm, uint32_t a, uint16_t b)
{
    uint8_t round, shift = b & 0x1f;
    uint32_t res;

    round = get_round(vxrm, a, shift);
    res = (a >> shift) + round;
    if (res > UINT16_MAX) {
        env->vxsat = 0x1;
        return UINT16_MAX;
    } else {
        return res;
    }
}

static inline uint32_t
vnclipu32(CPURISCVState *env, int vxrm, uint64_t a, uint32_t b)
{
    uint8_t round, shift = b & 0x3f;
    uint64_t res;

    round = get_round(vxrm, a, shift);
    res = (a >> shift) + round;
    if (res > UINT32_MAX) {
        env->vxsat = 0x1;
        return UINT32_MAX;
    } else {
        return res;
    }
}

RVVCALL(OPIVV2_RM, vnclipu_wv_b, NOP_UUU_B, H1, H2, H1, vnclipu8)
RVVCALL(OPIVV2_RM, vnclipu_wv_h, NOP_UUU_H, H2, H4, H2, vnclipu16)
RVVCALL(OPIVV2_RM, vnclipu_wv_w, NOP_UUU_W, H4, H8, H4, vnclipu32)
GEN_VEXT_VV_RM(vnclipu_wv_b, 1)
GEN_VEXT_VV_RM(vnclipu_wv_h, 2)
GEN_VEXT_VV_RM(vnclipu_wv_w, 4)

RVVCALL(OPIVX2_RM, vnclipu_wx_b, NOP_UUU_B, H1, H2, vnclipu8)
RVVCALL(OPIVX2_RM, vnclipu_wx_h, NOP_UUU_H, H2, H4, vnclipu16)
RVVCALL(OPIVX2_RM, vnclipu_wx_w, NOP_UUU_W, H4, H8, vnclipu32)
GEN_VEXT_VX_RM(vnclipu_wx_b, 1)
GEN_VEXT_VX_RM(vnclipu_wx_h, 2)
GEN_VEXT_VX_RM(vnclipu_wx_w, 4)

/*
 * Vector Float Point Arithmetic Instructions
 */
/* Vector Single-Width Floating-Point Add/Subtract Instructions */
#define OPFVV2(NAME, TD, T1, T2, TX1, TX2, HD, HS1, HS2, OP)   \
static void do_##NAME(void *vd, void *vs1, void *vs2, int i,   \
                      CPURISCVState *env)                      \
{                                                              \
    TX1 s1 = *((T1 *)vs1 + HS1(i));                            \
    TX2 s2 = *((T2 *)vs2 + HS2(i));                            \
    *((TD *)vd + HD(i)) = OP(s2, s1, &env->fp_status);         \
}

#define GEN_VEXT_VV_ENV(NAME, ESZ)                        \
void HELPER(NAME)(void *vd, void *v0, void *vs1,          \
                  void *vs2, CPURISCVState *env,          \
                  uint32_t desc)                          \
{                                                         \
    uint32_t vm = vext_vm(desc);                          \
    uint32_t vl = env->vl;                                \
    uint32_t total_elems =                                \
        vext_get_total_elems(env, desc, ESZ);             \
    uint32_t vta = vext_vta(desc);                        \
    uint32_t vma = vext_vma(desc);                        \
    uint32_t i;                                           \
                                                          \
    VSTART_CHECK_EARLY_EXIT(env, vl);                     \
                                                          \
    for (i = env->vstart; i < vl; i++) {                  \
        if (!vm && !vext_elem_mask(v0, i)) {              \
            /* set masked-off elements to 1s */           \
            vext_set_elems_1s(vd, vma, i * ESZ,           \
                              (i + 1) * ESZ);             \
            continue;                                     \
        }                                                 \
        do_##NAME(vd, vs1, vs2, i, env);                  \
    }                                                     \
    env->vstart = 0;                                      \
    /* set tail elements to 1s */                         \
    vext_set_elems_1s(vd, vta, vl * ESZ,                  \
                      total_elems * ESZ);                 \
}

RVVCALL(OPFVV2, vfadd_vv_h, OP_UUU_H, H2, H2, H2, float16_add)
RVVCALL(OPFVV2, vfadd_vv_w, OP_UUU_W, H4, H4, H4, float32_add)
RVVCALL(OPFVV2, vfadd_vv_d, OP_UUU_D, H8, H8, H8, float64_add)
GEN_VEXT_VV_ENV(vfadd_vv_h, 2)
GEN_VEXT_VV_ENV(vfadd_vv_w, 4)
GEN_VEXT_VV_ENV(vfadd_vv_d, 8)

#define OPFVF2(NAME, TD, T1, T2, TX1, TX2, HD, HS2, OP)        \
static void do_##NAME(void *vd, uint64_t s1, void *vs2, int i, \
                      CPURISCVState *env)                      \
{                                                              \
    TX2 s2 = *((T2 *)vs2 + HS2(i));                            \
    *((TD *)vd + HD(i)) = OP(s2, (TX1)(T1)s1, &env->fp_status);\
}

#define GEN_VEXT_VF(NAME, ESZ)                            \
void HELPER(NAME)(void *vd, void *v0, uint64_t s1,        \
                  void *vs2, CPURISCVState *env,          \
                  uint32_t desc)                          \
{                                                         \
    uint32_t vm = vext_vm(desc);                          \
    uint32_t vl = env->vl;                                \
    uint32_t total_elems =                                \
        vext_get_total_elems(env, desc, ESZ);             \
    uint32_t vta = vext_vta(desc);                        \
    uint32_t vma = vext_vma(desc);                        \
    uint32_t i;                                           \
                                                          \
    VSTART_CHECK_EARLY_EXIT(env, vl);                     \
                                                          \
    for (i = env->vstart; i < vl; i++) {                  \
        if (!vm && !vext_elem_mask(v0, i)) {              \
            /* set masked-off elements to 1s */           \
            vext_set_elems_1s(vd, vma, i * ESZ,           \
                              (i + 1) * ESZ);             \
            continue;                                     \
        }                                                 \
        do_##NAME(vd, s1, vs2, i, env);                   \
    }                                                     \
    env->vstart = 0;                                      \
    /* set tail elements to 1s */                         \
    vext_set_elems_1s(vd, vta, vl * ESZ,                  \
                      total_elems * ESZ);                 \
}

RVVCALL(OPFVF2, vfadd_vf_h, OP_UUU_H, H2, H2, float16_add)
RVVCALL(OPFVF2, vfadd_vf_w, OP_UUU_W, H4, H4, float32_add)
RVVCALL(OPFVF2, vfadd_vf_d, OP_UUU_D, H8, H8, float64_add)
GEN_VEXT_VF(vfadd_vf_h, 2)
GEN_VEXT_VF(vfadd_vf_w, 4)
GEN_VEXT_VF(vfadd_vf_d, 8)

RVVCALL(OPFVV2, vfsub_vv_h, OP_UUU_H, H2, H2, H2, float16_sub)
RVVCALL(OPFVV2, vfsub_vv_w, OP_UUU_W, H4, H4, H4, float32_sub)
RVVCALL(OPFVV2, vfsub_vv_d, OP_UUU_D, H8, H8, H8, float64_sub)
GEN_VEXT_VV_ENV(vfsub_vv_h, 2)
GEN_VEXT_VV_ENV(vfsub_vv_w, 4)
GEN_VEXT_VV_ENV(vfsub_vv_d, 8)
RVVCALL(OPFVF2, vfsub_vf_h, OP_UUU_H, H2, H2, float16_sub)
RVVCALL(OPFVF2, vfsub_vf_w, OP_UUU_W, H4, H4, float32_sub)
RVVCALL(OPFVF2, vfsub_vf_d, OP_UUU_D, H8, H8, float64_sub)
GEN_VEXT_VF(vfsub_vf_h, 2)
GEN_VEXT_VF(vfsub_vf_w, 4)
GEN_VEXT_VF(vfsub_vf_d, 8)

static uint16_t float16_rsub(uint16_t a, uint16_t b, float_status *s)
{
    return float16_sub(b, a, s);
}

static uint32_t float32_rsub(uint32_t a, uint32_t b, float_status *s)
{
    return float32_sub(b, a, s);
}

static uint64_t float64_rsub(uint64_t a, uint64_t b, float_status *s)
{
    return float64_sub(b, a, s);
}

RVVCALL(OPFVF2, vfrsub_vf_h, OP_UUU_H, H2, H2, float16_rsub)
RVVCALL(OPFVF2, vfrsub_vf_w, OP_UUU_W, H4, H4, float32_rsub)
RVVCALL(OPFVF2, vfrsub_vf_d, OP_UUU_D, H8, H8, float64_rsub)
GEN_VEXT_VF(vfrsub_vf_h, 2)
GEN_VEXT_VF(vfrsub_vf_w, 4)
GEN_VEXT_VF(vfrsub_vf_d, 8)

/* Vector Widening Floating-Point Add/Subtract Instructions */
static uint32_t vfwadd16(uint16_t a, uint16_t b, float_status *s)
{
    return float32_add(float16_to_float32(a, true, s),
                       float16_to_float32(b, true, s), s);
}

static uint64_t vfwadd32(uint32_t a, uint32_t b, float_status *s)
{
    return float64_add(float32_to_float64(a, s),
                       float32_to_float64(b, s), s);

}

RVVCALL(OPFVV2, vfwadd_vv_h, WOP_UUU_H, H4, H2, H2, vfwadd16)
RVVCALL(OPFVV2, vfwadd_vv_w, WOP_UUU_W, H8, H4, H4, vfwadd32)
GEN_VEXT_VV_ENV(vfwadd_vv_h, 4)
GEN_VEXT_VV_ENV(vfwadd_vv_w, 8)
RVVCALL(OPFVF2, vfwadd_vf_h, WOP_UUU_H, H4, H2, vfwadd16)
RVVCALL(OPFVF2, vfwadd_vf_w, WOP_UUU_W, H8, H4, vfwadd32)
GEN_VEXT_VF(vfwadd_vf_h, 4)
GEN_VEXT_VF(vfwadd_vf_w, 8)

static uint32_t vfwsub16(uint16_t a, uint16_t b, float_status *s)
{
    return float32_sub(float16_to_float32(a, true, s),
                       float16_to_float32(b, true, s), s);
}

static uint64_t vfwsub32(uint32_t a, uint32_t b, float_status *s)
{
    return float64_sub(float32_to_float64(a, s),
                       float32_to_float64(b, s), s);

}

RVVCALL(OPFVV2, vfwsub_vv_h, WOP_UUU_H, H4, H2, H2, vfwsub16)
RVVCALL(OPFVV2, vfwsub_vv_w, WOP_UUU_W, H8, H4, H4, vfwsub32)
GEN_VEXT_VV_ENV(vfwsub_vv_h, 4)
GEN_VEXT_VV_ENV(vfwsub_vv_w, 8)
RVVCALL(OPFVF2, vfwsub_vf_h, WOP_UUU_H, H4, H2, vfwsub16)
RVVCALL(OPFVF2, vfwsub_vf_w, WOP_UUU_W, H8, H4, vfwsub32)
GEN_VEXT_VF(vfwsub_vf_h, 4)
GEN_VEXT_VF(vfwsub_vf_w, 8)

static uint32_t vfwaddw16(uint32_t a, uint16_t b, float_status *s)
{
    return float32_add(a, float16_to_float32(b, true, s), s);
}

static uint64_t vfwaddw32(uint64_t a, uint32_t b, float_status *s)
{
    return float64_add(a, float32_to_float64(b, s), s);
}

RVVCALL(OPFVV2, vfwadd_wv_h, WOP_WUUU_H, H4, H2, H2, vfwaddw16)
RVVCALL(OPFVV2, vfwadd_wv_w, WOP_WUUU_W, H8, H4, H4, vfwaddw32)
GEN_VEXT_VV_ENV(vfwadd_wv_h, 4)
GEN_VEXT_VV_ENV(vfwadd_wv_w, 8)
RVVCALL(OPFVF2, vfwadd_wf_h, WOP_WUUU_H, H4, H2, vfwaddw16)
RVVCALL(OPFVF2, vfwadd_wf_w, WOP_WUUU_W, H8, H4, vfwaddw32)
GEN_VEXT_VF(vfwadd_wf_h, 4)
GEN_VEXT_VF(vfwadd_wf_w, 8)

static uint32_t vfwsubw16(uint32_t a, uint16_t b, float_status *s)
{
    return float32_sub(a, float16_to_float32(b, true, s), s);
}

static uint64_t vfwsubw32(uint64_t a, uint32_t b, float_status *s)
{
    return float64_sub(a, float32_to_float64(b, s), s);
}

RVVCALL(OPFVV2, vfwsub_wv_h, WOP_WUUU_H, H4, H2, H2, vfwsubw16)
RVVCALL(OPFVV2, vfwsub_wv_w, WOP_WUUU_W, H8, H4, H4, vfwsubw32)
GEN_VEXT_VV_ENV(vfwsub_wv_h, 4)
GEN_VEXT_VV_ENV(vfwsub_wv_w, 8)
RVVCALL(OPFVF2, vfwsub_wf_h, WOP_WUUU_H, H4, H2, vfwsubw16)
RVVCALL(OPFVF2, vfwsub_wf_w, WOP_WUUU_W, H8, H4, vfwsubw32)
GEN_VEXT_VF(vfwsub_wf_h, 4)
GEN_VEXT_VF(vfwsub_wf_w, 8)

/* Vector Single-Width Floating-Point Multiply/Divide Instructions */
RVVCALL(OPFVV2, vfmul_vv_h, OP_UUU_H, H2, H2, H2, float16_mul)
RVVCALL(OPFVV2, vfmul_vv_w, OP_UUU_W, H4, H4, H4, float32_mul)
RVVCALL(OPFVV2, vfmul_vv_d, OP_UUU_D, H8, H8, H8, float64_mul)
GEN_VEXT_VV_ENV(vfmul_vv_h, 2)
GEN_VEXT_VV_ENV(vfmul_vv_w, 4)
GEN_VEXT_VV_ENV(vfmul_vv_d, 8)
RVVCALL(OPFVF2, vfmul_vf_h, OP_UUU_H, H2, H2, float16_mul)
RVVCALL(OPFVF2, vfmul_vf_w, OP_UUU_W, H4, H4, float32_mul)
RVVCALL(OPFVF2, vfmul_vf_d, OP_UUU_D, H8, H8, float64_mul)
GEN_VEXT_VF(vfmul_vf_h, 2)
GEN_VEXT_VF(vfmul_vf_w, 4)
GEN_VEXT_VF(vfmul_vf_d, 8)

RVVCALL(OPFVV2, vfdiv_vv_h, OP_UUU_H, H2, H2, H2, float16_div)
RVVCALL(OPFVV2, vfdiv_vv_w, OP_UUU_W, H4, H4, H4, float32_div)
RVVCALL(OPFVV2, vfdiv_vv_d, OP_UUU_D, H8, H8, H8, float64_div)
GEN_VEXT_VV_ENV(vfdiv_vv_h, 2)
GEN_VEXT_VV_ENV(vfdiv_vv_w, 4)
GEN_VEXT_VV_ENV(vfdiv_vv_d, 8)
RVVCALL(OPFVF2, vfdiv_vf_h, OP_UUU_H, H2, H2, float16_div)
RVVCALL(OPFVF2, vfdiv_vf_w, OP_UUU_W, H4, H4, float32_div)
RVVCALL(OPFVF2, vfdiv_vf_d, OP_UUU_D, H8, H8, float64_div)
GEN_VEXT_VF(vfdiv_vf_h, 2)
GEN_VEXT_VF(vfdiv_vf_w, 4)
GEN_VEXT_VF(vfdiv_vf_d, 8)

static uint16_t float16_rdiv(uint16_t a, uint16_t b, float_status *s)
{
    return float16_div(b, a, s);
}

static uint32_t float32_rdiv(uint32_t a, uint32_t b, float_status *s)
{
    return float32_div(b, a, s);
}

static uint64_t float64_rdiv(uint64_t a, uint64_t b, float_status *s)
{
    return float64_div(b, a, s);
}

RVVCALL(OPFVF2, vfrdiv_vf_h, OP_UUU_H, H2, H2, float16_rdiv)
RVVCALL(OPFVF2, vfrdiv_vf_w, OP_UUU_W, H4, H4, float32_rdiv)
RVVCALL(OPFVF2, vfrdiv_vf_d, OP_UUU_D, H8, H8, float64_rdiv)
GEN_VEXT_VF(vfrdiv_vf_h, 2)
GEN_VEXT_VF(vfrdiv_vf_w, 4)
GEN_VEXT_VF(vfrdiv_vf_d, 8)

/* Vector Widening Floating-Point Multiply */
static uint32_t vfwmul16(uint16_t a, uint16_t b, float_status *s)
{
    return float32_mul(float16_to_float32(a, true, s),
                       float16_to_float32(b, true, s), s);
}

static uint64_t vfwmul32(uint32_t a, uint32_t b, float_status *s)
{
    return float64_mul(float32_to_float64(a, s),
                       float32_to_float64(b, s), s);

}
RVVCALL(OPFVV2, vfwmul_vv_h, WOP_UUU_H, H4, H2, H2, vfwmul16)
RVVCALL(OPFVV2, vfwmul_vv_w, WOP_UUU_W, H8, H4, H4, vfwmul32)
GEN_VEXT_VV_ENV(vfwmul_vv_h, 4)
GEN_VEXT_VV_ENV(vfwmul_vv_w, 8)
RVVCALL(OPFVF2, vfwmul_vf_h, WOP_UUU_H, H4, H2, vfwmul16)
RVVCALL(OPFVF2, vfwmul_vf_w, WOP_UUU_W, H8, H4, vfwmul32)
GEN_VEXT_VF(vfwmul_vf_h, 4)
GEN_VEXT_VF(vfwmul_vf_w, 8)

/* Vector Single-Width Floating-Point Fused Multiply-Add Instructions */
#define OPFVV3(NAME, TD, T1, T2, TX1, TX2, HD, HS1, HS2, OP)       \
static void do_##NAME(void *vd, void *vs1, void *vs2, int i,       \
                      CPURISCVState *env)                          \
{                                                                  \
    TX1 s1 = *((T1 *)vs1 + HS1(i));                                \
    TX2 s2 = *((T2 *)vs2 + HS2(i));                                \
    TD d = *((TD *)vd + HD(i));                                    \
    *((TD *)vd + HD(i)) = OP(s2, s1, d, &env->fp_status);          \
}

static uint16_t fmacc16(uint16_t a, uint16_t b, uint16_t d, float_status *s)
{
    return float16_muladd(a, b, d, 0, s);
}

static uint32_t fmacc32(uint32_t a, uint32_t b, uint32_t d, float_status *s)
{
    return float32_muladd(a, b, d, 0, s);
}

static uint64_t fmacc64(uint64_t a, uint64_t b, uint64_t d, float_status *s)
{
    return float64_muladd(a, b, d, 0, s);
}

RVVCALL(OPFVV3, vfmacc_vv_h, OP_UUU_H, H2, H2, H2, fmacc16)
RVVCALL(OPFVV3, vfmacc_vv_w, OP_UUU_W, H4, H4, H4, fmacc32)
RVVCALL(OPFVV3, vfmacc_vv_d, OP_UUU_D, H8, H8, H8, fmacc64)
GEN_VEXT_VV_ENV(vfmacc_vv_h, 2)
GEN_VEXT_VV_ENV(vfmacc_vv_w, 4)
GEN_VEXT_VV_ENV(vfmacc_vv_d, 8)

#define OPFVF3(NAME, TD, T1, T2, TX1, TX2, HD, HS2, OP)           \
static void do_##NAME(void *vd, uint64_t s1, void *vs2, int i,    \
                      CPURISCVState *env)                         \
{                                                                 \
    TX2 s2 = *((T2 *)vs2 + HS2(i));                               \
    TD d = *((TD *)vd + HD(i));                                   \
    *((TD *)vd + HD(i)) = OP(s2, (TX1)(T1)s1, d, &env->fp_status);\
}

RVVCALL(OPFVF3, vfmacc_vf_h, OP_UUU_H, H2, H2, fmacc16)
RVVCALL(OPFVF3, vfmacc_vf_w, OP_UUU_W, H4, H4, fmacc32)
RVVCALL(OPFVF3, vfmacc_vf_d, OP_UUU_D, H8, H8, fmacc64)
GEN_VEXT_VF(vfmacc_vf_h, 2)
GEN_VEXT_VF(vfmacc_vf_w, 4)
GEN_VEXT_VF(vfmacc_vf_d, 8)

static uint16_t fnmacc16(uint16_t a, uint16_t b, uint16_t d, float_status *s)
{
    return float16_muladd(a, b, d, float_muladd_negate_c |
                                   float_muladd_negate_product, s);
}

static uint32_t fnmacc32(uint32_t a, uint32_t b, uint32_t d, float_status *s)
{
    return float32_muladd(a, b, d, float_muladd_negate_c |
                                   float_muladd_negate_product, s);
}

static uint64_t fnmacc64(uint64_t a, uint64_t b, uint64_t d, float_status *s)
{
    return float64_muladd(a, b, d, float_muladd_negate_c |
                                   float_muladd_negate_product, s);
}

RVVCALL(OPFVV3, vfnmacc_vv_h, OP_UUU_H, H2, H2, H2, fnmacc16)
RVVCALL(OPFVV3, vfnmacc_vv_w, OP_UUU_W, H4, H4, H4, fnmacc32)
RVVCALL(OPFVV3, vfnmacc_vv_d, OP_UUU_D, H8, H8, H8, fnmacc64)
GEN_VEXT_VV_ENV(vfnmacc_vv_h, 2)
GEN_VEXT_VV_ENV(vfnmacc_vv_w, 4)
GEN_VEXT_VV_ENV(vfnmacc_vv_d, 8)
RVVCALL(OPFVF3, vfnmacc_vf_h, OP_UUU_H, H2, H2, fnmacc16)
RVVCALL(OPFVF3, vfnmacc_vf_w, OP_UUU_W, H4, H4, fnmacc32)
RVVCALL(OPFVF3, vfnmacc_vf_d, OP_UUU_D, H8, H8, fnmacc64)
GEN_VEXT_VF(vfnmacc_vf_h, 2)
GEN_VEXT_VF(vfnmacc_vf_w, 4)
GEN_VEXT_VF(vfnmacc_vf_d, 8)

static uint16_t fmsac16(uint16_t a, uint16_t b, uint16_t d, float_status *s)
{
    return float16_muladd(a, b, d, float_muladd_negate_c, s);
}

static uint32_t fmsac32(uint32_t a, uint32_t b, uint32_t d, float_status *s)
{
    return float32_muladd(a, b, d, float_muladd_negate_c, s);
}

static uint64_t fmsac64(uint64_t a, uint64_t b, uint64_t d, float_status *s)
{
    return float64_muladd(a, b, d, float_muladd_negate_c, s);
}

RVVCALL(OPFVV3, vfmsac_vv_h, OP_UUU_H, H2, H2, H2, fmsac16)
RVVCALL(OPFVV3, vfmsac_vv_w, OP_UUU_W, H4, H4, H4, fmsac32)
RVVCALL(OPFVV3, vfmsac_vv_d, OP_UUU_D, H8, H8, H8, fmsac64)
GEN_VEXT_VV_ENV(vfmsac_vv_h, 2)
GEN_VEXT_VV_ENV(vfmsac_vv_w, 4)
GEN_VEXT_VV_ENV(vfmsac_vv_d, 8)
RVVCALL(OPFVF3, vfmsac_vf_h, OP_UUU_H, H2, H2, fmsac16)
RVVCALL(OPFVF3, vfmsac_vf_w, OP_UUU_W, H4, H4, fmsac32)
RVVCALL(OPFVF3, vfmsac_vf_d, OP_UUU_D, H8, H8, fmsac64)
GEN_VEXT_VF(vfmsac_vf_h, 2)
GEN_VEXT_VF(vfmsac_vf_w, 4)
GEN_VEXT_VF(vfmsac_vf_d, 8)

static uint16_t fnmsac16(uint16_t a, uint16_t b, uint16_t d, float_status *s)
{
    return float16_muladd(a, b, d, float_muladd_negate_product, s);
}

static uint32_t fnmsac32(uint32_t a, uint32_t b, uint32_t d, float_status *s)
{
    return float32_muladd(a, b, d, float_muladd_negate_product, s);
}

static uint64_t fnmsac64(uint64_t a, uint64_t b, uint64_t d, float_status *s)
{
    return float64_muladd(a, b, d, float_muladd_negate_product, s);
}

RVVCALL(OPFVV3, vfnmsac_vv_h, OP_UUU_H, H2, H2, H2, fnmsac16)
RVVCALL(OPFVV3, vfnmsac_vv_w, OP_UUU_W, H4, H4, H4, fnmsac32)
RVVCALL(OPFVV3, vfnmsac_vv_d, OP_UUU_D, H8, H8, H8, fnmsac64)
GEN_VEXT_VV_ENV(vfnmsac_vv_h, 2)
GEN_VEXT_VV_ENV(vfnmsac_vv_w, 4)
GEN_VEXT_VV_ENV(vfnmsac_vv_d, 8)
RVVCALL(OPFVF3, vfnmsac_vf_h, OP_UUU_H, H2, H2, fnmsac16)
RVVCALL(OPFVF3, vfnmsac_vf_w, OP_UUU_W, H4, H4, fnmsac32)
RVVCALL(OPFVF3, vfnmsac_vf_d, OP_UUU_D, H8, H8, fnmsac64)
GEN_VEXT_VF(vfnmsac_vf_h, 2)
GEN_VEXT_VF(vfnmsac_vf_w, 4)
GEN_VEXT_VF(vfnmsac_vf_d, 8)

static uint16_t fmadd16(uint16_t a, uint16_t b, uint16_t d, float_status *s)
{
    return float16_muladd(d, b, a, 0, s);
}

static uint32_t fmadd32(uint32_t a, uint32_t b, uint32_t d, float_status *s)
{
    return float32_muladd(d, b, a, 0, s);
}

static uint64_t fmadd64(uint64_t a, uint64_t b, uint64_t d, float_status *s)
{
    return float64_muladd(d, b, a, 0, s);
}

RVVCALL(OPFVV3, vfmadd_vv_h, OP_UUU_H, H2, H2, H2, fmadd16)
RVVCALL(OPFVV3, vfmadd_vv_w, OP_UUU_W, H4, H4, H4, fmadd32)
RVVCALL(OPFVV3, vfmadd_vv_d, OP_UUU_D, H8, H8, H8, fmadd64)
GEN_VEXT_VV_ENV(vfmadd_vv_h, 2)
GEN_VEXT_VV_ENV(vfmadd_vv_w, 4)
GEN_VEXT_VV_ENV(vfmadd_vv_d, 8)
RVVCALL(OPFVF3, vfmadd_vf_h, OP_UUU_H, H2, H2, fmadd16)
RVVCALL(OPFVF3, vfmadd_vf_w, OP_UUU_W, H4, H4, fmadd32)
RVVCALL(OPFVF3, vfmadd_vf_d, OP_UUU_D, H8, H8, fmadd64)
GEN_VEXT_VF(vfmadd_vf_h, 2)
GEN_VEXT_VF(vfmadd_vf_w, 4)
GEN_VEXT_VF(vfmadd_vf_d, 8)

static uint16_t fnmadd16(uint16_t a, uint16_t b, uint16_t d, float_status *s)
{
    return float16_muladd(d, b, a, float_muladd_negate_c |
                                   float_muladd_negate_product, s);
}

static uint32_t fnmadd32(uint32_t a, uint32_t b, uint32_t d, float_status *s)
{
    return float32_muladd(d, b, a, float_muladd_negate_c |
                                   float_muladd_negate_product, s);
}

static uint64_t fnmadd64(uint64_t a, uint64_t b, uint64_t d, float_status *s)
{
    return float64_muladd(d, b, a, float_muladd_negate_c |
                                   float_muladd_negate_product, s);
}

RVVCALL(OPFVV3, vfnmadd_vv_h, OP_UUU_H, H2, H2, H2, fnmadd16)
RVVCALL(OPFVV3, vfnmadd_vv_w, OP_UUU_W, H4, H4, H4, fnmadd32)
RVVCALL(OPFVV3, vfnmadd_vv_d, OP_UUU_D, H8, H8, H8, fnmadd64)
GEN_VEXT_VV_ENV(vfnmadd_vv_h, 2)
GEN_VEXT_VV_ENV(vfnmadd_vv_w, 4)
GEN_VEXT_VV_ENV(vfnmadd_vv_d, 8)
RVVCALL(OPFVF3, vfnmadd_vf_h, OP_UUU_H, H2, H2, fnmadd16)
RVVCALL(OPFVF3, vfnmadd_vf_w, OP_UUU_W, H4, H4, fnmadd32)
RVVCALL(OPFVF3, vfnmadd_vf_d, OP_UUU_D, H8, H8, fnmadd64)
GEN_VEXT_VF(vfnmadd_vf_h, 2)
GEN_VEXT_VF(vfnmadd_vf_w, 4)
GEN_VEXT_VF(vfnmadd_vf_d, 8)

static uint16_t fmsub16(uint16_t a, uint16_t b, uint16_t d, float_status *s)
{
    return float16_muladd(d, b, a, float_muladd_negate_c, s);
}

static uint32_t fmsub32(uint32_t a, uint32_t b, uint32_t d, float_status *s)
{
    return float32_muladd(d, b, a, float_muladd_negate_c, s);
}

static uint64_t fmsub64(uint64_t a, uint64_t b, uint64_t d, float_status *s)
{
    return float64_muladd(d, b, a, float_muladd_negate_c, s);
}

RVVCALL(OPFVV3, vfmsub_vv_h, OP_UUU_H, H2, H2, H2, fmsub16)
RVVCALL(OPFVV3, vfmsub_vv_w, OP_UUU_W, H4, H4, H4, fmsub32)
RVVCALL(OPFVV3, vfmsub_vv_d, OP_UUU_D, H8, H8, H8, fmsub64)
GEN_VEXT_VV_ENV(vfmsub_vv_h, 2)
GEN_VEXT_VV_ENV(vfmsub_vv_w, 4)
GEN_VEXT_VV_ENV(vfmsub_vv_d, 8)
RVVCALL(OPFVF3, vfmsub_vf_h, OP_UUU_H, H2, H2, fmsub16)
RVVCALL(OPFVF3, vfmsub_vf_w, OP_UUU_W, H4, H4, fmsub32)
RVVCALL(OPFVF3, vfmsub_vf_d, OP_UUU_D, H8, H8, fmsub64)
GEN_VEXT_VF(vfmsub_vf_h, 2)
GEN_VEXT_VF(vfmsub_vf_w, 4)
GEN_VEXT_VF(vfmsub_vf_d, 8)

static uint16_t fnmsub16(uint16_t a, uint16_t b, uint16_t d, float_status *s)
{
    return float16_muladd(d, b, a, float_muladd_negate_product, s);
}

static uint32_t fnmsub32(uint32_t a, uint32_t b, uint32_t d, float_status *s)
{
    return float32_muladd(d, b, a, float_muladd_negate_product, s);
}

static uint64_t fnmsub64(uint64_t a, uint64_t b, uint64_t d, float_status *s)
{
    return float64_muladd(d, b, a, float_muladd_negate_product, s);
}

RVVCALL(OPFVV3, vfnmsub_vv_h, OP_UUU_H, H2, H2, H2, fnmsub16)
RVVCALL(OPFVV3, vfnmsub_vv_w, OP_UUU_W, H4, H4, H4, fnmsub32)
RVVCALL(OPFVV3, vfnmsub_vv_d, OP_UUU_D, H8, H8, H8, fnmsub64)
GEN_VEXT_VV_ENV(vfnmsub_vv_h, 2)
GEN_VEXT_VV_ENV(vfnmsub_vv_w, 4)
GEN_VEXT_VV_ENV(vfnmsub_vv_d, 8)
RVVCALL(OPFVF3, vfnmsub_vf_h, OP_UUU_H, H2, H2, fnmsub16)
RVVCALL(OPFVF3, vfnmsub_vf_w, OP_UUU_W, H4, H4, fnmsub32)
RVVCALL(OPFVF3, vfnmsub_vf_d, OP_UUU_D, H8, H8, fnmsub64)
GEN_VEXT_VF(vfnmsub_vf_h, 2)
GEN_VEXT_VF(vfnmsub_vf_w, 4)
GEN_VEXT_VF(vfnmsub_vf_d, 8)

/* Vector Widening Floating-Point Fused Multiply-Add Instructions */
static uint32_t fwmacc16(uint16_t a, uint16_t b, uint32_t d, float_status *s)
{
    return float32_muladd(float16_to_float32(a, true, s),
                          float16_to_float32(b, true, s), d, 0, s);
}

static uint64_t fwmacc32(uint32_t a, uint32_t b, uint64_t d, float_status *s)
{
    return float64_muladd(float32_to_float64(a, s),
                          float32_to_float64(b, s), d, 0, s);
}

RVVCALL(OPFVV3, vfwmacc_vv_h, WOP_UUU_H, H4, H2, H2, fwmacc16)
RVVCALL(OPFVV3, vfwmacc_vv_w, WOP_UUU_W, H8, H4, H4, fwmacc32)
GEN_VEXT_VV_ENV(vfwmacc_vv_h, 4)
GEN_VEXT_VV_ENV(vfwmacc_vv_w, 8)
RVVCALL(OPFVF3, vfwmacc_vf_h, WOP_UUU_H, H4, H2, fwmacc16)
RVVCALL(OPFVF3, vfwmacc_vf_w, WOP_UUU_W, H8, H4, fwmacc32)
GEN_VEXT_VF(vfwmacc_vf_h, 4)
GEN_VEXT_VF(vfwmacc_vf_w, 8)

static uint32_t fwmaccbf16(uint16_t a, uint16_t b, uint32_t d, float_status *s)
{
    return float32_muladd(bfloat16_to_float32(a, s),
                          bfloat16_to_float32(b, s), d, 0, s);
}

RVVCALL(OPFVV3, vfwmaccbf16_vv, WOP_UUU_H, H4, H2, H2, fwmaccbf16)
GEN_VEXT_VV_ENV(vfwmaccbf16_vv, 4)
RVVCALL(OPFVF3, vfwmaccbf16_vf, WOP_UUU_H, H4, H2, fwmaccbf16)
GEN_VEXT_VF(vfwmaccbf16_vf, 4)

static uint32_t fwnmacc16(uint16_t a, uint16_t b, uint32_t d, float_status *s)
{
    return float32_muladd(float16_to_float32(a, true, s),
                          float16_to_float32(b, true, s), d,
                          float_muladd_negate_c | float_muladd_negate_product,
                          s);
}

static uint64_t fwnmacc32(uint32_t a, uint32_t b, uint64_t d, float_status *s)
{
    return float64_muladd(float32_to_float64(a, s), float32_to_float64(b, s),
                          d, float_muladd_negate_c |
                             float_muladd_negate_product, s);
}

RVVCALL(OPFVV3, vfwnmacc_vv_h, WOP_UUU_H, H4, H2, H2, fwnmacc16)
RVVCALL(OPFVV3, vfwnmacc_vv_w, WOP_UUU_W, H8, H4, H4, fwnmacc32)
GEN_VEXT_VV_ENV(vfwnmacc_vv_h, 4)
GEN_VEXT_VV_ENV(vfwnmacc_vv_w, 8)
RVVCALL(OPFVF3, vfwnmacc_vf_h, WOP_UUU_H, H4, H2, fwnmacc16)
RVVCALL(OPFVF3, vfwnmacc_vf_w, WOP_UUU_W, H8, H4, fwnmacc32)
GEN_VEXT_VF(vfwnmacc_vf_h, 4)
GEN_VEXT_VF(vfwnmacc_vf_w, 8)

static uint32_t fwmsac16(uint16_t a, uint16_t b, uint32_t d, float_status *s)
{
    return float32_muladd(float16_to_float32(a, true, s),
                          float16_to_float32(b, true, s), d,
                          float_muladd_negate_c, s);
}

static uint64_t fwmsac32(uint32_t a, uint32_t b, uint64_t d, float_status *s)
{
    return float64_muladd(float32_to_float64(a, s),
                          float32_to_float64(b, s), d,
                          float_muladd_negate_c, s);
}

RVVCALL(OPFVV3, vfwmsac_vv_h, WOP_UUU_H, H4, H2, H2, fwmsac16)
RVVCALL(OPFVV3, vfwmsac_vv_w, WOP_UUU_W, H8, H4, H4, fwmsac32)
GEN_VEXT_VV_ENV(vfwmsac_vv_h, 4)
GEN_VEXT_VV_ENV(vfwmsac_vv_w, 8)
RVVCALL(OPFVF3, vfwmsac_vf_h, WOP_UUU_H, H4, H2, fwmsac16)
RVVCALL(OPFVF3, vfwmsac_vf_w, WOP_UUU_W, H8, H4, fwmsac32)
GEN_VEXT_VF(vfwmsac_vf_h, 4)
GEN_VEXT_VF(vfwmsac_vf_w, 8)

static uint32_t fwnmsac16(uint16_t a, uint16_t b, uint32_t d, float_status *s)
{
    return float32_muladd(float16_to_float32(a, true, s),
                          float16_to_float32(b, true, s), d,
                          float_muladd_negate_product, s);
}

static uint64_t fwnmsac32(uint32_t a, uint32_t b, uint64_t d, float_status *s)
{
    return float64_muladd(float32_to_float64(a, s),
                          float32_to_float64(b, s), d,
                          float_muladd_negate_product, s);
}

RVVCALL(OPFVV3, vfwnmsac_vv_h, WOP_UUU_H, H4, H2, H2, fwnmsac16)
RVVCALL(OPFVV3, vfwnmsac_vv_w, WOP_UUU_W, H8, H4, H4, fwnmsac32)
GEN_VEXT_VV_ENV(vfwnmsac_vv_h, 4)
GEN_VEXT_VV_ENV(vfwnmsac_vv_w, 8)
RVVCALL(OPFVF3, vfwnmsac_vf_h, WOP_UUU_H, H4, H2, fwnmsac16)
RVVCALL(OPFVF3, vfwnmsac_vf_w, WOP_UUU_W, H8, H4, fwnmsac32)
GEN_VEXT_VF(vfwnmsac_vf_h, 4)
GEN_VEXT_VF(vfwnmsac_vf_w, 8)

/* Vector Floating-Point Square-Root Instruction */
#define OPFVV1(NAME, TD, T2, TX2, HD, HS2, OP)         \
static void do_##NAME(void *vd, void *vs2, int i,      \
                      CPURISCVState *env)              \
{                                                      \
    TX2 s2 = *((T2 *)vs2 + HS2(i));                    \
    *((TD *)vd + HD(i)) = OP(s2, &env->fp_status);     \
}

#define GEN_VEXT_V_ENV(NAME, ESZ)                      \
void HELPER(NAME)(void *vd, void *v0, void *vs2,       \
                  CPURISCVState *env, uint32_t desc)   \
{                                                      \
    uint32_t vm = vext_vm(desc);                       \
    uint32_t vl = env->vl;                             \
    uint32_t total_elems =                             \
        vext_get_total_elems(env, desc, ESZ);          \
    uint32_t vta = vext_vta(desc);                     \
    uint32_t vma = vext_vma(desc);                     \
    uint32_t i;                                        \
                                                       \
    VSTART_CHECK_EARLY_EXIT(env, vl);                  \
                                                       \
    if (vl == 0) {                                     \
        return;                                        \
    }                                                  \
    for (i = env->vstart; i < vl; i++) {               \
        if (!vm && !vext_elem_mask(v0, i)) {           \
            /* set masked-off elements to 1s */        \
            vext_set_elems_1s(vd, vma, i * ESZ,        \
                              (i + 1) * ESZ);          \
            continue;                                  \
        }                                              \
        do_##NAME(vd, vs2, i, env);                    \
    }                                                  \
    env->vstart = 0;                                   \
    vext_set_elems_1s(vd, vta, vl * ESZ,               \
                      total_elems * ESZ);              \
}

RVVCALL(OPFVV1, vfsqrt_v_h, OP_UU_H, H2, H2, float16_sqrt)
RVVCALL(OPFVV1, vfsqrt_v_w, OP_UU_W, H4, H4, float32_sqrt)
RVVCALL(OPFVV1, vfsqrt_v_d, OP_UU_D, H8, H8, float64_sqrt)
GEN_VEXT_V_ENV(vfsqrt_v_h, 2)
GEN_VEXT_V_ENV(vfsqrt_v_w, 4)
GEN_VEXT_V_ENV(vfsqrt_v_d, 8)

/*
 * Vector Floating-Point Reciprocal Square-Root Estimate Instruction
 *
 * Adapted from riscv-v-spec recip.c:
 * https://github.com/riscv/riscv-v-spec/blob/master/recip.c
 */
static uint64_t frsqrt7(uint64_t f, int exp_size, int frac_size)
{
    uint64_t sign = extract64(f, frac_size + exp_size, 1);
    uint64_t exp = extract64(f, frac_size, exp_size);
    uint64_t frac = extract64(f, 0, frac_size);

    const uint8_t lookup_table[] = {
        52, 51, 50, 48, 47, 46, 44, 43,
        42, 41, 40, 39, 38, 36, 35, 34,
        33, 32, 31, 30, 30, 29, 28, 27,
        26, 25, 24, 23, 23, 22, 21, 20,
        19, 19, 18, 17, 16, 16, 15, 14,
        14, 13, 12, 12, 11, 10, 10, 9,
        9, 8, 7, 7, 6, 6, 5, 4,
        4, 3, 3, 2, 2, 1, 1, 0,
        127, 125, 123, 121, 119, 118, 116, 114,
        113, 111, 109, 108, 106, 105, 103, 102,
        100, 99, 97, 96, 95, 93, 92, 91,
        90, 88, 87, 86, 85, 84, 83, 82,
        80, 79, 78, 77, 76, 75, 74, 73,
        72, 71, 70, 70, 69, 68, 67, 66,
        65, 64, 63, 63, 62, 61, 60, 59,
        59, 58, 57, 56, 56, 55, 54, 53
    };
    const int precision = 7;

    if (exp == 0 && frac != 0) { /* subnormal */
        /* Normalize the subnormal. */
        while (extract64(frac, frac_size - 1, 1) == 0) {
            exp--;
            frac <<= 1;
        }

        frac = (frac << 1) & MAKE_64BIT_MASK(0, frac_size);
    }

    int idx = ((exp & 1) << (precision - 1)) |
              (frac >> (frac_size - precision + 1));
    uint64_t out_frac = (uint64_t)(lookup_table[idx]) <<
                        (frac_size - precision);
    uint64_t out_exp = (3 * MAKE_64BIT_MASK(0, exp_size - 1) + ~exp) / 2;

    uint64_t val = 0;
    val = deposit64(val, 0, frac_size, out_frac);
    val = deposit64(val, frac_size, exp_size, out_exp);
    val = deposit64(val, frac_size + exp_size, 1, sign);
    return val;
}

static float16 frsqrt7_h(float16 f, float_status *s)
{
    int exp_size = 5, frac_size = 10;
    bool sign = float16_is_neg(f);

    /*
     * frsqrt7(sNaN) = canonical NaN
     * frsqrt7(-inf) = canonical NaN
     * frsqrt7(-normal) = canonical NaN
     * frsqrt7(-subnormal) = canonical NaN
     */
    if (float16_is_signaling_nan(f, s) ||
        (float16_is_infinity(f) && sign) ||
        (float16_is_normal(f) && sign) ||
        (float16_is_zero_or_denormal(f) && !float16_is_zero(f) && sign)) {
        s->float_exception_flags |= float_flag_invalid;
        return float16_default_nan(s);
    }

    /* frsqrt7(qNaN) = canonical NaN */
    if (float16_is_quiet_nan(f, s)) {
        return float16_default_nan(s);
    }

    /* frsqrt7(+-0) = +-inf */
    if (float16_is_zero(f)) {
        s->float_exception_flags |= float_flag_divbyzero;
        return float16_set_sign(float16_infinity, sign);
    }

    /* frsqrt7(+inf) = +0 */
    if (float16_is_infinity(f) && !sign) {
        return float16_set_sign(float16_zero, sign);
    }

    /* +normal, +subnormal */
    uint64_t val = frsqrt7(f, exp_size, frac_size);
    return make_float16(val);
}

static float32 frsqrt7_s(float32 f, float_status *s)
{
    int exp_size = 8, frac_size = 23;
    bool sign = float32_is_neg(f);

    /*
     * frsqrt7(sNaN) = canonical NaN
     * frsqrt7(-inf) = canonical NaN
     * frsqrt7(-normal) = canonical NaN
     * frsqrt7(-subnormal) = canonical NaN
     */
    if (float32_is_signaling_nan(f, s) ||
        (float32_is_infinity(f) && sign) ||
        (float32_is_normal(f) && sign) ||
        (float32_is_zero_or_denormal(f) && !float32_is_zero(f) && sign)) {
        s->float_exception_flags |= float_flag_invalid;
        return float32_default_nan(s);
    }

    /* frsqrt7(qNaN) = canonical NaN */
    if (float32_is_quiet_nan(f, s)) {
        return float32_default_nan(s);
    }

    /* frsqrt7(+-0) = +-inf */
    if (float32_is_zero(f)) {
        s->float_exception_flags |= float_flag_divbyzero;
        return float32_set_sign(float32_infinity, sign);
    }

    /* frsqrt7(+inf) = +0 */
    if (float32_is_infinity(f) && !sign) {
        return float32_set_sign(float32_zero, sign);
    }

    /* +normal, +subnormal */
    uint64_t val = frsqrt7(f, exp_size, frac_size);
    return make_float32(val);
}

static float64 frsqrt7_d(float64 f, float_status *s)
{
    int exp_size = 11, frac_size = 52;
    bool sign = float64_is_neg(f);

    /*
     * frsqrt7(sNaN) = canonical NaN
     * frsqrt7(-inf) = canonical NaN
     * frsqrt7(-normal) = canonical NaN
     * frsqrt7(-subnormal) = canonical NaN
     */
    if (float64_is_signaling_nan(f, s) ||
        (float64_is_infinity(f) && sign) ||
        (float64_is_normal(f) && sign) ||
        (float64_is_zero_or_denormal(f) && !float64_is_zero(f) && sign)) {
        s->float_exception_flags |= float_flag_invalid;
        return float64_default_nan(s);
    }

    /* frsqrt7(qNaN) = canonical NaN */
    if (float64_is_quiet_nan(f, s)) {
        return float64_default_nan(s);
    }

    /* frsqrt7(+-0) = +-inf */
    if (float64_is_zero(f)) {
        s->float_exception_flags |= float_flag_divbyzero;
        return float64_set_sign(float64_infinity, sign);
    }

    /* frsqrt7(+inf) = +0 */
    if (float64_is_infinity(f) && !sign) {
        return float64_set_sign(float64_zero, sign);
    }

    /* +normal, +subnormal */
    uint64_t val = frsqrt7(f, exp_size, frac_size);
    return make_float64(val);
}

RVVCALL(OPFVV1, vfrsqrt7_v_h, OP_UU_H, H2, H2, frsqrt7_h)
RVVCALL(OPFVV1, vfrsqrt7_v_w, OP_UU_W, H4, H4, frsqrt7_s)
RVVCALL(OPFVV1, vfrsqrt7_v_d, OP_UU_D, H8, H8, frsqrt7_d)
GEN_VEXT_V_ENV(vfrsqrt7_v_h, 2)
GEN_VEXT_V_ENV(vfrsqrt7_v_w, 4)
GEN_VEXT_V_ENV(vfrsqrt7_v_d, 8)

/*
 * Vector Floating-Point Reciprocal Estimate Instruction
 *
 * Adapted from riscv-v-spec recip.c:
 * https://github.com/riscv/riscv-v-spec/blob/master/recip.c
 */
static uint64_t frec7(uint64_t f, int exp_size, int frac_size,
                      float_status *s)
{
    uint64_t sign = extract64(f, frac_size + exp_size, 1);
    uint64_t exp = extract64(f, frac_size, exp_size);
    uint64_t frac = extract64(f, 0, frac_size);

    const uint8_t lookup_table[] = {
        127, 125, 123, 121, 119, 117, 116, 114,
        112, 110, 109, 107, 105, 104, 102, 100,
        99, 97, 96, 94, 93, 91, 90, 88,
        87, 85, 84, 83, 81, 80, 79, 77,
        76, 75, 74, 72, 71, 70, 69, 68,
        66, 65, 64, 63, 62, 61, 60, 59,
        58, 57, 56, 55, 54, 53, 52, 51,
        50, 49, 48, 47, 46, 45, 44, 43,
        42, 41, 40, 40, 39, 38, 37, 36,
        35, 35, 34, 33, 32, 31, 31, 30,
        29, 28, 28, 27, 26, 25, 25, 24,
        23, 23, 22, 21, 21, 20, 19, 19,
        18, 17, 17, 16, 15, 15, 14, 14,
        13, 12, 12, 11, 11, 10, 9, 9,
        8, 8, 7, 7, 6, 5, 5, 4,
        4, 3, 3, 2, 2, 1, 1, 0
    };
    const int precision = 7;

    if (exp == 0 && frac != 0) { /* subnormal */
        /* Normalize the subnormal. */
        while (extract64(frac, frac_size - 1, 1) == 0) {
            exp--;
            frac <<= 1;
        }

        frac = (frac << 1) & MAKE_64BIT_MASK(0, frac_size);

        if (exp != 0 && exp != UINT64_MAX) {
            /*
             * Overflow to inf or max value of same sign,
             * depending on sign and rounding mode.
             */
            s->float_exception_flags |= (float_flag_inexact |
                                         float_flag_overflow);

            if ((s->float_rounding_mode == float_round_to_zero) ||
                ((s->float_rounding_mode == float_round_down) && !sign) ||
                ((s->float_rounding_mode == float_round_up) && sign)) {
                /* Return greatest/negative finite value. */
                return (sign << (exp_size + frac_size)) |
                       (MAKE_64BIT_MASK(frac_size, exp_size) - 1);
            } else {
                /* Return +-inf. */
                return (sign << (exp_size + frac_size)) |
                       MAKE_64BIT_MASK(frac_size, exp_size);
            }
        }
    }

    int idx = frac >> (frac_size - precision);
    uint64_t out_frac = (uint64_t)(lookup_table[idx]) <<
                        (frac_size - precision);
    uint64_t out_exp = 2 * MAKE_64BIT_MASK(0, exp_size - 1) + ~exp;

    if (out_exp == 0 || out_exp == UINT64_MAX) {
        /*
         * The result is subnormal, but don't raise the underflow exception,
         * because there's no additional loss of precision.
         */
        out_frac = (out_frac >> 1) | MAKE_64BIT_MASK(frac_size - 1, 1);
        if (out_exp == UINT64_MAX) {
            out_frac >>= 1;
            out_exp = 0;
        }
    }

    uint64_t val = 0;
    val = deposit64(val, 0, frac_size, out_frac);
    val = deposit64(val, frac_size, exp_size, out_exp);
    val = deposit64(val, frac_size + exp_size, 1, sign);
    return val;
}

static float16 frec7_h(float16 f, float_status *s)
{
    int exp_size = 5, frac_size = 10;
    bool sign = float16_is_neg(f);

    /* frec7(+-inf) = +-0 */
    if (float16_is_infinity(f)) {
        return float16_set_sign(float16_zero, sign);
    }

    /* frec7(+-0) = +-inf */
    if (float16_is_zero(f)) {
        s->float_exception_flags |= float_flag_divbyzero;
        return float16_set_sign(float16_infinity, sign);
    }

    /* frec7(sNaN) = canonical NaN */
    if (float16_is_signaling_nan(f, s)) {
        s->float_exception_flags |= float_flag_invalid;
        return float16_default_nan(s);
    }

    /* frec7(qNaN) = canonical NaN */
    if (float16_is_quiet_nan(f, s)) {
        return float16_default_nan(s);
    }

    /* +-normal, +-subnormal */
    uint64_t val = frec7(f, exp_size, frac_size, s);
    return make_float16(val);
}

static float32 frec7_s(float32 f, float_status *s)
{
    int exp_size = 8, frac_size = 23;
    bool sign = float32_is_neg(f);

    /* frec7(+-inf) = +-0 */
    if (float32_is_infinity(f)) {
        return float32_set_sign(float32_zero, sign);
    }

    /* frec7(+-0) = +-inf */
    if (float32_is_zero(f)) {
        s->float_exception_flags |= float_flag_divbyzero;
        return float32_set_sign(float32_infinity, sign);
    }

    /* frec7(sNaN) = canonical NaN */
    if (float32_is_signaling_nan(f, s)) {
        s->float_exception_flags |= float_flag_invalid;
        return float32_default_nan(s);
    }

    /* frec7(qNaN) = canonical NaN */
    if (float32_is_quiet_nan(f, s)) {
        return float32_default_nan(s);
    }

    /* +-normal, +-subnormal */
    uint64_t val = frec7(f, exp_size, frac_size, s);
    return make_float32(val);
}

static float64 frec7_d(float64 f, float_status *s)
{
    int exp_size = 11, frac_size = 52;
    bool sign = float64_is_neg(f);

    /* frec7(+-inf) = +-0 */
    if (float64_is_infinity(f)) {
        return float64_set_sign(float64_zero, sign);
    }

    /* frec7(+-0) = +-inf */
    if (float64_is_zero(f)) {
        s->float_exception_flags |= float_flag_divbyzero;
        return float64_set_sign(float64_infinity, sign);
    }

    /* frec7(sNaN) = canonical NaN */
    if (float64_is_signaling_nan(f, s)) {
        s->float_exception_flags |= float_flag_invalid;
        return float64_default_nan(s);
    }

    /* frec7(qNaN) = canonical NaN */
    if (float64_is_quiet_nan(f, s)) {
        return float64_default_nan(s);
    }

    /* +-normal, +-subnormal */
    uint64_t val = frec7(f, exp_size, frac_size, s);
    return make_float64(val);
}

RVVCALL(OPFVV1, vfrec7_v_h, OP_UU_H, H2, H2, frec7_h)
RVVCALL(OPFVV1, vfrec7_v_w, OP_UU_W, H4, H4, frec7_s)
RVVCALL(OPFVV1, vfrec7_v_d, OP_UU_D, H8, H8, frec7_d)
GEN_VEXT_V_ENV(vfrec7_v_h, 2)
GEN_VEXT_V_ENV(vfrec7_v_w, 4)
GEN_VEXT_V_ENV(vfrec7_v_d, 8)

/* Vector Floating-Point MIN/MAX Instructions */
RVVCALL(OPFVV2, vfmin_vv_h, OP_UUU_H, H2, H2, H2, float16_minimum_number)
RVVCALL(OPFVV2, vfmin_vv_w, OP_UUU_W, H4, H4, H4, float32_minimum_number)
RVVCALL(OPFVV2, vfmin_vv_d, OP_UUU_D, H8, H8, H8, float64_minimum_number)
GEN_VEXT_VV_ENV(vfmin_vv_h, 2)
GEN_VEXT_VV_ENV(vfmin_vv_w, 4)
GEN_VEXT_VV_ENV(vfmin_vv_d, 8)
RVVCALL(OPFVF2, vfmin_vf_h, OP_UUU_H, H2, H2, float16_minimum_number)
RVVCALL(OPFVF2, vfmin_vf_w, OP_UUU_W, H4, H4, float32_minimum_number)
RVVCALL(OPFVF2, vfmin_vf_d, OP_UUU_D, H8, H8, float64_minimum_number)
GEN_VEXT_VF(vfmin_vf_h, 2)
GEN_VEXT_VF(vfmin_vf_w, 4)
GEN_VEXT_VF(vfmin_vf_d, 8)

RVVCALL(OPFVV2, vfmax_vv_h, OP_UUU_H, H2, H2, H2, float16_maximum_number)
RVVCALL(OPFVV2, vfmax_vv_w, OP_UUU_W, H4, H4, H4, float32_maximum_number)
RVVCALL(OPFVV2, vfmax_vv_d, OP_UUU_D, H8, H8, H8, float64_maximum_number)
GEN_VEXT_VV_ENV(vfmax_vv_h, 2)
GEN_VEXT_VV_ENV(vfmax_vv_w, 4)
GEN_VEXT_VV_ENV(vfmax_vv_d, 8)
RVVCALL(OPFVF2, vfmax_vf_h, OP_UUU_H, H2, H2, float16_maximum_number)
RVVCALL(OPFVF2, vfmax_vf_w, OP_UUU_W, H4, H4, float32_maximum_number)
RVVCALL(OPFVF2, vfmax_vf_d, OP_UUU_D, H8, H8, float64_maximum_number)
GEN_VEXT_VF(vfmax_vf_h, 2)
GEN_VEXT_VF(vfmax_vf_w, 4)
GEN_VEXT_VF(vfmax_vf_d, 8)

/* Vector Floating-Point Sign-Injection Instructions */
static uint16_t fsgnj16(uint16_t a, uint16_t b, float_status *s)
{
    return deposit64(b, 0, 15, a);
}

static uint32_t fsgnj32(uint32_t a, uint32_t b, float_status *s)
{
    return deposit64(b, 0, 31, a);
}

static uint64_t fsgnj64(uint64_t a, uint64_t b, float_status *s)
{
    return deposit64(b, 0, 63, a);
}

RVVCALL(OPFVV2, vfsgnj_vv_h, OP_UUU_H, H2, H2, H2, fsgnj16)
RVVCALL(OPFVV2, vfsgnj_vv_w, OP_UUU_W, H4, H4, H4, fsgnj32)
RVVCALL(OPFVV2, vfsgnj_vv_d, OP_UUU_D, H8, H8, H8, fsgnj64)
GEN_VEXT_VV_ENV(vfsgnj_vv_h, 2)
GEN_VEXT_VV_ENV(vfsgnj_vv_w, 4)
GEN_VEXT_VV_ENV(vfsgnj_vv_d, 8)
RVVCALL(OPFVF2, vfsgnj_vf_h, OP_UUU_H, H2, H2, fsgnj16)
RVVCALL(OPFVF2, vfsgnj_vf_w, OP_UUU_W, H4, H4, fsgnj32)
RVVCALL(OPFVF2, vfsgnj_vf_d, OP_UUU_D, H8, H8, fsgnj64)
GEN_VEXT_VF(vfsgnj_vf_h, 2)
GEN_VEXT_VF(vfsgnj_vf_w, 4)
GEN_VEXT_VF(vfsgnj_vf_d, 8)

static uint16_t fsgnjn16(uint16_t a, uint16_t b, float_status *s)
{
    return deposit64(~b, 0, 15, a);
}

static uint32_t fsgnjn32(uint32_t a, uint32_t b, float_status *s)
{
    return deposit64(~b, 0, 31, a);
}

static uint64_t fsgnjn64(uint64_t a, uint64_t b, float_status *s)
{
    return deposit64(~b, 0, 63, a);
}

RVVCALL(OPFVV2, vfsgnjn_vv_h, OP_UUU_H, H2, H2, H2, fsgnjn16)
RVVCALL(OPFVV2, vfsgnjn_vv_w, OP_UUU_W, H4, H4, H4, fsgnjn32)
RVVCALL(OPFVV2, vfsgnjn_vv_d, OP_UUU_D, H8, H8, H8, fsgnjn64)
GEN_VEXT_VV_ENV(vfsgnjn_vv_h, 2)
GEN_VEXT_VV_ENV(vfsgnjn_vv_w, 4)
GEN_VEXT_VV_ENV(vfsgnjn_vv_d, 8)
RVVCALL(OPFVF2, vfsgnjn_vf_h, OP_UUU_H, H2, H2, fsgnjn16)
RVVCALL(OPFVF2, vfsgnjn_vf_w, OP_UUU_W, H4, H4, fsgnjn32)
RVVCALL(OPFVF2, vfsgnjn_vf_d, OP_UUU_D, H8, H8, fsgnjn64)
GEN_VEXT_VF(vfsgnjn_vf_h, 2)
GEN_VEXT_VF(vfsgnjn_vf_w, 4)
GEN_VEXT_VF(vfsgnjn_vf_d, 8)

static uint16_t fsgnjx16(uint16_t a, uint16_t b, float_status *s)
{
    return deposit64(b ^ a, 0, 15, a);
}

static uint32_t fsgnjx32(uint32_t a, uint32_t b, float_status *s)
{
    return deposit64(b ^ a, 0, 31, a);
}

static uint64_t fsgnjx64(uint64_t a, uint64_t b, float_status *s)
{
    return deposit64(b ^ a, 0, 63, a);
}

RVVCALL(OPFVV2, vfsgnjx_vv_h, OP_UUU_H, H2, H2, H2, fsgnjx16)
RVVCALL(OPFVV2, vfsgnjx_vv_w, OP_UUU_W, H4, H4, H4, fsgnjx32)
RVVCALL(OPFVV2, vfsgnjx_vv_d, OP_UUU_D, H8, H8, H8, fsgnjx64)
GEN_VEXT_VV_ENV(vfsgnjx_vv_h, 2)
GEN_VEXT_VV_ENV(vfsgnjx_vv_w, 4)
GEN_VEXT_VV_ENV(vfsgnjx_vv_d, 8)
RVVCALL(OPFVF2, vfsgnjx_vf_h, OP_UUU_H, H2, H2, fsgnjx16)
RVVCALL(OPFVF2, vfsgnjx_vf_w, OP_UUU_W, H4, H4, fsgnjx32)
RVVCALL(OPFVF2, vfsgnjx_vf_d, OP_UUU_D, H8, H8, fsgnjx64)
GEN_VEXT_VF(vfsgnjx_vf_h, 2)
GEN_VEXT_VF(vfsgnjx_vf_w, 4)
GEN_VEXT_VF(vfsgnjx_vf_d, 8)

/* Vector Floating-Point Compare Instructions */
#define GEN_VEXT_CMP_VV_ENV(NAME, ETYPE, H, DO_OP)            \
void HELPER(NAME)(void *vd, void *v0, void *vs1, void *vs2,   \
                  CPURISCVState *env, uint32_t desc)          \
{                                                             \
    uint32_t vm = vext_vm(desc);                              \
    uint32_t vl = env->vl;                                    \
    uint32_t total_elems = riscv_cpu_cfg(env)->vlenb << 3;    \
    uint32_t vta_all_1s = vext_vta_all_1s(desc);              \
    uint32_t vma = vext_vma(desc);                            \
    uint32_t i;                                               \
                                                              \
    VSTART_CHECK_EARLY_EXIT(env, vl);                         \
                                                              \
    for (i = env->vstart; i < vl; i++) {                      \
        ETYPE s1 = *((ETYPE *)vs1 + H(i));                    \
        ETYPE s2 = *((ETYPE *)vs2 + H(i));                    \
        if (!vm && !vext_elem_mask(v0, i)) {                  \
            /* set masked-off elements to 1s */               \
            if (vma) {                                        \
                vext_set_elem_mask(vd, i, 1);                 \
            }                                                 \
            continue;                                         \
        }                                                     \
        vext_set_elem_mask(vd, i,                             \
                           DO_OP(s2, s1, &env->fp_status));   \
    }                                                         \
    env->vstart = 0;                                          \
    /*
     * mask destination register are always tail-agnostic
     * set tail elements to 1s
     */                                                       \
    if (vta_all_1s) {                                         \
        for (; i < total_elems; i++) {                        \
            vext_set_elem_mask(vd, i, 1);                     \
        }                                                     \
    }                                                         \
}

GEN_VEXT_CMP_VV_ENV(vmfeq_vv_h, uint16_t, H2, float16_eq_quiet)
GEN_VEXT_CMP_VV_ENV(vmfeq_vv_w, uint32_t, H4, float32_eq_quiet)
GEN_VEXT_CMP_VV_ENV(vmfeq_vv_d, uint64_t, H8, float64_eq_quiet)

#define GEN_VEXT_CMP_VF(NAME, ETYPE, H, DO_OP)                      \
void HELPER(NAME)(void *vd, void *v0, uint64_t s1, void *vs2,       \
                  CPURISCVState *env, uint32_t desc)                \
{                                                                   \
    uint32_t vm = vext_vm(desc);                                    \
    uint32_t vl = env->vl;                                          \
    uint32_t total_elems = riscv_cpu_cfg(env)->vlenb << 3;          \
    uint32_t vta_all_1s = vext_vta_all_1s(desc);                    \
    uint32_t vma = vext_vma(desc);                                  \
    uint32_t i;                                                     \
                                                                    \
    VSTART_CHECK_EARLY_EXIT(env, vl);                               \
                                                                    \
    for (i = env->vstart; i < vl; i++) {                            \
        ETYPE s2 = *((ETYPE *)vs2 + H(i));                          \
        if (!vm && !vext_elem_mask(v0, i)) {                        \
            /* set masked-off elements to 1s */                     \
            if (vma) {                                              \
                vext_set_elem_mask(vd, i, 1);                       \
            }                                                       \
            continue;                                               \
        }                                                           \
        vext_set_elem_mask(vd, i,                                   \
                           DO_OP(s2, (ETYPE)s1, &env->fp_status));  \
    }                                                               \
    env->vstart = 0;                                                \
    /*
     * mask destination register are always tail-agnostic
     * set tail elements to 1s
     */                                                             \
    if (vta_all_1s) {                                               \
        for (; i < total_elems; i++) {                              \
            vext_set_elem_mask(vd, i, 1);                           \
        }                                                           \
    }                                                               \
}

GEN_VEXT_CMP_VF(vmfeq_vf_h, uint16_t, H2, float16_eq_quiet)
GEN_VEXT_CMP_VF(vmfeq_vf_w, uint32_t, H4, float32_eq_quiet)
GEN_VEXT_CMP_VF(vmfeq_vf_d, uint64_t, H8, float64_eq_quiet)

static bool vmfne16(uint16_t a, uint16_t b, float_status *s)
{
    FloatRelation compare = float16_compare_quiet(a, b, s);
    return compare != float_relation_equal;
}

static bool vmfne32(uint32_t a, uint32_t b, float_status *s)
{
    FloatRelation compare = float32_compare_quiet(a, b, s);
    return compare != float_relation_equal;
}

static bool vmfne64(uint64_t a, uint64_t b, float_status *s)
{
    FloatRelation compare = float64_compare_quiet(a, b, s);
    return compare != float_relation_equal;
}

GEN_VEXT_CMP_VV_ENV(vmfne_vv_h, uint16_t, H2, vmfne16)
GEN_VEXT_CMP_VV_ENV(vmfne_vv_w, uint32_t, H4, vmfne32)
GEN_VEXT_CMP_VV_ENV(vmfne_vv_d, uint64_t, H8, vmfne64)
GEN_VEXT_CMP_VF(vmfne_vf_h, uint16_t, H2, vmfne16)
GEN_VEXT_CMP_VF(vmfne_vf_w, uint32_t, H4, vmfne32)
GEN_VEXT_CMP_VF(vmfne_vf_d, uint64_t, H8, vmfne64)

GEN_VEXT_CMP_VV_ENV(vmflt_vv_h, uint16_t, H2, float16_lt)
GEN_VEXT_CMP_VV_ENV(vmflt_vv_w, uint32_t, H4, float32_lt)
GEN_VEXT_CMP_VV_ENV(vmflt_vv_d, uint64_t, H8, float64_lt)
GEN_VEXT_CMP_VF(vmflt_vf_h, uint16_t, H2, float16_lt)
GEN_VEXT_CMP_VF(vmflt_vf_w, uint32_t, H4, float32_lt)
GEN_VEXT_CMP_VF(vmflt_vf_d, uint64_t, H8, float64_lt)

GEN_VEXT_CMP_VV_ENV(vmfle_vv_h, uint16_t, H2, float16_le)
GEN_VEXT_CMP_VV_ENV(vmfle_vv_w, uint32_t, H4, float32_le)
GEN_VEXT_CMP_VV_ENV(vmfle_vv_d, uint64_t, H8, float64_le)
GEN_VEXT_CMP_VF(vmfle_vf_h, uint16_t, H2, float16_le)
GEN_VEXT_CMP_VF(vmfle_vf_w, uint32_t, H4, float32_le)
GEN_VEXT_CMP_VF(vmfle_vf_d, uint64_t, H8, float64_le)

static bool vmfgt16(uint16_t a, uint16_t b, float_status *s)
{
    FloatRelation compare = float16_compare(a, b, s);
    return compare == float_relation_greater;
}

static bool vmfgt32(uint32_t a, uint32_t b, float_status *s)
{
    FloatRelation compare = float32_compare(a, b, s);
    return compare == float_relation_greater;
}

static bool vmfgt64(uint64_t a, uint64_t b, float_status *s)
{
    FloatRelation compare = float64_compare(a, b, s);
    return compare == float_relation_greater;
}

GEN_VEXT_CMP_VF(vmfgt_vf_h, uint16_t, H2, vmfgt16)
GEN_VEXT_CMP_VF(vmfgt_vf_w, uint32_t, H4, vmfgt32)
GEN_VEXT_CMP_VF(vmfgt_vf_d, uint64_t, H8, vmfgt64)

static bool vmfge16(uint16_t a, uint16_t b, float_status *s)
{
    FloatRelation compare = float16_compare(a, b, s);
    return compare == float_relation_greater ||
           compare == float_relation_equal;
}

static bool vmfge32(uint32_t a, uint32_t b, float_status *s)
{
    FloatRelation compare = float32_compare(a, b, s);
    return compare == float_relation_greater ||
           compare == float_relation_equal;
}

static bool vmfge64(uint64_t a, uint64_t b, float_status *s)
{
    FloatRelation compare = float64_compare(a, b, s);
    return compare == float_relation_greater ||
           compare == float_relation_equal;
}

GEN_VEXT_CMP_VF(vmfge_vf_h, uint16_t, H2, vmfge16)
GEN_VEXT_CMP_VF(vmfge_vf_w, uint32_t, H4, vmfge32)
GEN_VEXT_CMP_VF(vmfge_vf_d, uint64_t, H8, vmfge64)

/* Vector Floating-Point Classify Instruction */
target_ulong fclass_h(uint64_t frs1)
{
    float16 f = frs1;
    bool sign = float16_is_neg(f);

    if (float16_is_infinity(f)) {
        return sign ? 1 << 0 : 1 << 7;
    } else if (float16_is_zero(f)) {
        return sign ? 1 << 3 : 1 << 4;
    } else if (float16_is_zero_or_denormal(f)) {
        return sign ? 1 << 2 : 1 << 5;
    } else if (float16_is_any_nan(f)) {
        float_status s = { }; /* for snan_bit_is_one */
        return float16_is_quiet_nan(f, &s) ? 1 << 9 : 1 << 8;
    } else {
        return sign ? 1 << 1 : 1 << 6;
    }
}

target_ulong fclass_s(uint64_t frs1)
{
    float32 f = frs1;
    bool sign = float32_is_neg(f);

    if (float32_is_infinity(f)) {
        return sign ? 1 << 0 : 1 << 7;
    } else if (float32_is_zero(f)) {
        return sign ? 1 << 3 : 1 << 4;
    } else if (float32_is_zero_or_denormal(f)) {
        return sign ? 1 << 2 : 1 << 5;
    } else if (float32_is_any_nan(f)) {
        float_status s = { }; /* for snan_bit_is_one */
        return float32_is_quiet_nan(f, &s) ? 1 << 9 : 1 << 8;
    } else {
        return sign ? 1 << 1 : 1 << 6;
    }
}

target_ulong fclass_d(uint64_t frs1)
{
    float64 f = frs1;
    bool sign = float64_is_neg(f);

    if (float64_is_infinity(f)) {
        return sign ? 1 << 0 : 1 << 7;
    } else if (float64_is_zero(f)) {
        return sign ? 1 << 3 : 1 << 4;
    } else if (float64_is_zero_or_denormal(f)) {
        return sign ? 1 << 2 : 1 << 5;
    } else if (float64_is_any_nan(f)) {
        float_status s = { }; /* for snan_bit_is_one */
        return float64_is_quiet_nan(f, &s) ? 1 << 9 : 1 << 8;
    } else {
        return sign ? 1 << 1 : 1 << 6;
    }
}

RVVCALL(OPIVV1, vfclass_v_h, OP_UU_H, H2, H2, fclass_h)
RVVCALL(OPIVV1, vfclass_v_w, OP_UU_W, H4, H4, fclass_s)
RVVCALL(OPIVV1, vfclass_v_d, OP_UU_D, H8, H8, fclass_d)
GEN_VEXT_V(vfclass_v_h, 2)
GEN_VEXT_V(vfclass_v_w, 4)
GEN_VEXT_V(vfclass_v_d, 8)

/* Vector Floating-Point Merge Instruction */

#define GEN_VFMERGE_VF(NAME, ETYPE, H)                        \
void HELPER(NAME)(void *vd, void *v0, uint64_t s1, void *vs2, \
                  CPURISCVState *env, uint32_t desc)          \
{                                                             \
    uint32_t vm = vext_vm(desc);                              \
    uint32_t vl = env->vl;                                    \
    uint32_t esz = sizeof(ETYPE);                             \
    uint32_t total_elems =                                    \
        vext_get_total_elems(env, desc, esz);                 \
    uint32_t vta = vext_vta(desc);                            \
    uint32_t i;                                               \
                                                              \
    VSTART_CHECK_EARLY_EXIT(env, vl);                         \
                                                              \
    for (i = env->vstart; i < vl; i++) {                      \
        ETYPE s2 = *((ETYPE *)vs2 + H(i));                    \
        *((ETYPE *)vd + H(i)) =                               \
            (!vm && !vext_elem_mask(v0, i) ? s2 : s1);        \
    }                                                         \
    env->vstart = 0;                                          \
    /* set tail elements to 1s */                             \
    vext_set_elems_1s(vd, vta, vl * esz, total_elems * esz);  \
}

GEN_VFMERGE_VF(vfmerge_vfm_h, int16_t, H2)
GEN_VFMERGE_VF(vfmerge_vfm_w, int32_t, H4)
GEN_VFMERGE_VF(vfmerge_vfm_d, int64_t, H8)

/* Single-Width Floating-Point/Integer Type-Convert Instructions */
/* vfcvt.xu.f.v vd, vs2, vm # Convert float to unsigned integer. */
RVVCALL(OPFVV1, vfcvt_xu_f_v_h, OP_UU_H, H2, H2, float16_to_uint16)
RVVCALL(OPFVV1, vfcvt_xu_f_v_w, OP_UU_W, H4, H4, float32_to_uint32)
RVVCALL(OPFVV1, vfcvt_xu_f_v_d, OP_UU_D, H8, H8, float64_to_uint64)
GEN_VEXT_V_ENV(vfcvt_xu_f_v_h, 2)
GEN_VEXT_V_ENV(vfcvt_xu_f_v_w, 4)
GEN_VEXT_V_ENV(vfcvt_xu_f_v_d, 8)

/* vfcvt.x.f.v vd, vs2, vm # Convert float to signed integer. */
RVVCALL(OPFVV1, vfcvt_x_f_v_h, OP_UU_H, H2, H2, float16_to_int16)
RVVCALL(OPFVV1, vfcvt_x_f_v_w, OP_UU_W, H4, H4, float32_to_int32)
RVVCALL(OPFVV1, vfcvt_x_f_v_d, OP_UU_D, H8, H8, float64_to_int64)
GEN_VEXT_V_ENV(vfcvt_x_f_v_h, 2)
GEN_VEXT_V_ENV(vfcvt_x_f_v_w, 4)
GEN_VEXT_V_ENV(vfcvt_x_f_v_d, 8)

/* vfcvt.f.xu.v vd, vs2, vm # Convert unsigned integer to float. */
RVVCALL(OPFVV1, vfcvt_f_xu_v_h, OP_UU_H, H2, H2, uint16_to_float16)
RVVCALL(OPFVV1, vfcvt_f_xu_v_w, OP_UU_W, H4, H4, uint32_to_float32)
RVVCALL(OPFVV1, vfcvt_f_xu_v_d, OP_UU_D, H8, H8, uint64_to_float64)
GEN_VEXT_V_ENV(vfcvt_f_xu_v_h, 2)
GEN_VEXT_V_ENV(vfcvt_f_xu_v_w, 4)
GEN_VEXT_V_ENV(vfcvt_f_xu_v_d, 8)

/* vfcvt.f.x.v vd, vs2, vm # Convert integer to float. */
RVVCALL(OPFVV1, vfcvt_f_x_v_h, OP_UU_H, H2, H2, int16_to_float16)
RVVCALL(OPFVV1, vfcvt_f_x_v_w, OP_UU_W, H4, H4, int32_to_float32)
RVVCALL(OPFVV1, vfcvt_f_x_v_d, OP_UU_D, H8, H8, int64_to_float64)
GEN_VEXT_V_ENV(vfcvt_f_x_v_h, 2)
GEN_VEXT_V_ENV(vfcvt_f_x_v_w, 4)
GEN_VEXT_V_ENV(vfcvt_f_x_v_d, 8)

/* Widening Floating-Point/Integer Type-Convert Instructions */
/* (TD, T2, TX2) */
#define WOP_UU_B uint16_t, uint8_t,  uint8_t
#define WOP_UU_H uint32_t, uint16_t, uint16_t
#define WOP_UU_W uint64_t, uint32_t, uint32_t
/*
 * vfwcvt.xu.f.v vd, vs2, vm # Convert float to double-width unsigned integer.
 */
RVVCALL(OPFVV1, vfwcvt_xu_f_v_h, WOP_UU_H, H4, H2, float16_to_uint32)
RVVCALL(OPFVV1, vfwcvt_xu_f_v_w, WOP_UU_W, H8, H4, float32_to_uint64)
GEN_VEXT_V_ENV(vfwcvt_xu_f_v_h, 4)
GEN_VEXT_V_ENV(vfwcvt_xu_f_v_w, 8)

/* vfwcvt.x.f.v vd, vs2, vm # Convert float to double-width signed integer. */
RVVCALL(OPFVV1, vfwcvt_x_f_v_h, WOP_UU_H, H4, H2, float16_to_int32)
RVVCALL(OPFVV1, vfwcvt_x_f_v_w, WOP_UU_W, H8, H4, float32_to_int64)
GEN_VEXT_V_ENV(vfwcvt_x_f_v_h, 4)
GEN_VEXT_V_ENV(vfwcvt_x_f_v_w, 8)

/*
 * vfwcvt.f.xu.v vd, vs2, vm # Convert unsigned integer to double-width float.
 */
RVVCALL(OPFVV1, vfwcvt_f_xu_v_b, WOP_UU_B, H2, H1, uint8_to_float16)
RVVCALL(OPFVV1, vfwcvt_f_xu_v_h, WOP_UU_H, H4, H2, uint16_to_float32)
RVVCALL(OPFVV1, vfwcvt_f_xu_v_w, WOP_UU_W, H8, H4, uint32_to_float64)
GEN_VEXT_V_ENV(vfwcvt_f_xu_v_b, 2)
GEN_VEXT_V_ENV(vfwcvt_f_xu_v_h, 4)
GEN_VEXT_V_ENV(vfwcvt_f_xu_v_w, 8)

/* vfwcvt.f.x.v vd, vs2, vm # Convert integer to double-width float. */
RVVCALL(OPFVV1, vfwcvt_f_x_v_b, WOP_UU_B, H2, H1, int8_to_float16)
RVVCALL(OPFVV1, vfwcvt_f_x_v_h, WOP_UU_H, H4, H2, int16_to_float32)
RVVCALL(OPFVV1, vfwcvt_f_x_v_w, WOP_UU_W, H8, H4, int32_to_float64)
GEN_VEXT_V_ENV(vfwcvt_f_x_v_b, 2)
GEN_VEXT_V_ENV(vfwcvt_f_x_v_h, 4)
GEN_VEXT_V_ENV(vfwcvt_f_x_v_w, 8)

/*
 * vfwcvt.f.f.v vd, vs2, vm # Convert single-width float to double-width float.
 */
static uint32_t vfwcvtffv16(uint16_t a, float_status *s)
{
    return float16_to_float32(a, true, s);
}

RVVCALL(OPFVV1, vfwcvt_f_f_v_h, WOP_UU_H, H4, H2, vfwcvtffv16)
RVVCALL(OPFVV1, vfwcvt_f_f_v_w, WOP_UU_W, H8, H4, float32_to_float64)
GEN_VEXT_V_ENV(vfwcvt_f_f_v_h, 4)
GEN_VEXT_V_ENV(vfwcvt_f_f_v_w, 8)

RVVCALL(OPFVV1, vfwcvtbf16_f_f_v, WOP_UU_H, H4, H2, bfloat16_to_float32)
GEN_VEXT_V_ENV(vfwcvtbf16_f_f_v, 4)

/* Narrowing Floating-Point/Integer Type-Convert Instructions */
/* (TD, T2, TX2) */
#define NOP_UU_B uint8_t,  uint16_t, uint32_t
#define NOP_UU_H uint16_t, uint32_t, uint32_t
#define NOP_UU_W uint32_t, uint64_t, uint64_t
/* vfncvt.xu.f.v vd, vs2, vm # Convert float to unsigned integer. */
RVVCALL(OPFVV1, vfncvt_xu_f_w_b, NOP_UU_B, H1, H2, float16_to_uint8)
RVVCALL(OPFVV1, vfncvt_xu_f_w_h, NOP_UU_H, H2, H4, float32_to_uint16)
RVVCALL(OPFVV1, vfncvt_xu_f_w_w, NOP_UU_W, H4, H8, float64_to_uint32)
GEN_VEXT_V_ENV(vfncvt_xu_f_w_b, 1)
GEN_VEXT_V_ENV(vfncvt_xu_f_w_h, 2)
GEN_VEXT_V_ENV(vfncvt_xu_f_w_w, 4)

/* vfncvt.x.f.v vd, vs2, vm # Convert double-width float to signed integer. */
RVVCALL(OPFVV1, vfncvt_x_f_w_b, NOP_UU_B, H1, H2, float16_to_int8)
RVVCALL(OPFVV1, vfncvt_x_f_w_h, NOP_UU_H, H2, H4, float32_to_int16)
RVVCALL(OPFVV1, vfncvt_x_f_w_w, NOP_UU_W, H4, H8, float64_to_int32)
GEN_VEXT_V_ENV(vfncvt_x_f_w_b, 1)
GEN_VEXT_V_ENV(vfncvt_x_f_w_h, 2)
GEN_VEXT_V_ENV(vfncvt_x_f_w_w, 4)

/*
 * vfncvt.f.xu.v vd, vs2, vm # Convert double-width unsigned integer to float.
 */
RVVCALL(OPFVV1, vfncvt_f_xu_w_h, NOP_UU_H, H2, H4, uint32_to_float16)
RVVCALL(OPFVV1, vfncvt_f_xu_w_w, NOP_UU_W, H4, H8, uint64_to_float32)
GEN_VEXT_V_ENV(vfncvt_f_xu_w_h, 2)
GEN_VEXT_V_ENV(vfncvt_f_xu_w_w, 4)

/* vfncvt.f.x.v vd, vs2, vm # Convert double-width integer to float. */
RVVCALL(OPFVV1, vfncvt_f_x_w_h, NOP_UU_H, H2, H4, int32_to_float16)
RVVCALL(OPFVV1, vfncvt_f_x_w_w, NOP_UU_W, H4, H8, int64_to_float32)
GEN_VEXT_V_ENV(vfncvt_f_x_w_h, 2)
GEN_VEXT_V_ENV(vfncvt_f_x_w_w, 4)

/* vfncvt.f.f.v vd, vs2, vm # Convert double float to single-width float. */
static uint16_t vfncvtffv16(uint32_t a, float_status *s)
{
    return float32_to_float16(a, true, s);
}

RVVCALL(OPFVV1, vfncvt_f_f_w_h, NOP_UU_H, H2, H4, vfncvtffv16)
RVVCALL(OPFVV1, vfncvt_f_f_w_w, NOP_UU_W, H4, H8, float64_to_float32)
GEN_VEXT_V_ENV(vfncvt_f_f_w_h, 2)
GEN_VEXT_V_ENV(vfncvt_f_f_w_w, 4)

RVVCALL(OPFVV1, vfncvtbf16_f_f_w, NOP_UU_H, H2, H4, float32_to_bfloat16)
GEN_VEXT_V_ENV(vfncvtbf16_f_f_w, 2)

/*
 * Vector Reduction Operations
 */
/* Vector Single-Width Integer Reduction Instructions */
#define GEN_VEXT_RED(NAME, TD, TS2, HD, HS2, OP)          \
void HELPER(NAME)(void *vd, void *v0, void *vs1,          \
                  void *vs2, CPURISCVState *env,          \
                  uint32_t desc)                          \
{                                                         \
    uint32_t vm = vext_vm(desc);                          \
    uint32_t vl = env->vl;                                \
    uint32_t esz = sizeof(TD);                            \
    uint32_t vlenb = simd_maxsz(desc);                    \
    uint32_t vta = vext_vta(desc);                        \
    uint32_t i;                                           \
    TD s1 =  *((TD *)vs1 + HD(0));                        \
                                                          \
    VSTART_CHECK_EARLY_EXIT(env, vl);                     \
                                                          \
    for (i = env->vstart; i < vl; i++) {                  \
        TS2 s2 = *((TS2 *)vs2 + HS2(i));                  \
        if (!vm && !vext_elem_mask(v0, i)) {              \
            continue;                                     \
        }                                                 \
        s1 = OP(s1, (TD)s2);                              \
    }                                                     \
    if (vl > 0) {                                         \
        *((TD *)vd + HD(0)) = s1;                         \
    }                                                     \
    env->vstart = 0;                                      \
    /* set tail elements to 1s */                         \
    vext_set_elems_1s(vd, vta, esz, vlenb);               \
}

/* vd[0] = sum(vs1[0], vs2[*]) */
GEN_VEXT_RED(vredsum_vs_b, int8_t,  int8_t,  H1, H1, DO_ADD)
GEN_VEXT_RED(vredsum_vs_h, int16_t, int16_t, H2, H2, DO_ADD)
GEN_VEXT_RED(vredsum_vs_w, int32_t, int32_t, H4, H4, DO_ADD)
GEN_VEXT_RED(vredsum_vs_d, int64_t, int64_t, H8, H8, DO_ADD)

/* vd[0] = maxu(vs1[0], vs2[*]) */
GEN_VEXT_RED(vredmaxu_vs_b, uint8_t,  uint8_t,  H1, H1, DO_MAX)
GEN_VEXT_RED(vredmaxu_vs_h, uint16_t, uint16_t, H2, H2, DO_MAX)
GEN_VEXT_RED(vredmaxu_vs_w, uint32_t, uint32_t, H4, H4, DO_MAX)
GEN_VEXT_RED(vredmaxu_vs_d, uint64_t, uint64_t, H8, H8, DO_MAX)

/* vd[0] = max(vs1[0], vs2[*]) */
GEN_VEXT_RED(vredmax_vs_b, int8_t,  int8_t,  H1, H1, DO_MAX)
GEN_VEXT_RED(vredmax_vs_h, int16_t, int16_t, H2, H2, DO_MAX)
GEN_VEXT_RED(vredmax_vs_w, int32_t, int32_t, H4, H4, DO_MAX)
GEN_VEXT_RED(vredmax_vs_d, int64_t, int64_t, H8, H8, DO_MAX)

/* vd[0] = minu(vs1[0], vs2[*]) */
GEN_VEXT_RED(vredminu_vs_b, uint8_t,  uint8_t,  H1, H1, DO_MIN)
GEN_VEXT_RED(vredminu_vs_h, uint16_t, uint16_t, H2, H2, DO_MIN)
GEN_VEXT_RED(vredminu_vs_w, uint32_t, uint32_t, H4, H4, DO_MIN)
GEN_VEXT_RED(vredminu_vs_d, uint64_t, uint64_t, H8, H8, DO_MIN)

/* vd[0] = min(vs1[0], vs2[*]) */
GEN_VEXT_RED(vredmin_vs_b, int8_t,  int8_t,  H1, H1, DO_MIN)
GEN_VEXT_RED(vredmin_vs_h, int16_t, int16_t, H2, H2, DO_MIN)
GEN_VEXT_RED(vredmin_vs_w, int32_t, int32_t, H4, H4, DO_MIN)
GEN_VEXT_RED(vredmin_vs_d, int64_t, int64_t, H8, H8, DO_MIN)

/* vd[0] = and(vs1[0], vs2[*]) */
GEN_VEXT_RED(vredand_vs_b, int8_t,  int8_t,  H1, H1, DO_AND)
GEN_VEXT_RED(vredand_vs_h, int16_t, int16_t, H2, H2, DO_AND)
GEN_VEXT_RED(vredand_vs_w, int32_t, int32_t, H4, H4, DO_AND)
GEN_VEXT_RED(vredand_vs_d, int64_t, int64_t, H8, H8, DO_AND)

/* vd[0] = or(vs1[0], vs2[*]) */
GEN_VEXT_RED(vredor_vs_b, int8_t,  int8_t,  H1, H1, DO_OR)
GEN_VEXT_RED(vredor_vs_h, int16_t, int16_t, H2, H2, DO_OR)
GEN_VEXT_RED(vredor_vs_w, int32_t, int32_t, H4, H4, DO_OR)
GEN_VEXT_RED(vredor_vs_d, int64_t, int64_t, H8, H8, DO_OR)

/* vd[0] = xor(vs1[0], vs2[*]) */
GEN_VEXT_RED(vredxor_vs_b, int8_t,  int8_t,  H1, H1, DO_XOR)
GEN_VEXT_RED(vredxor_vs_h, int16_t, int16_t, H2, H2, DO_XOR)
GEN_VEXT_RED(vredxor_vs_w, int32_t, int32_t, H4, H4, DO_XOR)
GEN_VEXT_RED(vredxor_vs_d, int64_t, int64_t, H8, H8, DO_XOR)

/* Vector Widening Integer Reduction Instructions */
/* signed sum reduction into double-width accumulator */
GEN_VEXT_RED(vwredsum_vs_b, int16_t, int8_t,  H2, H1, DO_ADD)
GEN_VEXT_RED(vwredsum_vs_h, int32_t, int16_t, H4, H2, DO_ADD)
GEN_VEXT_RED(vwredsum_vs_w, int64_t, int32_t, H8, H4, DO_ADD)

/* Unsigned sum reduction into double-width accumulator */
GEN_VEXT_RED(vwredsumu_vs_b, uint16_t, uint8_t,  H2, H1, DO_ADD)
GEN_VEXT_RED(vwredsumu_vs_h, uint32_t, uint16_t, H4, H2, DO_ADD)
GEN_VEXT_RED(vwredsumu_vs_w, uint64_t, uint32_t, H8, H4, DO_ADD)

/* Vector Single-Width Floating-Point Reduction Instructions */
#define GEN_VEXT_FRED(NAME, TD, TS2, HD, HS2, OP)          \
void HELPER(NAME)(void *vd, void *v0, void *vs1,           \
                  void *vs2, CPURISCVState *env,           \
                  uint32_t desc)                           \
{                                                          \
    uint32_t vm = vext_vm(desc);                           \
    uint32_t vl = env->vl;                                 \
    uint32_t esz = sizeof(TD);                             \
    uint32_t vlenb = simd_maxsz(desc);                     \
    uint32_t vta = vext_vta(desc);                         \
    uint32_t i;                                            \
    TD s1 =  *((TD *)vs1 + HD(0));                         \
                                                           \
    VSTART_CHECK_EARLY_EXIT(env, vl);                      \
                                                           \
    for (i = env->vstart; i < vl; i++) {                   \
        TS2 s2 = *((TS2 *)vs2 + HS2(i));                   \
        if (!vm && !vext_elem_mask(v0, i)) {               \
            continue;                                      \
        }                                                  \
        s1 = OP(s1, (TD)s2, &env->fp_status);              \
    }                                                      \
    if (vl > 0) {                                          \
        *((TD *)vd + HD(0)) = s1;                          \
    }                                                      \
    env->vstart = 0;                                       \
    /* set tail elements to 1s */                          \
    vext_set_elems_1s(vd, vta, esz, vlenb);                \
}

/* Unordered sum */
GEN_VEXT_FRED(vfredusum_vs_h, uint16_t, uint16_t, H2, H2, float16_add)
GEN_VEXT_FRED(vfredusum_vs_w, uint32_t, uint32_t, H4, H4, float32_add)
GEN_VEXT_FRED(vfredusum_vs_d, uint64_t, uint64_t, H8, H8, float64_add)

/* Ordered sum */
GEN_VEXT_FRED(vfredosum_vs_h, uint16_t, uint16_t, H2, H2, float16_add)
GEN_VEXT_FRED(vfredosum_vs_w, uint32_t, uint32_t, H4, H4, float32_add)
GEN_VEXT_FRED(vfredosum_vs_d, uint64_t, uint64_t, H8, H8, float64_add)

/* Maximum value */
GEN_VEXT_FRED(vfredmax_vs_h, uint16_t, uint16_t, H2, H2,
              float16_maximum_number)
GEN_VEXT_FRED(vfredmax_vs_w, uint32_t, uint32_t, H4, H4,
              float32_maximum_number)
GEN_VEXT_FRED(vfredmax_vs_d, uint64_t, uint64_t, H8, H8,
              float64_maximum_number)

/* Minimum value */
GEN_VEXT_FRED(vfredmin_vs_h, uint16_t, uint16_t, H2, H2,
              float16_minimum_number)
GEN_VEXT_FRED(vfredmin_vs_w, uint32_t, uint32_t, H4, H4,
              float32_minimum_number)
GEN_VEXT_FRED(vfredmin_vs_d, uint64_t, uint64_t, H8, H8,
              float64_minimum_number)

/* Vector Widening Floating-Point Add Instructions */
static uint32_t fwadd16(uint32_t a, uint16_t b, float_status *s)
{
    return float32_add(a, float16_to_float32(b, true, s), s);
}

static uint64_t fwadd32(uint64_t a, uint32_t b, float_status *s)
{
    return float64_add(a, float32_to_float64(b, s), s);
}

/* Vector Widening Floating-Point Reduction Instructions */
/* Ordered/unordered reduce 2*SEW = 2*SEW + sum(promote(SEW)) */
GEN_VEXT_FRED(vfwredusum_vs_h, uint32_t, uint16_t, H4, H2, fwadd16)
GEN_VEXT_FRED(vfwredusum_vs_w, uint64_t, uint32_t, H8, H4, fwadd32)
GEN_VEXT_FRED(vfwredosum_vs_h, uint32_t, uint16_t, H4, H2, fwadd16)
GEN_VEXT_FRED(vfwredosum_vs_w, uint64_t, uint32_t, H8, H4, fwadd32)

/*
 * Vector Mask Operations
 */
/* Vector Mask-Register Logical Instructions */
#define GEN_VEXT_MASK_VV(NAME, OP)                        \
void HELPER(NAME)(void *vd, void *v0, void *vs1,          \
                  void *vs2, CPURISCVState *env,          \
                  uint32_t desc)                          \
{                                                         \
    uint32_t vl = env->vl;                                \
    uint32_t total_elems = riscv_cpu_cfg(env)->vlenb << 3;\
    uint32_t vta_all_1s = vext_vta_all_1s(desc);          \
    uint32_t i;                                           \
    int a, b;                                             \
                                                          \
    VSTART_CHECK_EARLY_EXIT(env, vl);                     \
                                                          \
    for (i = env->vstart; i < vl; i++) {                  \
        a = vext_elem_mask(vs1, i);                       \
        b = vext_elem_mask(vs2, i);                       \
        vext_set_elem_mask(vd, i, OP(b, a));              \
    }                                                     \
    env->vstart = 0;                                      \
    /*
     * mask destination register are always tail-agnostic
     * set tail elements to 1s
     */                                                   \
    if (vta_all_1s) {                                     \
        for (; i < total_elems; i++) {                    \
            vext_set_elem_mask(vd, i, 1);                 \
        }                                                 \
    }                                                     \
}

#define DO_NAND(N, M)  (!(N & M))
#define DO_ANDNOT(N, M)  (N & !M)
#define DO_NOR(N, M)  (!(N | M))
#define DO_ORNOT(N, M)  (N | !M)
#define DO_XNOR(N, M)  (!(N ^ M))

GEN_VEXT_MASK_VV(vmand_mm, DO_AND)
GEN_VEXT_MASK_VV(vmnand_mm, DO_NAND)
GEN_VEXT_MASK_VV(vmandn_mm, DO_ANDNOT)
GEN_VEXT_MASK_VV(vmxor_mm, DO_XOR)
GEN_VEXT_MASK_VV(vmor_mm, DO_OR)
GEN_VEXT_MASK_VV(vmnor_mm, DO_NOR)
GEN_VEXT_MASK_VV(vmorn_mm, DO_ORNOT)
GEN_VEXT_MASK_VV(vmxnor_mm, DO_XNOR)

/* Vector count population in mask vcpop */
target_ulong HELPER(vcpop_m)(void *v0, void *vs2, CPURISCVState *env,
                             uint32_t desc)
{
    target_ulong cnt = 0;
    uint32_t vm = vext_vm(desc);
    uint32_t vl = env->vl;
    int i;

    for (i = env->vstart; i < vl; i++) {
        if (vm || vext_elem_mask(v0, i)) {
            if (vext_elem_mask(vs2, i)) {
                cnt++;
            }
        }
    }
    env->vstart = 0;
    return cnt;
}

/* vfirst find-first-set mask bit */
target_ulong HELPER(vfirst_m)(void *v0, void *vs2, CPURISCVState *env,
                              uint32_t desc)
{
    uint32_t vm = vext_vm(desc);
    uint32_t vl = env->vl;
    int i;

    for (i = env->vstart; i < vl; i++) {
        if (vm || vext_elem_mask(v0, i)) {
            if (vext_elem_mask(vs2, i)) {
                return i;
            }
        }
    }
    env->vstart = 0;
    return -1LL;
}

enum set_mask_type {
    ONLY_FIRST = 1,
    INCLUDE_FIRST,
    BEFORE_FIRST,
};

static void vmsetm(void *vd, void *v0, void *vs2, CPURISCVState *env,
                   uint32_t desc, enum set_mask_type type)
{
    uint32_t vm = vext_vm(desc);
    uint32_t vl = env->vl;
    uint32_t total_elems = riscv_cpu_cfg(env)->vlenb << 3;
    uint32_t vta_all_1s = vext_vta_all_1s(desc);
    uint32_t vma = vext_vma(desc);
    int i;
    bool first_mask_bit = false;

    VSTART_CHECK_EARLY_EXIT(env, vl);

    for (i = env->vstart; i < vl; i++) {
        if (!vm && !vext_elem_mask(v0, i)) {
            /* set masked-off elements to 1s */
            if (vma) {
                vext_set_elem_mask(vd, i, 1);
            }
            continue;
        }
        /* write a zero to all following active elements */
        if (first_mask_bit) {
            vext_set_elem_mask(vd, i, 0);
            continue;
        }
        if (vext_elem_mask(vs2, i)) {
            first_mask_bit = true;
            if (type == BEFORE_FIRST) {
                vext_set_elem_mask(vd, i, 0);
            } else {
                vext_set_elem_mask(vd, i, 1);
            }
        } else {
            if (type == ONLY_FIRST) {
                vext_set_elem_mask(vd, i, 0);
            } else {
                vext_set_elem_mask(vd, i, 1);
            }
        }
    }
    env->vstart = 0;
    /*
     * mask destination register are always tail-agnostic
     * set tail elements to 1s
     */
    if (vta_all_1s) {
        for (; i < total_elems; i++) {
            vext_set_elem_mask(vd, i, 1);
        }
    }
}

void HELPER(vmsbf_m)(void *vd, void *v0, void *vs2, CPURISCVState *env,
                     uint32_t desc)
{
    vmsetm(vd, v0, vs2, env, desc, BEFORE_FIRST);
}

void HELPER(vmsif_m)(void *vd, void *v0, void *vs2, CPURISCVState *env,
                     uint32_t desc)
{
    vmsetm(vd, v0, vs2, env, desc, INCLUDE_FIRST);
}

void HELPER(vmsof_m)(void *vd, void *v0, void *vs2, CPURISCVState *env,
                     uint32_t desc)
{
    vmsetm(vd, v0, vs2, env, desc, ONLY_FIRST);
}

/* Vector Iota Instruction */
#define GEN_VEXT_VIOTA_M(NAME, ETYPE, H)                                  \
void HELPER(NAME)(void *vd, void *v0, void *vs2, CPURISCVState *env,      \
                  uint32_t desc)                                          \
{                                                                         \
    uint32_t vm = vext_vm(desc);                                          \
    uint32_t vl = env->vl;                                                \
    uint32_t esz = sizeof(ETYPE);                                         \
    uint32_t total_elems = vext_get_total_elems(env, desc, esz);          \
    uint32_t vta = vext_vta(desc);                                        \
    uint32_t vma = vext_vma(desc);                                        \
    uint32_t sum = 0;                                                     \
    int i;                                                                \
                                                                          \
    VSTART_CHECK_EARLY_EXIT(env, vl);                                     \
                                                                          \
    for (i = env->vstart; i < vl; i++) {                                  \
        if (!vm && !vext_elem_mask(v0, i)) {                              \
            /* set masked-off elements to 1s */                           \
            vext_set_elems_1s(vd, vma, i * esz, (i + 1) * esz);           \
            continue;                                                     \
        }                                                                 \
        *((ETYPE *)vd + H(i)) = sum;                                      \
        if (vext_elem_mask(vs2, i)) {                                     \
            sum++;                                                        \
        }                                                                 \
    }                                                                     \
    env->vstart = 0;                                                      \
    /* set tail elements to 1s */                                         \
    vext_set_elems_1s(vd, vta, vl * esz, total_elems * esz);              \
}

GEN_VEXT_VIOTA_M(viota_m_b, uint8_t,  H1)
GEN_VEXT_VIOTA_M(viota_m_h, uint16_t, H2)
GEN_VEXT_VIOTA_M(viota_m_w, uint32_t, H4)
GEN_VEXT_VIOTA_M(viota_m_d, uint64_t, H8)

/* Vector Element Index Instruction */
#define GEN_VEXT_VID_V(NAME, ETYPE, H)                                    \
void HELPER(NAME)(void *vd, void *v0, CPURISCVState *env, uint32_t desc)  \
{                                                                         \
    uint32_t vm = vext_vm(desc);                                          \
    uint32_t vl = env->vl;                                                \
    uint32_t esz = sizeof(ETYPE);                                         \
    uint32_t total_elems = vext_get_total_elems(env, desc, esz);          \
    uint32_t vta = vext_vta(desc);                                        \
    uint32_t vma = vext_vma(desc);                                        \
    int i;                                                                \
                                                                          \
    VSTART_CHECK_EARLY_EXIT(env, vl);                                     \
                                                                          \
    for (i = env->vstart; i < vl; i++) {                                  \
        if (!vm && !vext_elem_mask(v0, i)) {                              \
            /* set masked-off elements to 1s */                           \
            vext_set_elems_1s(vd, vma, i * esz, (i + 1) * esz);           \
            continue;                                                     \
        }                                                                 \
        *((ETYPE *)vd + H(i)) = i;                                        \
    }                                                                     \
    env->vstart = 0;                                                      \
    /* set tail elements to 1s */                                         \
    vext_set_elems_1s(vd, vta, vl * esz, total_elems * esz);              \
}

GEN_VEXT_VID_V(vid_v_b, uint8_t,  H1)
GEN_VEXT_VID_V(vid_v_h, uint16_t, H2)
GEN_VEXT_VID_V(vid_v_w, uint32_t, H4)
GEN_VEXT_VID_V(vid_v_d, uint64_t, H8)

/*
 * Vector Permutation Instructions
 */

/* Vector Slide Instructions */
#define GEN_VEXT_VSLIDEUP_VX(NAME, ETYPE, H)                              \
void HELPER(NAME)(void *vd, void *v0, target_ulong s1, void *vs2,         \
                  CPURISCVState *env, uint32_t desc)                      \
{                                                                         \
    uint32_t vm = vext_vm(desc);                                          \
    uint32_t vl = env->vl;                                                \
    uint32_t esz = sizeof(ETYPE);                                         \
    uint32_t total_elems = vext_get_total_elems(env, desc, esz);          \
    uint32_t vta = vext_vta(desc);                                        \
    uint32_t vma = vext_vma(desc);                                        \
    target_ulong offset = s1, i_min, i;                                   \
                                                                          \
    VSTART_CHECK_EARLY_EXIT(env, vl);                                     \
                                                                          \
    i_min = MAX(env->vstart, offset);                                     \
    for (i = i_min; i < vl; i++) {                                        \
        if (!vm && !vext_elem_mask(v0, i)) {                              \
            /* set masked-off elements to 1s */                           \
            vext_set_elems_1s(vd, vma, i * esz, (i + 1) * esz);           \
            continue;                                                     \
        }                                                                 \
        *((ETYPE *)vd + H(i)) = *((ETYPE *)vs2 + H(i - offset));          \
    }                                                                     \
    env->vstart = 0;                                                      \
    /* set tail elements to 1s */                                         \
    vext_set_elems_1s(vd, vta, vl * esz, total_elems * esz);              \
}

/* vslideup.vx vd, vs2, rs1, vm # vd[i+rs1] = vs2[i] */
GEN_VEXT_VSLIDEUP_VX(vslideup_vx_b, uint8_t,  H1)
GEN_VEXT_VSLIDEUP_VX(vslideup_vx_h, uint16_t, H2)
GEN_VEXT_VSLIDEUP_VX(vslideup_vx_w, uint32_t, H4)
GEN_VEXT_VSLIDEUP_VX(vslideup_vx_d, uint64_t, H8)

#define GEN_VEXT_VSLIDEDOWN_VX(NAME, ETYPE, H)                            \
void HELPER(NAME)(void *vd, void *v0, target_ulong s1, void *vs2,         \
                  CPURISCVState *env, uint32_t desc)                      \
{                                                                         \
    uint32_t vlmax = vext_max_elems(desc, ctzl(sizeof(ETYPE)));           \
    uint32_t vm = vext_vm(desc);                                          \
    uint32_t vl = env->vl;                                                \
    uint32_t esz = sizeof(ETYPE);                                         \
    uint32_t total_elems = vext_get_total_elems(env, desc, esz);          \
    uint32_t vta = vext_vta(desc);                                        \
    uint32_t vma = vext_vma(desc);                                        \
    target_ulong i_max, i_min, i;                                         \
                                                                          \
    VSTART_CHECK_EARLY_EXIT(env, vl);                                     \
                                                                          \
    i_min = MIN(s1 < vlmax ? vlmax - s1 : 0, vl);                         \
    i_max = MAX(i_min, env->vstart);                                      \
    for (i = env->vstart; i < i_max; ++i) {                               \
        if (!vm && !vext_elem_mask(v0, i)) {                              \
            /* set masked-off elements to 1s */                           \
            vext_set_elems_1s(vd, vma, i * esz, (i + 1) * esz);           \
            continue;                                                     \
        }                                                                 \
        *((ETYPE *)vd + H(i)) = *((ETYPE *)vs2 + H(i + s1));              \
    }                                                                     \
                                                                          \
    for (i = i_max; i < vl; ++i) {                                        \
        if (vm || vext_elem_mask(v0, i)) {                                \
            *((ETYPE *)vd + H(i)) = 0;                                    \
        }                                                                 \
    }                                                                     \
                                                                          \
    env->vstart = 0;                                                      \
    /* set tail elements to 1s */                                         \
    vext_set_elems_1s(vd, vta, vl * esz, total_elems * esz);              \
}

/* vslidedown.vx vd, vs2, rs1, vm # vd[i] = vs2[i+rs1] */
GEN_VEXT_VSLIDEDOWN_VX(vslidedown_vx_b, uint8_t,  H1)
GEN_VEXT_VSLIDEDOWN_VX(vslidedown_vx_h, uint16_t, H2)
GEN_VEXT_VSLIDEDOWN_VX(vslidedown_vx_w, uint32_t, H4)
GEN_VEXT_VSLIDEDOWN_VX(vslidedown_vx_d, uint64_t, H8)

#define GEN_VEXT_VSLIE1UP(BITWIDTH, H)                                      \
static void vslide1up_##BITWIDTH(void *vd, void *v0, uint64_t s1,           \
                                 void *vs2, CPURISCVState *env,             \
                                 uint32_t desc)                             \
{                                                                           \
    typedef uint##BITWIDTH##_t ETYPE;                                       \
    uint32_t vm = vext_vm(desc);                                            \
    uint32_t vl = env->vl;                                                  \
    uint32_t esz = sizeof(ETYPE);                                           \
    uint32_t total_elems = vext_get_total_elems(env, desc, esz);            \
    uint32_t vta = vext_vta(desc);                                          \
    uint32_t vma = vext_vma(desc);                                          \
    uint32_t i;                                                             \
                                                                            \
    VSTART_CHECK_EARLY_EXIT(env, vl);                                       \
                                                                            \
    for (i = env->vstart; i < vl; i++) {                                    \
        if (!vm && !vext_elem_mask(v0, i)) {                                \
            /* set masked-off elements to 1s */                             \
            vext_set_elems_1s(vd, vma, i * esz, (i + 1) * esz);             \
            continue;                                                       \
        }                                                                   \
        if (i == 0) {                                                       \
            *((ETYPE *)vd + H(i)) = s1;                                     \
        } else {                                                            \
            *((ETYPE *)vd + H(i)) = *((ETYPE *)vs2 + H(i - 1));             \
        }                                                                   \
    }                                                                       \
    env->vstart = 0;                                                        \
    /* set tail elements to 1s */                                           \
    vext_set_elems_1s(vd, vta, vl * esz, total_elems * esz);                \
}

GEN_VEXT_VSLIE1UP(8,  H1)
GEN_VEXT_VSLIE1UP(16, H2)
GEN_VEXT_VSLIE1UP(32, H4)
GEN_VEXT_VSLIE1UP(64, H8)

#define GEN_VEXT_VSLIDE1UP_VX(NAME, BITWIDTH)                     \
void HELPER(NAME)(void *vd, void *v0, target_ulong s1, void *vs2, \
                  CPURISCVState *env, uint32_t desc)              \
{                                                                 \
    vslide1up_##BITWIDTH(vd, v0, s1, vs2, env, desc);             \
}

/* vslide1up.vx vd, vs2, rs1, vm # vd[0]=x[rs1], vd[i+1] = vs2[i] */
GEN_VEXT_VSLIDE1UP_VX(vslide1up_vx_b, 8)
GEN_VEXT_VSLIDE1UP_VX(vslide1up_vx_h, 16)
GEN_VEXT_VSLIDE1UP_VX(vslide1up_vx_w, 32)
GEN_VEXT_VSLIDE1UP_VX(vslide1up_vx_d, 64)

#define GEN_VEXT_VSLIDE1DOWN(BITWIDTH, H)                                     \
static void vslide1down_##BITWIDTH(void *vd, void *v0, uint64_t s1,           \
                                   void *vs2, CPURISCVState *env,             \
                                   uint32_t desc)                             \
{                                                                             \
    typedef uint##BITWIDTH##_t ETYPE;                                         \
    uint32_t vm = vext_vm(desc);                                              \
    uint32_t vl = env->vl;                                                    \
    uint32_t esz = sizeof(ETYPE);                                             \
    uint32_t total_elems = vext_get_total_elems(env, desc, esz);              \
    uint32_t vta = vext_vta(desc);                                            \
    uint32_t vma = vext_vma(desc);                                            \
    uint32_t i;                                                               \
                                                                              \
    VSTART_CHECK_EARLY_EXIT(env, vl);                                         \
                                                                              \
    for (i = env->vstart; i < vl; i++) {                                      \
        if (!vm && !vext_elem_mask(v0, i)) {                                  \
            /* set masked-off elements to 1s */                               \
            vext_set_elems_1s(vd, vma, i * esz, (i + 1) * esz);               \
            continue;                                                         \
        }                                                                     \
        if (i == vl - 1) {                                                    \
            *((ETYPE *)vd + H(i)) = s1;                                       \
        } else {                                                              \
            *((ETYPE *)vd + H(i)) = *((ETYPE *)vs2 + H(i + 1));               \
        }                                                                     \
    }                                                                         \
    env->vstart = 0;                                                          \
    /* set tail elements to 1s */                                             \
    vext_set_elems_1s(vd, vta, vl * esz, total_elems * esz);                  \
}

GEN_VEXT_VSLIDE1DOWN(8,  H1)
GEN_VEXT_VSLIDE1DOWN(16, H2)
GEN_VEXT_VSLIDE1DOWN(32, H4)
GEN_VEXT_VSLIDE1DOWN(64, H8)

#define GEN_VEXT_VSLIDE1DOWN_VX(NAME, BITWIDTH)                   \
void HELPER(NAME)(void *vd, void *v0, target_ulong s1, void *vs2, \
                  CPURISCVState *env, uint32_t desc)              \
{                                                                 \
    vslide1down_##BITWIDTH(vd, v0, s1, vs2, env, desc);           \
}

/* vslide1down.vx vd, vs2, rs1, vm # vd[i] = vs2[i+1], vd[vl-1]=x[rs1] */
GEN_VEXT_VSLIDE1DOWN_VX(vslide1down_vx_b, 8)
GEN_VEXT_VSLIDE1DOWN_VX(vslide1down_vx_h, 16)
GEN_VEXT_VSLIDE1DOWN_VX(vslide1down_vx_w, 32)
GEN_VEXT_VSLIDE1DOWN_VX(vslide1down_vx_d, 64)

/* Vector Floating-Point Slide Instructions */
#define GEN_VEXT_VFSLIDE1UP_VF(NAME, BITWIDTH)                \
void HELPER(NAME)(void *vd, void *v0, uint64_t s1, void *vs2, \
                  CPURISCVState *env, uint32_t desc)          \
{                                                             \
    vslide1up_##BITWIDTH(vd, v0, s1, vs2, env, desc);         \
}

/* vfslide1up.vf vd, vs2, rs1, vm # vd[0]=f[rs1], vd[i+1] = vs2[i] */
GEN_VEXT_VFSLIDE1UP_VF(vfslide1up_vf_h, 16)
GEN_VEXT_VFSLIDE1UP_VF(vfslide1up_vf_w, 32)
GEN_VEXT_VFSLIDE1UP_VF(vfslide1up_vf_d, 64)

#define GEN_VEXT_VFSLIDE1DOWN_VF(NAME, BITWIDTH)              \
void HELPER(NAME)(void *vd, void *v0, uint64_t s1, void *vs2, \
                  CPURISCVState *env, uint32_t desc)          \
{                                                             \
    vslide1down_##BITWIDTH(vd, v0, s1, vs2, env, desc);       \
}

/* vfslide1down.vf vd, vs2, rs1, vm # vd[i] = vs2[i+1], vd[vl-1]=f[rs1] */
GEN_VEXT_VFSLIDE1DOWN_VF(vfslide1down_vf_h, 16)
GEN_VEXT_VFSLIDE1DOWN_VF(vfslide1down_vf_w, 32)
GEN_VEXT_VFSLIDE1DOWN_VF(vfslide1down_vf_d, 64)

/* Vector Register Gather Instruction */
#define GEN_VEXT_VRGATHER_VV(NAME, TS1, TS2, HS1, HS2)                    \
void HELPER(NAME)(void *vd, void *v0, void *vs1, void *vs2,               \
                  CPURISCVState *env, uint32_t desc)                      \
{                                                                         \
    uint32_t vlmax = vext_max_elems(desc, ctzl(sizeof(TS2)));             \
    uint32_t vm = vext_vm(desc);                                          \
    uint32_t vl = env->vl;                                                \
    uint32_t esz = sizeof(TS2);                                           \
    uint32_t total_elems = vext_get_total_elems(env, desc, esz);          \
    uint32_t vta = vext_vta(desc);                                        \
    uint32_t vma = vext_vma(desc);                                        \
    uint64_t index;                                                       \
    uint32_t i;                                                           \
                                                                          \
    VSTART_CHECK_EARLY_EXIT(env, vl);                                     \
                                                                          \
    for (i = env->vstart; i < vl; i++) {                                  \
        if (!vm && !vext_elem_mask(v0, i)) {                              \
            /* set masked-off elements to 1s */                           \
            vext_set_elems_1s(vd, vma, i * esz, (i + 1) * esz);           \
            continue;                                                     \
        }                                                                 \
        index = *((TS1 *)vs1 + HS1(i));                                   \
        if (index >= vlmax) {                                             \
            *((TS2 *)vd + HS2(i)) = 0;                                    \
        } else {                                                          \
            *((TS2 *)vd + HS2(i)) = *((TS2 *)vs2 + HS2(index));           \
        }                                                                 \
    }                                                                     \
    env->vstart = 0;                                                      \
    /* set tail elements to 1s */                                         \
    vext_set_elems_1s(vd, vta, vl * esz, total_elems * esz);              \
}

/* vd[i] = (vs1[i] >= VLMAX) ? 0 : vs2[vs1[i]]; */
GEN_VEXT_VRGATHER_VV(vrgather_vv_b, uint8_t,  uint8_t,  H1, H1)
GEN_VEXT_VRGATHER_VV(vrgather_vv_h, uint16_t, uint16_t, H2, H2)
GEN_VEXT_VRGATHER_VV(vrgather_vv_w, uint32_t, uint32_t, H4, H4)
GEN_VEXT_VRGATHER_VV(vrgather_vv_d, uint64_t, uint64_t, H8, H8)

GEN_VEXT_VRGATHER_VV(vrgatherei16_vv_b, uint16_t, uint8_t,  H2, H1)
GEN_VEXT_VRGATHER_VV(vrgatherei16_vv_h, uint16_t, uint16_t, H2, H2)
GEN_VEXT_VRGATHER_VV(vrgatherei16_vv_w, uint16_t, uint32_t, H2, H4)
GEN_VEXT_VRGATHER_VV(vrgatherei16_vv_d, uint16_t, uint64_t, H2, H8)

#define GEN_VEXT_VRGATHER_VX(NAME, ETYPE, H)                              \
void HELPER(NAME)(void *vd, void *v0, target_ulong s1, void *vs2,         \
                  CPURISCVState *env, uint32_t desc)                      \
{                                                                         \
    uint32_t vlmax = vext_max_elems(desc, ctzl(sizeof(ETYPE)));           \
    uint32_t vm = vext_vm(desc);                                          \
    uint32_t vl = env->vl;                                                \
    uint32_t esz = sizeof(ETYPE);                                         \
    uint32_t total_elems = vext_get_total_elems(env, desc, esz);          \
    uint32_t vta = vext_vta(desc);                                        \
    uint32_t vma = vext_vma(desc);                                        \
    uint64_t index = s1;                                                  \
    uint32_t i;                                                           \
                                                                          \
    VSTART_CHECK_EARLY_EXIT(env, vl);                                     \
                                                                          \
    for (i = env->vstart; i < vl; i++) {                                  \
        if (!vm && !vext_elem_mask(v0, i)) {                              \
            /* set masked-off elements to 1s */                           \
            vext_set_elems_1s(vd, vma, i * esz, (i + 1) * esz);           \
            continue;                                                     \
        }                                                                 \
        if (index >= vlmax) {                                             \
            *((ETYPE *)vd + H(i)) = 0;                                    \
        } else {                                                          \
            *((ETYPE *)vd + H(i)) = *((ETYPE *)vs2 + H(index));           \
        }                                                                 \
    }                                                                     \
    env->vstart = 0;                                                      \
    /* set tail elements to 1s */                                         \
    vext_set_elems_1s(vd, vta, vl * esz, total_elems * esz);              \
}

/* vd[i] = (x[rs1] >= VLMAX) ? 0 : vs2[rs1] */
GEN_VEXT_VRGATHER_VX(vrgather_vx_b, uint8_t,  H1)
GEN_VEXT_VRGATHER_VX(vrgather_vx_h, uint16_t, H2)
GEN_VEXT_VRGATHER_VX(vrgather_vx_w, uint32_t, H4)
GEN_VEXT_VRGATHER_VX(vrgather_vx_d, uint64_t, H8)

/* Vector Compress Instruction */
#define GEN_VEXT_VCOMPRESS_VM(NAME, ETYPE, H)                             \
void HELPER(NAME)(void *vd, void *v0, void *vs1, void *vs2,               \
                  CPURISCVState *env, uint32_t desc)                      \
{                                                                         \
    uint32_t vl = env->vl;                                                \
    uint32_t esz = sizeof(ETYPE);                                         \
    uint32_t total_elems = vext_get_total_elems(env, desc, esz);          \
    uint32_t vta = vext_vta(desc);                                        \
    uint32_t num = 0, i;                                                  \
                                                                          \
    VSTART_CHECK_EARLY_EXIT(env, vl);                                     \
                                                                          \
    for (i = env->vstart; i < vl; i++) {                                  \
        if (!vext_elem_mask(vs1, i)) {                                    \
            continue;                                                     \
        }                                                                 \
        *((ETYPE *)vd + H(num)) = *((ETYPE *)vs2 + H(i));                 \
        num++;                                                            \
    }                                                                     \
    env->vstart = 0;                                                      \
    /* set tail elements to 1s */                                         \
    vext_set_elems_1s(vd, vta, num * esz, total_elems * esz);             \
}

/* Compress into vd elements of vs2 where vs1 is enabled */
GEN_VEXT_VCOMPRESS_VM(vcompress_vm_b, uint8_t,  H1)
GEN_VEXT_VCOMPRESS_VM(vcompress_vm_h, uint16_t, H2)
GEN_VEXT_VCOMPRESS_VM(vcompress_vm_w, uint32_t, H4)
GEN_VEXT_VCOMPRESS_VM(vcompress_vm_d, uint64_t, H8)

/* Vector Whole Register Move */
void HELPER(vmvr_v)(void *vd, void *vs2, CPURISCVState *env, uint32_t desc)
{
    /* EEW = SEW */
    uint32_t maxsz = simd_maxsz(desc);
    uint32_t sewb = 1 << FIELD_EX64(env->vtype, VTYPE, VSEW);
    uint32_t startb = env->vstart * sewb;
    uint32_t i = startb;

    if (startb >= maxsz) {
        env->vstart = 0;
        return;
    }

    if (HOST_BIG_ENDIAN && i % 8 != 0) {
        uint32_t j = ROUND_UP(i, 8);
        memcpy((uint8_t *)vd + H1(j - 1),
               (uint8_t *)vs2 + H1(j - 1),
               j - i);
        i = j;
    }

    memcpy((uint8_t *)vd + H1(i),
           (uint8_t *)vs2 + H1(i),
           maxsz - i);

    env->vstart = 0;
}

/* Vector Integer Extension */
#define GEN_VEXT_INT_EXT(NAME, ETYPE, DTYPE, HD, HS1)            \
void HELPER(NAME)(void *vd, void *v0, void *vs2,                 \
                  CPURISCVState *env, uint32_t desc)             \
{                                                                \
    uint32_t vl = env->vl;                                       \
    uint32_t vm = vext_vm(desc);                                 \
    uint32_t esz = sizeof(ETYPE);                                \
    uint32_t total_elems = vext_get_total_elems(env, desc, esz); \
    uint32_t vta = vext_vta(desc);                               \
    uint32_t vma = vext_vma(desc);                               \
    uint32_t i;                                                  \
                                                                 \
    VSTART_CHECK_EARLY_EXIT(env, vl);                            \
                                                                 \
    for (i = env->vstart; i < vl; i++) {                         \
        if (!vm && !vext_elem_mask(v0, i)) {                     \
            /* set masked-off elements to 1s */                  \
            vext_set_elems_1s(vd, vma, i * esz, (i + 1) * esz);  \
            continue;                                            \
        }                                                        \
        *((ETYPE *)vd + HD(i)) = *((DTYPE *)vs2 + HS1(i));       \
    }                                                            \
    env->vstart = 0;                                             \
    /* set tail elements to 1s */                                \
    vext_set_elems_1s(vd, vta, vl * esz, total_elems * esz);     \
}

GEN_VEXT_INT_EXT(vzext_vf2_h, uint16_t, uint8_t,  H2, H1)
GEN_VEXT_INT_EXT(vzext_vf2_w, uint32_t, uint16_t, H4, H2)
GEN_VEXT_INT_EXT(vzext_vf2_d, uint64_t, uint32_t, H8, H4)
GEN_VEXT_INT_EXT(vzext_vf4_w, uint32_t, uint8_t,  H4, H1)
GEN_VEXT_INT_EXT(vzext_vf4_d, uint64_t, uint16_t, H8, H2)
GEN_VEXT_INT_EXT(vzext_vf8_d, uint64_t, uint8_t,  H8, H1)

GEN_VEXT_INT_EXT(vsext_vf2_h, int16_t, int8_t,  H2, H1)
GEN_VEXT_INT_EXT(vsext_vf2_w, int32_t, int16_t, H4, H2)
GEN_VEXT_INT_EXT(vsext_vf2_d, int64_t, int32_t, H8, H4)
GEN_VEXT_INT_EXT(vsext_vf4_w, int32_t, int8_t,  H4, H1)
GEN_VEXT_INT_EXT(vsext_vf4_d, int64_t, int16_t, H8, H2)
GEN_VEXT_INT_EXT(vsext_vf8_d, int64_t, int8_t,  H8, H1)<|MERGE_RESOLUTION|>--- conflicted
+++ resolved
@@ -384,8 +384,6 @@
     int mmu_index = riscv_env_mmu_index(env, false);
 
     VSTART_CHECK_EARLY_EXIT(env, evl);
-<<<<<<< HEAD
-=======
 
 #if defined(CONFIG_USER_ONLY)
     /*
@@ -402,7 +400,6 @@
         return;
     }
 #endif
->>>>>>> 7c949c53
 
     /* Calculate the page range of first page */
     addr = base + ((env->vstart * nf) << log2_esz);

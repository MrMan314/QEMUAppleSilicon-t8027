/*
 * Optimizations for Tiny Code Generator for QEMU
 *
 * Copyright (c) 2010 Samsung Electronics.
 * Contributed by Kirill Batuzov <batuzovk@ispras.ru>
 *
 * Permission is hereby granted, free of charge, to any person obtaining a copy
 * of this software and associated documentation files (the "Software"), to deal
 * in the Software without restriction, including without limitation the rights
 * to use, copy, modify, merge, publish, distribute, sublicense, and/or sell
 * copies of the Software, and to permit persons to whom the Software is
 * furnished to do so, subject to the following conditions:
 *
 * The above copyright notice and this permission notice shall be included in
 * all copies or substantial portions of the Software.
 *
 * THE SOFTWARE IS PROVIDED "AS IS", WITHOUT WARRANTY OF ANY KIND, EXPRESS OR
 * IMPLIED, INCLUDING BUT NOT LIMITED TO THE WARRANTIES OF MERCHANTABILITY,
 * FITNESS FOR A PARTICULAR PURPOSE AND NONINFRINGEMENT. IN NO EVENT SHALL
 * THE AUTHORS OR COPYRIGHT HOLDERS BE LIABLE FOR ANY CLAIM, DAMAGES OR OTHER
 * LIABILITY, WHETHER IN AN ACTION OF CONTRACT, TORT OR OTHERWISE, ARISING FROM,
 * OUT OF OR IN CONNECTION WITH THE SOFTWARE OR THE USE OR OTHER DEALINGS IN
 * THE SOFTWARE.
 */

#include "qemu/osdep.h"
#include "qemu/int128.h"
#include "qemu/interval-tree.h"
#include "tcg/tcg-op-common.h"
#include "tcg-internal.h"

#define CASE_OP_32_64(x)                        \
        glue(glue(case INDEX_op_, x), _i32):    \
        glue(glue(case INDEX_op_, x), _i64)

#define CASE_OP_32_64_VEC(x)                    \
        glue(glue(case INDEX_op_, x), _i32):    \
        glue(glue(case INDEX_op_, x), _i64):    \
        glue(glue(case INDEX_op_, x), _vec)

typedef struct MemCopyInfo {
    IntervalTreeNode itree;
    QSIMPLEQ_ENTRY (MemCopyInfo) next;
    TCGTemp *ts;
    TCGType type;
} MemCopyInfo;

typedef struct TempOptInfo {
    bool is_const;
    TCGTemp *prev_copy;
    TCGTemp *next_copy;
    QSIMPLEQ_HEAD(, MemCopyInfo) mem_copy;
    uint64_t val;
    uint64_t z_mask;  /* mask bit is 0 if and only if value bit is 0 */
    uint64_t s_mask;  /* a left-aligned mask of clrsb(value) bits. */
} TempOptInfo;

typedef struct OptContext {
    TCGContext *tcg;
    TCGOp *prev_mb;
    TCGTempSet temps_used;

    IntervalTreeRoot mem_copy;
    QSIMPLEQ_HEAD(, MemCopyInfo) mem_free;

    /* In flight values from optimization. */
    uint64_t a_mask;  /* mask bit is 0 iff value identical to first input */
    uint64_t z_mask;  /* mask bit is 0 iff value bit is 0 */
    uint64_t s_mask;  /* mask of clrsb(value) bits */
    TCGType type;
} OptContext;

/* Calculate the smask for a specific value. */
static uint64_t smask_from_value(uint64_t value)
{
    int rep = clrsb64(value);
    return ~(~0ull >> rep);
}

/*
 * Calculate the smask for a given set of known-zeros.
 * If there are lots of zeros on the left, we can consider the remainder
 * an unsigned field, and thus the corresponding signed field is one bit
 * larger.
 */
static uint64_t smask_from_zmask(uint64_t zmask)
{
    /*
     * Only the 0 bits are significant for zmask, thus the msb itself
     * must be zero, else we have no sign information.
     */
    int rep = clz64(zmask);
    if (rep == 0) {
        return 0;
    }
    rep -= 1;
    return ~(~0ull >> rep);
}

/*
 * Recreate a properly left-aligned smask after manipulation.
 * Some bit-shuffling, particularly shifts and rotates, may
 * retain sign bits on the left, but may scatter disconnected
 * sign bits on the right.  Retain only what remains to the left.
 */
static uint64_t smask_from_smask(int64_t smask)
{
    /* Only the 1 bits are significant for smask */
    return smask_from_zmask(~smask);
}

static inline TempOptInfo *ts_info(TCGTemp *ts)
{
    return ts->state_ptr;
}

static inline TempOptInfo *arg_info(TCGArg arg)
{
    return ts_info(arg_temp(arg));
}

static inline bool ts_is_const(TCGTemp *ts)
{
    return ts_info(ts)->is_const;
}

static inline bool ts_is_const_val(TCGTemp *ts, uint64_t val)
{
    TempOptInfo *ti = ts_info(ts);
    return ti->is_const && ti->val == val;
}

static inline bool arg_is_const(TCGArg arg)
{
    return ts_is_const(arg_temp(arg));
}

static inline bool arg_is_const_val(TCGArg arg, uint64_t val)
{
    return ts_is_const_val(arg_temp(arg), val);
}

static inline bool ts_is_copy(TCGTemp *ts)
{
    return ts_info(ts)->next_copy != ts;
}

static TCGTemp *cmp_better_copy(TCGTemp *a, TCGTemp *b)
{
    return a->kind < b->kind ? b : a;
}

/* Initialize and activate a temporary.  */
static void init_ts_info(OptContext *ctx, TCGTemp *ts)
{
    size_t idx = temp_idx(ts);
    TempOptInfo *ti;

    if (test_bit(idx, ctx->temps_used.l)) {
        return;
    }
    set_bit(idx, ctx->temps_used.l);

    ti = ts->state_ptr;
    if (ti == NULL) {
        ti = tcg_malloc(sizeof(TempOptInfo));
        ts->state_ptr = ti;
    }

    ti->next_copy = ts;
    ti->prev_copy = ts;
    QSIMPLEQ_INIT(&ti->mem_copy);
    if (ts->kind == TEMP_CONST) {
        ti->is_const = true;
        ti->val = ts->val;
        ti->z_mask = ts->val;
        ti->s_mask = smask_from_value(ts->val);
    } else {
        ti->is_const = false;
        ti->z_mask = -1;
        ti->s_mask = 0;
    }
}

static MemCopyInfo *mem_copy_first(OptContext *ctx, intptr_t s, intptr_t l)
{
    IntervalTreeNode *r = interval_tree_iter_first(&ctx->mem_copy, s, l);
    return r ? container_of(r, MemCopyInfo, itree) : NULL;
}

static MemCopyInfo *mem_copy_next(MemCopyInfo *mem, intptr_t s, intptr_t l)
{
    IntervalTreeNode *r = interval_tree_iter_next(&mem->itree, s, l);
    return r ? container_of(r, MemCopyInfo, itree) : NULL;
}

static void remove_mem_copy(OptContext *ctx, MemCopyInfo *mc)
{
    TCGTemp *ts = mc->ts;
    TempOptInfo *ti = ts_info(ts);

    interval_tree_remove(&mc->itree, &ctx->mem_copy);
    QSIMPLEQ_REMOVE(&ti->mem_copy, mc, MemCopyInfo, next);
    QSIMPLEQ_INSERT_TAIL(&ctx->mem_free, mc, next);
}

static void remove_mem_copy_in(OptContext *ctx, intptr_t s, intptr_t l)
{
    while (true) {
        MemCopyInfo *mc = mem_copy_first(ctx, s, l);
        if (!mc) {
            break;
        }
        remove_mem_copy(ctx, mc);
    }
}

static void remove_mem_copy_all(OptContext *ctx)
{
    remove_mem_copy_in(ctx, 0, -1);
    tcg_debug_assert(interval_tree_is_empty(&ctx->mem_copy));
}

static TCGTemp *find_better_copy(TCGTemp *ts)
{
    TCGTemp *i, *ret;

    /* If this is already readonly, we can't do better. */
    if (temp_readonly(ts)) {
        return ts;
    }

    ret = ts;
    for (i = ts_info(ts)->next_copy; i != ts; i = ts_info(i)->next_copy) {
        ret = cmp_better_copy(ret, i);
    }
    return ret;
}

static void move_mem_copies(TCGTemp *dst_ts, TCGTemp *src_ts)
{
    TempOptInfo *si = ts_info(src_ts);
    TempOptInfo *di = ts_info(dst_ts);
    MemCopyInfo *mc;

    QSIMPLEQ_FOREACH(mc, &si->mem_copy, next) {
        tcg_debug_assert(mc->ts == src_ts);
        mc->ts = dst_ts;
    }
    QSIMPLEQ_CONCAT(&di->mem_copy, &si->mem_copy);
}

/* Reset TEMP's state, possibly removing the temp for the list of copies.  */
static void reset_ts(OptContext *ctx, TCGTemp *ts)
{
    TempOptInfo *ti = ts_info(ts);
    TCGTemp *pts = ti->prev_copy;
    TCGTemp *nts = ti->next_copy;
    TempOptInfo *pi = ts_info(pts);
    TempOptInfo *ni = ts_info(nts);

    ni->prev_copy = ti->prev_copy;
    pi->next_copy = ti->next_copy;
    ti->next_copy = ts;
    ti->prev_copy = ts;
    ti->is_const = false;
    ti->z_mask = -1;
    ti->s_mask = 0;

    if (!QSIMPLEQ_EMPTY(&ti->mem_copy)) {
        if (ts == nts) {
            /* Last temp copy being removed, the mem copies die. */
            MemCopyInfo *mc;
            QSIMPLEQ_FOREACH(mc, &ti->mem_copy, next) {
                interval_tree_remove(&mc->itree, &ctx->mem_copy);
            }
            QSIMPLEQ_CONCAT(&ctx->mem_free, &ti->mem_copy);
        } else {
            move_mem_copies(find_better_copy(nts), ts);
        }
    }
}

static void reset_temp(OptContext *ctx, TCGArg arg)
{
    reset_ts(ctx, arg_temp(arg));
}

static void record_mem_copy(OptContext *ctx, TCGType type,
                            TCGTemp *ts, intptr_t start, intptr_t last)
{
    MemCopyInfo *mc;
    TempOptInfo *ti;

    mc = QSIMPLEQ_FIRST(&ctx->mem_free);
    if (mc) {
        QSIMPLEQ_REMOVE_HEAD(&ctx->mem_free, next);
    } else {
        mc = tcg_malloc(sizeof(*mc));
    }

    memset(mc, 0, sizeof(*mc));
    mc->itree.start = start;
    mc->itree.last = last;
    mc->type = type;
    interval_tree_insert(&mc->itree, &ctx->mem_copy);

    ts = find_better_copy(ts);
    ti = ts_info(ts);
    mc->ts = ts;
    QSIMPLEQ_INSERT_TAIL(&ti->mem_copy, mc, next);
}

static bool ts_are_copies(TCGTemp *ts1, TCGTemp *ts2)
{
    TCGTemp *i;

    if (ts1 == ts2) {
        return true;
    }

    if (!ts_is_copy(ts1) || !ts_is_copy(ts2)) {
        return false;
    }

    for (i = ts_info(ts1)->next_copy; i != ts1; i = ts_info(i)->next_copy) {
        if (i == ts2) {
            return true;
        }
    }

    return false;
}

static bool args_are_copies(TCGArg arg1, TCGArg arg2)
{
    return ts_are_copies(arg_temp(arg1), arg_temp(arg2));
}

static TCGTemp *find_mem_copy_for(OptContext *ctx, TCGType type, intptr_t s)
{
    MemCopyInfo *mc;

    for (mc = mem_copy_first(ctx, s, s); mc; mc = mem_copy_next(mc, s, s)) {
        if (mc->itree.start == s && mc->type == type) {
            return find_better_copy(mc->ts);
        }
    }
    return NULL;
}

static TCGArg arg_new_constant(OptContext *ctx, uint64_t val)
{
    TCGType type = ctx->type;
    TCGTemp *ts;

    if (type == TCG_TYPE_I32) {
        val = (int32_t)val;
    }

    ts = tcg_constant_internal(type, val);
    init_ts_info(ctx, ts);

    return temp_arg(ts);
}

static TCGArg arg_new_temp(OptContext *ctx)
{
    TCGTemp *ts = tcg_temp_new_internal(ctx->type, TEMP_EBB);
    init_ts_info(ctx, ts);
    return temp_arg(ts);
}

static bool tcg_opt_gen_mov(OptContext *ctx, TCGOp *op, TCGArg dst, TCGArg src)
{
    TCGTemp *dst_ts = arg_temp(dst);
    TCGTemp *src_ts = arg_temp(src);
    TempOptInfo *di;
    TempOptInfo *si;
    TCGOpcode new_op;

    if (ts_are_copies(dst_ts, src_ts)) {
        tcg_op_remove(ctx->tcg, op);
        return true;
    }

    reset_ts(ctx, dst_ts);
    di = ts_info(dst_ts);
    si = ts_info(src_ts);

    switch (ctx->type) {
    case TCG_TYPE_I32:
        new_op = INDEX_op_mov_i32;
        break;
    case TCG_TYPE_I64:
        new_op = INDEX_op_mov_i64;
        break;
    case TCG_TYPE_V64:
    case TCG_TYPE_V128:
    case TCG_TYPE_V256:
        /* TCGOP_VECL and TCGOP_VECE remain unchanged.  */
        new_op = INDEX_op_mov_vec;
        break;
    default:
        g_assert_not_reached();
    }
    op->opc = new_op;
    op->args[0] = dst;
    op->args[1] = src;

    di->z_mask = si->z_mask;
    di->s_mask = si->s_mask;

    if (src_ts->type == dst_ts->type) {
        TempOptInfo *ni = ts_info(si->next_copy);

        di->next_copy = si->next_copy;
        di->prev_copy = src_ts;
        ni->prev_copy = dst_ts;
        si->next_copy = dst_ts;
        di->is_const = si->is_const;
        di->val = si->val;

        if (!QSIMPLEQ_EMPTY(&si->mem_copy)
            && cmp_better_copy(src_ts, dst_ts) == dst_ts) {
            move_mem_copies(dst_ts, src_ts);
        }
    }
    return true;
}

static bool tcg_opt_gen_movi(OptContext *ctx, TCGOp *op,
                             TCGArg dst, uint64_t val)
{
    /* Convert movi to mov with constant temp. */
    return tcg_opt_gen_mov(ctx, op, dst, arg_new_constant(ctx, val));
}

static uint64_t do_constant_folding_2(TCGOpcode op, uint64_t x, uint64_t y)
{
    uint64_t l64, h64;

    switch (op) {
    CASE_OP_32_64(add):
        return x + y;

    CASE_OP_32_64(sub):
        return x - y;

    CASE_OP_32_64(mul):
        return x * y;

    CASE_OP_32_64_VEC(and):
        return x & y;

    CASE_OP_32_64_VEC(or):
        return x | y;

    CASE_OP_32_64_VEC(xor):
        return x ^ y;

    case INDEX_op_shl_i32:
        return (uint32_t)x << (y & 31);

    case INDEX_op_shl_i64:
        return (uint64_t)x << (y & 63);

    case INDEX_op_shr_i32:
        return (uint32_t)x >> (y & 31);

    case INDEX_op_shr_i64:
        return (uint64_t)x >> (y & 63);

    case INDEX_op_sar_i32:
        return (int32_t)x >> (y & 31);

    case INDEX_op_sar_i64:
        return (int64_t)x >> (y & 63);

    case INDEX_op_rotr_i32:
        return ror32(x, y & 31);

    case INDEX_op_rotr_i64:
        return ror64(x, y & 63);

    case INDEX_op_rotl_i32:
        return rol32(x, y & 31);

    case INDEX_op_rotl_i64:
        return rol64(x, y & 63);

    CASE_OP_32_64_VEC(not):
        return ~x;

    CASE_OP_32_64(neg):
        return -x;

    CASE_OP_32_64_VEC(andc):
        return x & ~y;

    CASE_OP_32_64_VEC(orc):
        return x | ~y;

    CASE_OP_32_64_VEC(eqv):
        return ~(x ^ y);

    CASE_OP_32_64_VEC(nand):
        return ~(x & y);

    CASE_OP_32_64_VEC(nor):
        return ~(x | y);

    case INDEX_op_clz_i32:
        return (uint32_t)x ? clz32(x) : y;

    case INDEX_op_clz_i64:
        return x ? clz64(x) : y;

    case INDEX_op_ctz_i32:
        return (uint32_t)x ? ctz32(x) : y;

    case INDEX_op_ctz_i64:
        return x ? ctz64(x) : y;

    case INDEX_op_ctpop_i32:
        return ctpop32(x);

    case INDEX_op_ctpop_i64:
        return ctpop64(x);

    CASE_OP_32_64(ext8s):
        return (int8_t)x;

    CASE_OP_32_64(ext16s):
        return (int16_t)x;

    CASE_OP_32_64(ext8u):
        return (uint8_t)x;

    CASE_OP_32_64(ext16u):
        return (uint16_t)x;

    CASE_OP_32_64(bswap16):
        x = bswap16(x);
        return y & TCG_BSWAP_OS ? (int16_t)x : x;

    CASE_OP_32_64(bswap32):
        x = bswap32(x);
        return y & TCG_BSWAP_OS ? (int32_t)x : x;

    case INDEX_op_bswap64_i64:
        return bswap64(x);

    case INDEX_op_ext_i32_i64:
    case INDEX_op_ext32s_i64:
        return (int32_t)x;

    case INDEX_op_extu_i32_i64:
    case INDEX_op_extrl_i64_i32:
    case INDEX_op_ext32u_i64:
        return (uint32_t)x;

    case INDEX_op_extrh_i64_i32:
        return (uint64_t)x >> 32;

    case INDEX_op_muluh_i32:
        return ((uint64_t)(uint32_t)x * (uint32_t)y) >> 32;
    case INDEX_op_mulsh_i32:
        return ((int64_t)(int32_t)x * (int32_t)y) >> 32;

    case INDEX_op_muluh_i64:
        mulu64(&l64, &h64, x, y);
        return h64;
    case INDEX_op_mulsh_i64:
        muls64(&l64, &h64, x, y);
        return h64;

    case INDEX_op_div_i32:
        /* Avoid crashing on divide by zero, otherwise undefined.  */
        return (int32_t)x / ((int32_t)y ? : 1);
    case INDEX_op_divu_i32:
        return (uint32_t)x / ((uint32_t)y ? : 1);
    case INDEX_op_div_i64:
        return (int64_t)x / ((int64_t)y ? : 1);
    case INDEX_op_divu_i64:
        return (uint64_t)x / ((uint64_t)y ? : 1);

    case INDEX_op_rem_i32:
        return (int32_t)x % ((int32_t)y ? : 1);
    case INDEX_op_remu_i32:
        return (uint32_t)x % ((uint32_t)y ? : 1);
    case INDEX_op_rem_i64:
        return (int64_t)x % ((int64_t)y ? : 1);
    case INDEX_op_remu_i64:
        return (uint64_t)x % ((uint64_t)y ? : 1);

    default:
        g_assert_not_reached();
    }
}

static uint64_t do_constant_folding(TCGOpcode op, TCGType type,
                                    uint64_t x, uint64_t y)
{
    uint64_t res = do_constant_folding_2(op, x, y);
    if (type == TCG_TYPE_I32) {
        res = (int32_t)res;
    }
    return res;
}

static bool do_constant_folding_cond_32(uint32_t x, uint32_t y, TCGCond c)
{
    switch (c) {
    case TCG_COND_EQ:
        return x == y;
    case TCG_COND_NE:
        return x != y;
    case TCG_COND_LT:
        return (int32_t)x < (int32_t)y;
    case TCG_COND_GE:
        return (int32_t)x >= (int32_t)y;
    case TCG_COND_LE:
        return (int32_t)x <= (int32_t)y;
    case TCG_COND_GT:
        return (int32_t)x > (int32_t)y;
    case TCG_COND_LTU:
        return x < y;
    case TCG_COND_GEU:
        return x >= y;
    case TCG_COND_LEU:
        return x <= y;
    case TCG_COND_GTU:
        return x > y;
    case TCG_COND_TSTEQ:
        return (x & y) == 0;
    case TCG_COND_TSTNE:
        return (x & y) != 0;
    case TCG_COND_ALWAYS:
    case TCG_COND_NEVER:
        break;
    }
    g_assert_not_reached();
}

static bool do_constant_folding_cond_64(uint64_t x, uint64_t y, TCGCond c)
{
    switch (c) {
    case TCG_COND_EQ:
        return x == y;
    case TCG_COND_NE:
        return x != y;
    case TCG_COND_LT:
        return (int64_t)x < (int64_t)y;
    case TCG_COND_GE:
        return (int64_t)x >= (int64_t)y;
    case TCG_COND_LE:
        return (int64_t)x <= (int64_t)y;
    case TCG_COND_GT:
        return (int64_t)x > (int64_t)y;
    case TCG_COND_LTU:
        return x < y;
    case TCG_COND_GEU:
        return x >= y;
    case TCG_COND_LEU:
        return x <= y;
    case TCG_COND_GTU:
        return x > y;
    case TCG_COND_TSTEQ:
        return (x & y) == 0;
    case TCG_COND_TSTNE:
        return (x & y) != 0;
    case TCG_COND_ALWAYS:
    case TCG_COND_NEVER:
        break;
    }
    g_assert_not_reached();
}

static int do_constant_folding_cond_eq(TCGCond c)
{
    switch (c) {
    case TCG_COND_GT:
    case TCG_COND_LTU:
    case TCG_COND_LT:
    case TCG_COND_GTU:
    case TCG_COND_NE:
        return 0;
    case TCG_COND_GE:
    case TCG_COND_GEU:
    case TCG_COND_LE:
    case TCG_COND_LEU:
    case TCG_COND_EQ:
        return 1;
    case TCG_COND_TSTEQ:
    case TCG_COND_TSTNE:
        return -1;
    case TCG_COND_ALWAYS:
    case TCG_COND_NEVER:
        break;
    }
    g_assert_not_reached();
}

/*
 * Return -1 if the condition can't be simplified,
 * and the result of the condition (0 or 1) if it can.
 */
static int do_constant_folding_cond(TCGType type, TCGArg x,
                                    TCGArg y, TCGCond c)
{
    if (arg_is_const(x) && arg_is_const(y)) {
        uint64_t xv = arg_info(x)->val;
        uint64_t yv = arg_info(y)->val;

        switch (type) {
        case TCG_TYPE_I32:
            return do_constant_folding_cond_32(xv, yv, c);
        case TCG_TYPE_I64:
            return do_constant_folding_cond_64(xv, yv, c);
        default:
            /* Only scalar comparisons are optimizable */
            return -1;
        }
    } else if (args_are_copies(x, y)) {
        return do_constant_folding_cond_eq(c);
    } else if (arg_is_const_val(y, 0)) {
        switch (c) {
        case TCG_COND_LTU:
        case TCG_COND_TSTNE:
            return 0;
        case TCG_COND_GEU:
        case TCG_COND_TSTEQ:
            return 1;
        default:
            return -1;
        }
    }
    return -1;
}

/**
 * swap_commutative:
 * @dest: TCGArg of the destination argument, or NO_DEST.
 * @p1: first paired argument
 * @p2: second paired argument
 *
 * If *@p1 is a constant and *@p2 is not, swap.
 * If *@p2 matches @dest, swap.
 * Return true if a swap was performed.
 */

#define NO_DEST  temp_arg(NULL)

static bool swap_commutative(TCGArg dest, TCGArg *p1, TCGArg *p2)
{
    TCGArg a1 = *p1, a2 = *p2;
    int sum = 0;
    sum += arg_is_const(a1);
    sum -= arg_is_const(a2);

    /* Prefer the constant in second argument, and then the form
       op a, a, b, which is better handled on non-RISC hosts. */
    if (sum > 0 || (sum == 0 && dest == a2)) {
        *p1 = a2;
        *p2 = a1;
        return true;
    }
    return false;
}

static bool swap_commutative2(TCGArg *p1, TCGArg *p2)
{
    int sum = 0;
    sum += arg_is_const(p1[0]);
    sum += arg_is_const(p1[1]);
    sum -= arg_is_const(p2[0]);
    sum -= arg_is_const(p2[1]);
    if (sum > 0) {
        TCGArg t;
        t = p1[0], p1[0] = p2[0], p2[0] = t;
        t = p1[1], p1[1] = p2[1], p2[1] = t;
        return true;
    }
    return false;
}

/*
 * Return -1 if the condition can't be simplified,
 * and the result of the condition (0 or 1) if it can.
 */
static int do_constant_folding_cond1(OptContext *ctx, TCGOp *op, TCGArg dest,
                                     TCGArg *p1, TCGArg *p2, TCGArg *pcond)
{
    TCGCond cond;
    bool swap;
    int r;

    swap = swap_commutative(dest, p1, p2);
    cond = *pcond;
    if (swap) {
        *pcond = cond = tcg_swap_cond(cond);
    }

    r = do_constant_folding_cond(ctx->type, *p1, *p2, cond);
    if (r >= 0) {
        return r;
    }
    if (!is_tst_cond(cond)) {
        return -1;
    }

    /*
     * TSTNE x,x -> NE x,0
     * TSTNE x,-1 -> NE x,0
     */
    if (args_are_copies(*p1, *p2) || arg_is_const_val(*p2, -1)) {
        *p2 = arg_new_constant(ctx, 0);
        *pcond = tcg_tst_eqne_cond(cond);
        return -1;
    }

    /* TSTNE x,sign -> LT x,0 */
    if (arg_is_const_val(*p2, (ctx->type == TCG_TYPE_I32
                               ? INT32_MIN : INT64_MIN))) {
        *p2 = arg_new_constant(ctx, 0);
        *pcond = tcg_tst_ltge_cond(cond);
        return -1;
    }

    /* Expand to AND with a temporary if no backend support. */
    if (!TCG_TARGET_HAS_tst) {
        TCGOpcode and_opc = (ctx->type == TCG_TYPE_I32
                             ? INDEX_op_and_i32 : INDEX_op_and_i64);
        TCGOp *op2 = tcg_op_insert_before(ctx->tcg, op, and_opc, 3);
        TCGArg tmp = arg_new_temp(ctx);

        op2->args[0] = tmp;
        op2->args[1] = *p1;
        op2->args[2] = *p2;

        *p1 = tmp;
        *p2 = arg_new_constant(ctx, 0);
        *pcond = tcg_tst_eqne_cond(cond);
    }
    return -1;
}

static int do_constant_folding_cond2(OptContext *ctx, TCGOp *op, TCGArg *args)
{
    TCGArg al, ah, bl, bh;
    TCGCond c;
    bool swap;
    int r;

    swap = swap_commutative2(args, args + 2);
    c = args[4];
    if (swap) {
        args[4] = c = tcg_swap_cond(c);
    }

    al = args[0];
    ah = args[1];
    bl = args[2];
    bh = args[3];

    if (arg_is_const(bl) && arg_is_const(bh)) {
        tcg_target_ulong blv = arg_info(bl)->val;
        tcg_target_ulong bhv = arg_info(bh)->val;
        uint64_t b = deposit64(blv, 32, 32, bhv);

        if (arg_is_const(al) && arg_is_const(ah)) {
            tcg_target_ulong alv = arg_info(al)->val;
            tcg_target_ulong ahv = arg_info(ah)->val;
            uint64_t a = deposit64(alv, 32, 32, ahv);

            r = do_constant_folding_cond_64(a, b, c);
            if (r >= 0) {
                return r;
            }
        }

        if (b == 0) {
            switch (c) {
            case TCG_COND_LTU:
            case TCG_COND_TSTNE:
                return 0;
            case TCG_COND_GEU:
            case TCG_COND_TSTEQ:
                return 1;
            default:
                break;
            }
        }

        /* TSTNE x,-1 -> NE x,0 */
        if (b == -1 && is_tst_cond(c)) {
            args[3] = args[2] = arg_new_constant(ctx, 0);
            args[4] = tcg_tst_eqne_cond(c);
            return -1;
        }

        /* TSTNE x,sign -> LT x,0 */
        if (b == INT64_MIN && is_tst_cond(c)) {
            /* bl must be 0, so copy that to bh */
            args[3] = bl;
            args[4] = tcg_tst_ltge_cond(c);
            return -1;
        }
    }

    if (args_are_copies(al, bl) && args_are_copies(ah, bh)) {
        r = do_constant_folding_cond_eq(c);
        if (r >= 0) {
            return r;
        }

        /* TSTNE x,x -> NE x,0 */
        if (is_tst_cond(c)) {
            args[3] = args[2] = arg_new_constant(ctx, 0);
            args[4] = tcg_tst_eqne_cond(c);
            return -1;
        }
    }

    /* Expand to AND with a temporary if no backend support. */
    if (!TCG_TARGET_HAS_tst && is_tst_cond(c)) {
        TCGOp *op1 = tcg_op_insert_before(ctx->tcg, op, INDEX_op_and_i32, 3);
        TCGOp *op2 = tcg_op_insert_before(ctx->tcg, op, INDEX_op_and_i32, 3);
        TCGArg t1 = arg_new_temp(ctx);
        TCGArg t2 = arg_new_temp(ctx);

        op1->args[0] = t1;
        op1->args[1] = al;
        op1->args[2] = bl;
        op2->args[0] = t2;
        op2->args[1] = ah;
        op2->args[2] = bh;

        args[0] = t1;
        args[1] = t2;
        args[3] = args[2] = arg_new_constant(ctx, 0);
        args[4] = tcg_tst_eqne_cond(c);
    }
    return -1;
}

static void init_arguments(OptContext *ctx, TCGOp *op, int nb_args)
{
    for (int i = 0; i < nb_args; i++) {
        TCGTemp *ts = arg_temp(op->args[i]);
        init_ts_info(ctx, ts);
    }
}

static void copy_propagate(OptContext *ctx, TCGOp *op,
                           int nb_oargs, int nb_iargs)
{
    for (int i = nb_oargs; i < nb_oargs + nb_iargs; i++) {
        TCGTemp *ts = arg_temp(op->args[i]);
        if (ts_is_copy(ts)) {
            op->args[i] = temp_arg(find_better_copy(ts));
        }
    }
}

static void finish_folding(OptContext *ctx, TCGOp *op)
{
    const TCGOpDef *def = &tcg_op_defs[op->opc];
    int i, nb_oargs;

    /*
     * We only optimize extended basic blocks.  If the opcode ends a BB
     * and is not a conditional branch, reset all temp data.
     */
    if (def->flags & TCG_OPF_BB_END) {
        ctx->prev_mb = NULL;
        if (!(def->flags & TCG_OPF_COND_BRANCH)) {
            memset(&ctx->temps_used, 0, sizeof(ctx->temps_used));
            remove_mem_copy_all(ctx);
        }
        return;
    }

    nb_oargs = def->nb_oargs;
    for (i = 0; i < nb_oargs; i++) {
        TCGTemp *ts = arg_temp(op->args[i]);
        reset_ts(ctx, ts);
        /*
         * Save the corresponding known-zero/sign bits mask for the
         * first output argument (only one supported so far).
         */
        if (i == 0) {
            ts_info(ts)->z_mask = ctx->z_mask;
            ts_info(ts)->s_mask = ctx->s_mask;
        }
    }
}

/*
 * The fold_* functions return true when processing is complete,
 * usually by folding the operation to a constant or to a copy,
 * and calling tcg_opt_gen_{mov,movi}.  They may do other things,
 * like collect information about the value produced, for use in
 * optimizing a subsequent operation.
 *
 * These first fold_* functions are all helpers, used by other
 * folders for more specific operations.
 */

static bool fold_const1(OptContext *ctx, TCGOp *op)
{
    if (arg_is_const(op->args[1])) {
        uint64_t t;

        t = arg_info(op->args[1])->val;
        t = do_constant_folding(op->opc, ctx->type, t, 0);
        return tcg_opt_gen_movi(ctx, op, op->args[0], t);
    }
    return false;
}

static bool fold_const2(OptContext *ctx, TCGOp *op)
{
    if (arg_is_const(op->args[1]) && arg_is_const(op->args[2])) {
        uint64_t t1 = arg_info(op->args[1])->val;
        uint64_t t2 = arg_info(op->args[2])->val;

        t1 = do_constant_folding(op->opc, ctx->type, t1, t2);
        return tcg_opt_gen_movi(ctx, op, op->args[0], t1);
    }
    return false;
}

static bool fold_commutative(OptContext *ctx, TCGOp *op)
{
    swap_commutative(op->args[0], &op->args[1], &op->args[2]);
    return false;
}

static bool fold_const2_commutative(OptContext *ctx, TCGOp *op)
{
    swap_commutative(op->args[0], &op->args[1], &op->args[2]);
    return fold_const2(ctx, op);
}

static bool fold_masks(OptContext *ctx, TCGOp *op)
{
    uint64_t a_mask = ctx->a_mask;
    uint64_t z_mask = ctx->z_mask;
    uint64_t s_mask = ctx->s_mask;

    /*
     * 32-bit ops generate 32-bit results, which for the purpose of
     * simplifying tcg are sign-extended.  Certainly that's how we
     * represent our constants elsewhere.  Note that the bits will
     * be reset properly for a 64-bit value when encountering the
     * type changing opcodes.
     */
    if (ctx->type == TCG_TYPE_I32) {
        a_mask = (int32_t)a_mask;
        z_mask = (int32_t)z_mask;
        s_mask |= MAKE_64BIT_MASK(32, 32);
        ctx->z_mask = z_mask;
        ctx->s_mask = s_mask;
    }

    if (z_mask == 0) {
        return tcg_opt_gen_movi(ctx, op, op->args[0], 0);
    }
    if (a_mask == 0) {
        return tcg_opt_gen_mov(ctx, op, op->args[0], op->args[1]);
    }
    return false;
}

/*
 * Convert @op to NOT, if NOT is supported by the host.
 * Return true f the conversion is successful, which will still
 * indicate that the processing is complete.
 */
static bool fold_not(OptContext *ctx, TCGOp *op);
static bool fold_to_not(OptContext *ctx, TCGOp *op, int idx)
{
    TCGOpcode not_op;
    bool have_not;

    switch (ctx->type) {
    case TCG_TYPE_I32:
        not_op = INDEX_op_not_i32;
        have_not = TCG_TARGET_HAS_not_i32;
        break;
    case TCG_TYPE_I64:
        not_op = INDEX_op_not_i64;
        have_not = TCG_TARGET_HAS_not_i64;
        break;
    case TCG_TYPE_V64:
    case TCG_TYPE_V128:
    case TCG_TYPE_V256:
        not_op = INDEX_op_not_vec;
        have_not = TCG_TARGET_HAS_not_vec;
        break;
    default:
        g_assert_not_reached();
    }
    if (have_not) {
        op->opc = not_op;
        op->args[1] = op->args[idx];
        return fold_not(ctx, op);
    }
    return false;
}

/* If the binary operation has first argument @i, fold to @i. */
static bool fold_ix_to_i(OptContext *ctx, TCGOp *op, uint64_t i)
{
    if (arg_is_const_val(op->args[1], i)) {
        return tcg_opt_gen_movi(ctx, op, op->args[0], i);
    }
    return false;
}

/* If the binary operation has first argument @i, fold to NOT. */
static bool fold_ix_to_not(OptContext *ctx, TCGOp *op, uint64_t i)
{
    if (arg_is_const_val(op->args[1], i)) {
        return fold_to_not(ctx, op, 2);
    }
    return false;
}

/* If the binary operation has second argument @i, fold to @i. */
static bool fold_xi_to_i(OptContext *ctx, TCGOp *op, uint64_t i)
{
    if (arg_is_const_val(op->args[2], i)) {
        return tcg_opt_gen_movi(ctx, op, op->args[0], i);
    }
    return false;
}

/* If the binary operation has second argument @i, fold to identity. */
static bool fold_xi_to_x(OptContext *ctx, TCGOp *op, uint64_t i)
{
    if (arg_is_const_val(op->args[2], i)) {
        return tcg_opt_gen_mov(ctx, op, op->args[0], op->args[1]);
    }
    return false;
}

/* If the binary operation has second argument @i, fold to NOT. */
static bool fold_xi_to_not(OptContext *ctx, TCGOp *op, uint64_t i)
{
    if (arg_is_const_val(op->args[2], i)) {
        return fold_to_not(ctx, op, 1);
    }
    return false;
}

/* If the binary operation has both arguments equal, fold to @i. */
static bool fold_xx_to_i(OptContext *ctx, TCGOp *op, uint64_t i)
{
    if (args_are_copies(op->args[1], op->args[2])) {
        return tcg_opt_gen_movi(ctx, op, op->args[0], i);
    }
    return false;
}

/* If the binary operation has both arguments equal, fold to identity. */
static bool fold_xx_to_x(OptContext *ctx, TCGOp *op)
{
    if (args_are_copies(op->args[1], op->args[2])) {
        return tcg_opt_gen_mov(ctx, op, op->args[0], op->args[1]);
    }
    return false;
}

/*
 * These outermost fold_<op> functions are sorted alphabetically.
 *
 * The ordering of the transformations should be:
 *   1) those that produce a constant
 *   2) those that produce a copy
 *   3) those that produce information about the result value.
 */

static bool fold_add(OptContext *ctx, TCGOp *op)
{
    if (fold_const2_commutative(ctx, op) ||
        fold_xi_to_x(ctx, op, 0)) {
        return true;
    }
    return false;
}

/* We cannot as yet do_constant_folding with vectors. */
static bool fold_add_vec(OptContext *ctx, TCGOp *op)
{
    if (fold_commutative(ctx, op) ||
        fold_xi_to_x(ctx, op, 0)) {
        return true;
    }
    return false;
}

static bool fold_addsub2(OptContext *ctx, TCGOp *op, bool add)
{
    bool a_const = arg_is_const(op->args[2]) && arg_is_const(op->args[3]);
    bool b_const = arg_is_const(op->args[4]) && arg_is_const(op->args[5]);

    if (a_const && b_const) {
        uint64_t al = arg_info(op->args[2])->val;
        uint64_t ah = arg_info(op->args[3])->val;
        uint64_t bl = arg_info(op->args[4])->val;
        uint64_t bh = arg_info(op->args[5])->val;
        TCGArg rl, rh;
        TCGOp *op2;

        if (ctx->type == TCG_TYPE_I32) {
            uint64_t a = deposit64(al, 32, 32, ah);
            uint64_t b = deposit64(bl, 32, 32, bh);

            if (add) {
                a += b;
            } else {
                a -= b;
            }

            al = sextract64(a, 0, 32);
            ah = sextract64(a, 32, 32);
        } else {
            Int128 a = int128_make128(al, ah);
            Int128 b = int128_make128(bl, bh);

            if (add) {
                a = int128_add(a, b);
            } else {
                a = int128_sub(a, b);
            }

            al = int128_getlo(a);
            ah = int128_gethi(a);
        }

        rl = op->args[0];
        rh = op->args[1];

        /* The proper opcode is supplied by tcg_opt_gen_mov. */
        op2 = tcg_op_insert_before(ctx->tcg, op, 0, 2);

        tcg_opt_gen_movi(ctx, op, rl, al);
        tcg_opt_gen_movi(ctx, op2, rh, ah);
        return true;
    }

    /* Fold sub2 r,x,i to add2 r,x,-i */
    if (!add && b_const) {
        uint64_t bl = arg_info(op->args[4])->val;
        uint64_t bh = arg_info(op->args[5])->val;

        /* Negate the two parts without assembling and disassembling. */
        bl = -bl;
        bh = ~bh + !bl;

        op->opc = (ctx->type == TCG_TYPE_I32
                   ? INDEX_op_add2_i32 : INDEX_op_add2_i64);
        op->args[4] = arg_new_constant(ctx, bl);
        op->args[5] = arg_new_constant(ctx, bh);
    }
    return false;
}

static bool fold_add2(OptContext *ctx, TCGOp *op)
{
    /* Note that the high and low parts may be independently swapped. */
    swap_commutative(op->args[0], &op->args[2], &op->args[4]);
    swap_commutative(op->args[1], &op->args[3], &op->args[5]);

    return fold_addsub2(ctx, op, true);
}

static bool fold_and(OptContext *ctx, TCGOp *op)
{
    uint64_t z1, z2;

    if (fold_const2_commutative(ctx, op) ||
        fold_xi_to_i(ctx, op, 0) ||
        fold_xi_to_x(ctx, op, -1) ||
        fold_xx_to_x(ctx, op)) {
        return true;
    }

    z1 = arg_info(op->args[1])->z_mask;
    z2 = arg_info(op->args[2])->z_mask;
    ctx->z_mask = z1 & z2;

    /*
     * Sign repetitions are perforce all identical, whether they are 1 or 0.
     * Bitwise operations preserve the relative quantity of the repetitions.
     */
    ctx->s_mask = arg_info(op->args[1])->s_mask
                & arg_info(op->args[2])->s_mask;

    /*
     * Known-zeros does not imply known-ones.  Therefore unless
     * arg2 is constant, we can't infer affected bits from it.
     */
    if (arg_is_const(op->args[2])) {
        ctx->a_mask = z1 & ~z2;
    }

    return fold_masks(ctx, op);
}

static bool fold_andc(OptContext *ctx, TCGOp *op)
{
    uint64_t z1;

    if (fold_const2(ctx, op) ||
        fold_xx_to_i(ctx, op, 0) ||
        fold_xi_to_x(ctx, op, 0) ||
        fold_ix_to_not(ctx, op, -1)) {
        return true;
    }

    z1 = arg_info(op->args[1])->z_mask;

    /*
     * Known-zeros does not imply known-ones.  Therefore unless
     * arg2 is constant, we can't infer anything from it.
     */
    if (arg_is_const(op->args[2])) {
        uint64_t z2 = ~arg_info(op->args[2])->z_mask;
        ctx->a_mask = z1 & ~z2;
        z1 &= z2;
    }
    ctx->z_mask = z1;

    ctx->s_mask = arg_info(op->args[1])->s_mask
                & arg_info(op->args[2])->s_mask;
    return fold_masks(ctx, op);
}

static bool fold_brcond(OptContext *ctx, TCGOp *op)
{
    int i = do_constant_folding_cond1(ctx, op, NO_DEST, &op->args[0],
                                      &op->args[1], &op->args[2]);
    if (i == 0) {
        tcg_op_remove(ctx->tcg, op);
        return true;
    }
    if (i > 0) {
        op->opc = INDEX_op_br;
        op->args[0] = op->args[3];
    }
    return false;
}

static bool fold_brcond2(OptContext *ctx, TCGOp *op)
{
    TCGCond cond;
    TCGArg label;
    int i, inv = 0;

    i = do_constant_folding_cond2(ctx, op, &op->args[0]);
    cond = op->args[4];
    label = op->args[5];
    if (i >= 0) {
        goto do_brcond_const;
    }

    switch (cond) {
    case TCG_COND_LT:
    case TCG_COND_GE:
        /*
         * Simplify LT/GE comparisons vs zero to a single compare
         * vs the high word of the input.
         */
        if (arg_is_const_val(op->args[2], 0) &&
            arg_is_const_val(op->args[3], 0)) {
            goto do_brcond_high;
        }
        break;

    case TCG_COND_NE:
        inv = 1;
        QEMU_FALLTHROUGH;
    case TCG_COND_EQ:
        /*
         * Simplify EQ/NE comparisons where one of the pairs
         * can be simplified.
         */
        i = do_constant_folding_cond(TCG_TYPE_I32, op->args[0],
                                     op->args[2], cond);
        switch (i ^ inv) {
        case 0:
            goto do_brcond_const;
        case 1:
            goto do_brcond_high;
        }

        i = do_constant_folding_cond(TCG_TYPE_I32, op->args[1],
                                     op->args[3], cond);
        switch (i ^ inv) {
        case 0:
            goto do_brcond_const;
        case 1:
            goto do_brcond_low;
        }
        break;

    case TCG_COND_TSTEQ:
    case TCG_COND_TSTNE:
        if (arg_is_const_val(op->args[2], 0)) {
            goto do_brcond_high;
        }
        if (arg_is_const_val(op->args[3], 0)) {
            goto do_brcond_low;
        }
        break;

    default:
        break;

    do_brcond_low:
        op->opc = INDEX_op_brcond_i32;
        op->args[1] = op->args[2];
        op->args[2] = cond;
        op->args[3] = label;
        return fold_brcond(ctx, op);

    do_brcond_high:
        op->opc = INDEX_op_brcond_i32;
        op->args[0] = op->args[1];
        op->args[1] = op->args[3];
        op->args[2] = cond;
        op->args[3] = label;
        return fold_brcond(ctx, op);

    do_brcond_const:
        if (i == 0) {
            tcg_op_remove(ctx->tcg, op);
            return true;
        }
        op->opc = INDEX_op_br;
        op->args[0] = label;
        break;
    }
    return false;
}

static bool fold_bswap(OptContext *ctx, TCGOp *op)
{
    uint64_t z_mask, s_mask, sign;

    if (arg_is_const(op->args[1])) {
        uint64_t t = arg_info(op->args[1])->val;

        t = do_constant_folding(op->opc, ctx->type, t, op->args[2]);
        return tcg_opt_gen_movi(ctx, op, op->args[0], t);
    }

    z_mask = arg_info(op->args[1])->z_mask;

    switch (op->opc) {
    case INDEX_op_bswap16_i32:
    case INDEX_op_bswap16_i64:
        z_mask = bswap16(z_mask);
        sign = INT16_MIN;
        break;
    case INDEX_op_bswap32_i32:
    case INDEX_op_bswap32_i64:
        z_mask = bswap32(z_mask);
        sign = INT32_MIN;
        break;
    case INDEX_op_bswap64_i64:
        z_mask = bswap64(z_mask);
        sign = INT64_MIN;
        break;
    default:
        g_assert_not_reached();
    }
    s_mask = smask_from_zmask(z_mask);

    switch (op->args[2] & (TCG_BSWAP_OZ | TCG_BSWAP_OS)) {
    case TCG_BSWAP_OZ:
        break;
    case TCG_BSWAP_OS:
        /* If the sign bit may be 1, force all the bits above to 1. */
        if (z_mask & sign) {
            z_mask |= sign;
            s_mask = sign << 1;
        }
        break;
    default:
        /* The high bits are undefined: force all bits above the sign to 1. */
        z_mask |= sign << 1;
        s_mask = 0;
        break;
    }
    ctx->z_mask = z_mask;
    ctx->s_mask = s_mask;

    return fold_masks(ctx, op);
}

static bool fold_call(OptContext *ctx, TCGOp *op)
{
    TCGContext *s = ctx->tcg;
    int nb_oargs = TCGOP_CALLO(op);
    int nb_iargs = TCGOP_CALLI(op);
    int flags, i;

    init_arguments(ctx, op, nb_oargs + nb_iargs);
    copy_propagate(ctx, op, nb_oargs, nb_iargs);

    /* If the function reads or writes globals, reset temp data. */
    flags = tcg_call_flags(op);
    if (!(flags & (TCG_CALL_NO_READ_GLOBALS | TCG_CALL_NO_WRITE_GLOBALS))) {
        int nb_globals = s->nb_globals;

        for (i = 0; i < nb_globals; i++) {
            if (test_bit(i, ctx->temps_used.l)) {
                reset_ts(ctx, &ctx->tcg->temps[i]);
            }
        }
    }

    /* If the function has side effects, reset mem data. */
    if (!(flags & TCG_CALL_NO_SIDE_EFFECTS)) {
        remove_mem_copy_all(ctx);
    }

    /* Reset temp data for outputs. */
    for (i = 0; i < nb_oargs; i++) {
        reset_temp(ctx, op->args[i]);
    }

    /* Stop optimizing MB across calls. */
    ctx->prev_mb = NULL;
    return true;
}

static bool fold_count_zeros(OptContext *ctx, TCGOp *op)
{
    uint64_t z_mask;

    if (arg_is_const(op->args[1])) {
        uint64_t t = arg_info(op->args[1])->val;

        if (t != 0) {
            t = do_constant_folding(op->opc, ctx->type, t, 0);
            return tcg_opt_gen_movi(ctx, op, op->args[0], t);
        }
        return tcg_opt_gen_mov(ctx, op, op->args[0], op->args[2]);
    }

    switch (ctx->type) {
    case TCG_TYPE_I32:
        z_mask = 31;
        break;
    case TCG_TYPE_I64:
        z_mask = 63;
        break;
    default:
        g_assert_not_reached();
    }
    ctx->z_mask = arg_info(op->args[2])->z_mask | z_mask;
    ctx->s_mask = smask_from_zmask(ctx->z_mask);
    return false;
}

static bool fold_ctpop(OptContext *ctx, TCGOp *op)
{
    if (fold_const1(ctx, op)) {
        return true;
    }

    switch (ctx->type) {
    case TCG_TYPE_I32:
        ctx->z_mask = 32 | 31;
        break;
    case TCG_TYPE_I64:
        ctx->z_mask = 64 | 63;
        break;
    default:
        g_assert_not_reached();
    }
    ctx->s_mask = smask_from_zmask(ctx->z_mask);
    return false;
}

static bool fold_deposit(OptContext *ctx, TCGOp *op)
{
    TCGOpcode and_opc;

    if (arg_is_const(op->args[1]) && arg_is_const(op->args[2])) {
        uint64_t t1 = arg_info(op->args[1])->val;
        uint64_t t2 = arg_info(op->args[2])->val;

        t1 = deposit64(t1, op->args[3], op->args[4], t2);
        return tcg_opt_gen_movi(ctx, op, op->args[0], t1);
    }

    switch (ctx->type) {
    case TCG_TYPE_I32:
        and_opc = INDEX_op_and_i32;
        break;
    case TCG_TYPE_I64:
        and_opc = INDEX_op_and_i64;
        break;
    default:
        g_assert_not_reached();
    }

    /* Inserting a value into zero at offset 0. */
    if (arg_is_const_val(op->args[1], 0) && op->args[3] == 0) {
        uint64_t mask = MAKE_64BIT_MASK(0, op->args[4]);

        op->opc = and_opc;
        op->args[1] = op->args[2];
        op->args[2] = arg_new_constant(ctx, mask);
        ctx->z_mask = mask & arg_info(op->args[1])->z_mask;
        return false;
    }

    /* Inserting zero into a value. */
    if (arg_is_const_val(op->args[2], 0)) {
        uint64_t mask = deposit64(-1, op->args[3], op->args[4], 0);

        op->opc = and_opc;
        op->args[2] = arg_new_constant(ctx, mask);
        ctx->z_mask = mask & arg_info(op->args[1])->z_mask;
        return false;
    }

    ctx->z_mask = deposit64(arg_info(op->args[1])->z_mask,
                            op->args[3], op->args[4],
                            arg_info(op->args[2])->z_mask);
    return false;
}

static bool fold_divide(OptContext *ctx, TCGOp *op)
{
    if (fold_const2(ctx, op) ||
        fold_xi_to_x(ctx, op, 1)) {
        return true;
    }
    return false;
}

static bool fold_dup(OptContext *ctx, TCGOp *op)
{
    if (arg_is_const(op->args[1])) {
        uint64_t t = arg_info(op->args[1])->val;
        t = dup_const(TCGOP_VECE(op), t);
        return tcg_opt_gen_movi(ctx, op, op->args[0], t);
    }
    return false;
}

static bool fold_dup2(OptContext *ctx, TCGOp *op)
{
    if (arg_is_const(op->args[1]) && arg_is_const(op->args[2])) {
        uint64_t t = deposit64(arg_info(op->args[1])->val, 32, 32,
                               arg_info(op->args[2])->val);
        return tcg_opt_gen_movi(ctx, op, op->args[0], t);
    }

    if (args_are_copies(op->args[1], op->args[2])) {
        op->opc = INDEX_op_dup_vec;
        TCGOP_VECE(op) = MO_32;
    }
    return false;
}

static bool fold_eqv(OptContext *ctx, TCGOp *op)
{
    if (fold_const2_commutative(ctx, op) ||
        fold_xi_to_x(ctx, op, -1) ||
        fold_xi_to_not(ctx, op, 0)) {
        return true;
    }

    ctx->s_mask = arg_info(op->args[1])->s_mask
                & arg_info(op->args[2])->s_mask;
    return false;
}

static bool fold_extract(OptContext *ctx, TCGOp *op)
{
    uint64_t z_mask_old, z_mask;
    int pos = op->args[2];
    int len = op->args[3];

    if (arg_is_const(op->args[1])) {
        uint64_t t;

        t = arg_info(op->args[1])->val;
        t = extract64(t, pos, len);
        return tcg_opt_gen_movi(ctx, op, op->args[0], t);
    }

    z_mask_old = arg_info(op->args[1])->z_mask;
    z_mask = extract64(z_mask_old, pos, len);
    if (pos == 0) {
        ctx->a_mask = z_mask_old ^ z_mask;
    }
    ctx->z_mask = z_mask;
    ctx->s_mask = smask_from_zmask(z_mask);

    return fold_masks(ctx, op);
}

static bool fold_extract2(OptContext *ctx, TCGOp *op)
{
    if (arg_is_const(op->args[1]) && arg_is_const(op->args[2])) {
        uint64_t v1 = arg_info(op->args[1])->val;
        uint64_t v2 = arg_info(op->args[2])->val;
        int shr = op->args[3];

        if (op->opc == INDEX_op_extract2_i64) {
            v1 >>= shr;
            v2 <<= 64 - shr;
        } else {
            v1 = (uint32_t)v1 >> shr;
            v2 = (uint64_t)((int32_t)v2 << (32 - shr));
        }
        return tcg_opt_gen_movi(ctx, op, op->args[0], v1 | v2);
    }
    return false;
}

static bool fold_exts(OptContext *ctx, TCGOp *op)
{
    uint64_t s_mask_old, s_mask, z_mask, sign;
    bool type_change = false;

    if (fold_const1(ctx, op)) {
        return true;
    }

    z_mask = arg_info(op->args[1])->z_mask;
    s_mask = arg_info(op->args[1])->s_mask;
    s_mask_old = s_mask;

    switch (op->opc) {
    CASE_OP_32_64(ext8s):
        sign = INT8_MIN;
        z_mask = (uint8_t)z_mask;
        break;
    CASE_OP_32_64(ext16s):
        sign = INT16_MIN;
        z_mask = (uint16_t)z_mask;
        break;
    case INDEX_op_ext_i32_i64:
        type_change = true;
        QEMU_FALLTHROUGH;
    case INDEX_op_ext32s_i64:
        sign = INT32_MIN;
        z_mask = (uint32_t)z_mask;
        break;
    default:
        g_assert_not_reached();
    }

    if (z_mask & sign) {
        z_mask |= sign;
    }
    s_mask |= sign << 1;

    ctx->z_mask = z_mask;
    ctx->s_mask = s_mask;
    if (!type_change) {
        ctx->a_mask = s_mask & ~s_mask_old;
    }

    return fold_masks(ctx, op);
}

static bool fold_extu(OptContext *ctx, TCGOp *op)
{
    uint64_t z_mask_old, z_mask;
    bool type_change = false;

    if (fold_const1(ctx, op)) {
        return true;
    }

    z_mask_old = z_mask = arg_info(op->args[1])->z_mask;

    switch (op->opc) {
    CASE_OP_32_64(ext8u):
        z_mask = (uint8_t)z_mask;
        break;
    CASE_OP_32_64(ext16u):
        z_mask = (uint16_t)z_mask;
        break;
    case INDEX_op_extrl_i64_i32:
    case INDEX_op_extu_i32_i64:
        type_change = true;
        QEMU_FALLTHROUGH;
    case INDEX_op_ext32u_i64:
        z_mask = (uint32_t)z_mask;
        break;
    case INDEX_op_extrh_i64_i32:
        type_change = true;
        z_mask >>= 32;
        break;
    default:
        g_assert_not_reached();
    }

    ctx->z_mask = z_mask;
    ctx->s_mask = smask_from_zmask(z_mask);
    if (!type_change) {
        ctx->a_mask = z_mask_old ^ z_mask;
    }
    return fold_masks(ctx, op);
}

static bool fold_mb(OptContext *ctx, TCGOp *op)
{
    /* Eliminate duplicate and redundant fence instructions.  */
    if (ctx->prev_mb) {
        /*
         * Merge two barriers of the same type into one,
         * or a weaker barrier into a stronger one,
         * or two weaker barriers into a stronger one.
         *   mb X; mb Y => mb X|Y
         *   mb; strl => mb; st
         *   ldaq; mb => ld; mb
         *   ldaq; strl => ld; mb; st
         * Other combinations are also merged into a strong
         * barrier.  This is stricter than specified but for
         * the purposes of TCG is better than not optimizing.
         */
        ctx->prev_mb->args[0] |= op->args[0];
        tcg_op_remove(ctx->tcg, op);
    } else {
        ctx->prev_mb = op;
    }
    return true;
}

static bool fold_mov(OptContext *ctx, TCGOp *op)
{
    return tcg_opt_gen_mov(ctx, op, op->args[0], op->args[1]);
}

static bool fold_movcond(OptContext *ctx, TCGOp *op)
{
    int i;

    /*
     * Canonicalize the "false" input reg to match the destination reg so
     * that the tcg backend can implement a "move if true" operation.
     */
    if (swap_commutative(op->args[0], &op->args[4], &op->args[3])) {
        op->args[5] = tcg_invert_cond(op->args[5]);
    }

    i = do_constant_folding_cond1(ctx, op, NO_DEST, &op->args[1],
                                  &op->args[2], &op->args[5]);
    if (i >= 0) {
        return tcg_opt_gen_mov(ctx, op, op->args[0], op->args[4 - i]);
    }

    ctx->z_mask = arg_info(op->args[3])->z_mask
                | arg_info(op->args[4])->z_mask;
    ctx->s_mask = arg_info(op->args[3])->s_mask
                & arg_info(op->args[4])->s_mask;

    if (arg_is_const(op->args[3]) && arg_is_const(op->args[4])) {
        uint64_t tv = arg_info(op->args[3])->val;
        uint64_t fv = arg_info(op->args[4])->val;
        TCGOpcode opc, negopc = 0;
        TCGCond cond = op->args[5];

        switch (ctx->type) {
        case TCG_TYPE_I32:
            opc = INDEX_op_setcond_i32;
            if (TCG_TARGET_HAS_negsetcond_i32) {
                negopc = INDEX_op_negsetcond_i32;
            }
            tv = (int32_t)tv;
            fv = (int32_t)fv;
            break;
        case TCG_TYPE_I64:
            opc = INDEX_op_setcond_i64;
            if (TCG_TARGET_HAS_negsetcond_i64) {
                negopc = INDEX_op_negsetcond_i64;
            }
            break;
        default:
            g_assert_not_reached();
        }

        if (tv == 1 && fv == 0) {
            op->opc = opc;
            op->args[3] = cond;
        } else if (fv == 1 && tv == 0) {
            op->opc = opc;
            op->args[3] = tcg_invert_cond(cond);
        } else if (negopc) {
            if (tv == -1 && fv == 0) {
                op->opc = negopc;
                op->args[3] = cond;
            } else if (fv == -1 && tv == 0) {
                op->opc = negopc;
                op->args[3] = tcg_invert_cond(cond);
            }
        }
    }
    return false;
}

static bool fold_mul(OptContext *ctx, TCGOp *op)
{
    if (fold_const2(ctx, op) ||
        fold_xi_to_i(ctx, op, 0) ||
        fold_xi_to_x(ctx, op, 1)) {
        return true;
    }
    return false;
}

static bool fold_mul_highpart(OptContext *ctx, TCGOp *op)
{
    if (fold_const2_commutative(ctx, op) ||
        fold_xi_to_i(ctx, op, 0)) {
        return true;
    }
    return false;
}

static bool fold_multiply2(OptContext *ctx, TCGOp *op)
{
    swap_commutative(op->args[0], &op->args[2], &op->args[3]);

    if (arg_is_const(op->args[2]) && arg_is_const(op->args[3])) {
        uint64_t a = arg_info(op->args[2])->val;
        uint64_t b = arg_info(op->args[3])->val;
        uint64_t h, l;
        TCGArg rl, rh;
        TCGOp *op2;

        switch (op->opc) {
        case INDEX_op_mulu2_i32:
            l = (uint64_t)(uint32_t)a * (uint32_t)b;
            h = (int32_t)(l >> 32);
            l = (int32_t)l;
            break;
        case INDEX_op_muls2_i32:
            l = (int64_t)(int32_t)a * (int32_t)b;
            h = l >> 32;
            l = (int32_t)l;
            break;
        case INDEX_op_mulu2_i64:
            mulu64(&l, &h, a, b);
            break;
        case INDEX_op_muls2_i64:
            muls64(&l, &h, a, b);
            break;
        default:
            g_assert_not_reached();
        }

        rl = op->args[0];
        rh = op->args[1];

        /* The proper opcode is supplied by tcg_opt_gen_mov. */
        op2 = tcg_op_insert_before(ctx->tcg, op, 0, 2);

        tcg_opt_gen_movi(ctx, op, rl, l);
        tcg_opt_gen_movi(ctx, op2, rh, h);
        return true;
    }
    return false;
}

static bool fold_nand(OptContext *ctx, TCGOp *op)
{
    if (fold_const2_commutative(ctx, op) ||
        fold_xi_to_not(ctx, op, -1)) {
        return true;
    }

    ctx->s_mask = arg_info(op->args[1])->s_mask
                & arg_info(op->args[2])->s_mask;
    return false;
}

static bool fold_neg_no_const(OptContext *ctx, TCGOp *op)
{
    /* Set to 1 all bits to the left of the rightmost.  */
    uint64_t z_mask = arg_info(op->args[1])->z_mask;
    ctx->z_mask = -(z_mask & -z_mask);

    /*
     * Because of fold_sub_to_neg, we want to always return true,
     * via finish_folding.
     */
    finish_folding(ctx, op);
    return true;
}

static bool fold_neg(OptContext *ctx, TCGOp *op)
{
    return fold_const1(ctx, op) || fold_neg_no_const(ctx, op);
}

static bool fold_nor(OptContext *ctx, TCGOp *op)
{
    if (fold_const2_commutative(ctx, op) ||
        fold_xi_to_not(ctx, op, 0)) {
        return true;
    }

    ctx->s_mask = arg_info(op->args[1])->s_mask
                & arg_info(op->args[2])->s_mask;
    return false;
}

static bool fold_not(OptContext *ctx, TCGOp *op)
{
    if (fold_const1(ctx, op)) {
        return true;
    }

    ctx->s_mask = arg_info(op->args[1])->s_mask;

    /* Because of fold_to_not, we want to always return true, via finish. */
    finish_folding(ctx, op);
    return true;
}

static bool fold_or(OptContext *ctx, TCGOp *op)
{
    if (fold_const2_commutative(ctx, op) ||
        fold_xi_to_x(ctx, op, 0) ||
        fold_xx_to_x(ctx, op)) {
        return true;
    }

    ctx->z_mask = arg_info(op->args[1])->z_mask
                | arg_info(op->args[2])->z_mask;
    ctx->s_mask = arg_info(op->args[1])->s_mask
                & arg_info(op->args[2])->s_mask;
    return fold_masks(ctx, op);
}

static bool fold_orc(OptContext *ctx, TCGOp *op)
{
    if (fold_const2(ctx, op) ||
        fold_xx_to_i(ctx, op, -1) ||
        fold_xi_to_x(ctx, op, -1) ||
        fold_ix_to_not(ctx, op, 0)) {
        return true;
    }

    ctx->s_mask = arg_info(op->args[1])->s_mask
                & arg_info(op->args[2])->s_mask;
    return false;
}

static bool fold_qemu_ld(OptContext *ctx, TCGOp *op)
{
    const TCGOpDef *def = &tcg_op_defs[op->opc];
    MemOpIdx oi = op->args[def->nb_oargs + def->nb_iargs];
    MemOp mop = get_memop(oi);
    int width = 8 * memop_size(mop);

    if (width < 64) {
        ctx->s_mask = MAKE_64BIT_MASK(width, 64 - width);
        if (!(mop & MO_SIGN)) {
            ctx->z_mask = MAKE_64BIT_MASK(0, width);
            ctx->s_mask <<= 1;
        }
    }

    /* Opcodes that touch guest memory stop the mb optimization.  */
    ctx->prev_mb = NULL;
    return false;
}

static bool fold_qemu_st(OptContext *ctx, TCGOp *op)
{
    /* Opcodes that touch guest memory stop the mb optimization.  */
    ctx->prev_mb = NULL;
    return false;
}

static bool fold_remainder(OptContext *ctx, TCGOp *op)
{
    if (fold_const2(ctx, op) ||
        fold_xx_to_i(ctx, op, 0)) {
        return true;
    }
    return false;
}

static void fold_setcond_tst_pow2(OptContext *ctx, TCGOp *op, bool neg)
{
    TCGOpcode and_opc, sub_opc, xor_opc, neg_opc, shr_opc;
    TCGOpcode uext_opc = 0, sext_opc = 0;
    TCGCond cond = op->args[3];
    TCGArg ret, src1, src2;
    TCGOp *op2;
    uint64_t val;
    int sh;
    bool inv;

    if (!is_tst_cond(cond) || !arg_is_const(op->args[2])) {
        return;
    }

    src2 = op->args[2];
    val = arg_info(src2)->val;
    if (!is_power_of_2(val)) {
        return;
    }
    sh = ctz64(val);

    switch (ctx->type) {
    case TCG_TYPE_I32:
        and_opc = INDEX_op_and_i32;
        sub_opc = INDEX_op_sub_i32;
        xor_opc = INDEX_op_xor_i32;
        shr_opc = INDEX_op_shr_i32;
        neg_opc = INDEX_op_neg_i32;
        if (TCG_TARGET_extract_i32_valid(sh, 1)) {
            uext_opc = TCG_TARGET_HAS_extract_i32 ? INDEX_op_extract_i32 : 0;
            sext_opc = TCG_TARGET_HAS_sextract_i32 ? INDEX_op_sextract_i32 : 0;
        }
        break;
    case TCG_TYPE_I64:
        and_opc = INDEX_op_and_i64;
        sub_opc = INDEX_op_sub_i64;
        xor_opc = INDEX_op_xor_i64;
        shr_opc = INDEX_op_shr_i64;
        neg_opc = INDEX_op_neg_i64;
        if (TCG_TARGET_extract_i64_valid(sh, 1)) {
            uext_opc = TCG_TARGET_HAS_extract_i64 ? INDEX_op_extract_i64 : 0;
            sext_opc = TCG_TARGET_HAS_sextract_i64 ? INDEX_op_sextract_i64 : 0;
        }
        break;
    default:
        g_assert_not_reached();
    }

    ret = op->args[0];
    src1 = op->args[1];
    inv = cond == TCG_COND_TSTEQ;

    if (sh && sext_opc && neg && !inv) {
        op->opc = sext_opc;
        op->args[1] = src1;
        op->args[2] = sh;
        op->args[3] = 1;
        return;
    } else if (sh && uext_opc) {
        op->opc = uext_opc;
        op->args[1] = src1;
        op->args[2] = sh;
        op->args[3] = 1;
    } else {
        if (sh) {
            op2 = tcg_op_insert_before(ctx->tcg, op, shr_opc, 3);
            op2->args[0] = ret;
            op2->args[1] = src1;
            op2->args[2] = arg_new_constant(ctx, sh);
            src1 = ret;
        }
        op->opc = and_opc;
        op->args[1] = src1;
        op->args[2] = arg_new_constant(ctx, 1);
    }

    if (neg && inv) {
        op2 = tcg_op_insert_after(ctx->tcg, op, sub_opc, 3);
        op2->args[0] = ret;
        op2->args[1] = ret;
        op2->args[2] = arg_new_constant(ctx, 1);
    } else if (inv) {
        op2 = tcg_op_insert_after(ctx->tcg, op, xor_opc, 3);
        op2->args[0] = ret;
        op2->args[1] = ret;
        op2->args[2] = arg_new_constant(ctx, 1);
    } else if (neg) {
        op2 = tcg_op_insert_after(ctx->tcg, op, neg_opc, 2);
        op2->args[0] = ret;
        op2->args[1] = ret;
    }
}

static bool fold_setcond(OptContext *ctx, TCGOp *op)
{
    int i = do_constant_folding_cond1(ctx, op, op->args[0], &op->args[1],
                                      &op->args[2], &op->args[3]);
    if (i >= 0) {
        return tcg_opt_gen_movi(ctx, op, op->args[0], i);
    }
    fold_setcond_tst_pow2(ctx, op, false);

    ctx->z_mask = 1;
    ctx->s_mask = smask_from_zmask(1);
    return false;
}

static bool fold_negsetcond(OptContext *ctx, TCGOp *op)
{
    int i = do_constant_folding_cond1(ctx, op, op->args[0], &op->args[1],
                                      &op->args[2], &op->args[3]);
    if (i >= 0) {
        return tcg_opt_gen_movi(ctx, op, op->args[0], -i);
    }
    fold_setcond_tst_pow2(ctx, op, true);

    /* Value is {0,-1} so all bits are repetitions of the sign. */
    ctx->s_mask = -1;
    return false;
}

static bool fold_setcond2(OptContext *ctx, TCGOp *op)
{
    TCGCond cond;
    int i, inv = 0;

    i = do_constant_folding_cond2(ctx, op, &op->args[1]);
    cond = op->args[5];
    if (i >= 0) {
        goto do_setcond_const;
    }

    switch (cond) {
    case TCG_COND_LT:
    case TCG_COND_GE:
        /*
         * Simplify LT/GE comparisons vs zero to a single compare
         * vs the high word of the input.
         */
        if (arg_is_const_val(op->args[3], 0) &&
            arg_is_const_val(op->args[4], 0)) {
            goto do_setcond_high;
        }
        break;

    case TCG_COND_NE:
        inv = 1;
        QEMU_FALLTHROUGH;
    case TCG_COND_EQ:
        /*
         * Simplify EQ/NE comparisons where one of the pairs
         * can be simplified.
         */
        i = do_constant_folding_cond(TCG_TYPE_I32, op->args[1],
                                     op->args[3], cond);
        switch (i ^ inv) {
        case 0:
            goto do_setcond_const;
        case 1:
            goto do_setcond_high;
        }

        i = do_constant_folding_cond(TCG_TYPE_I32, op->args[2],
                                     op->args[4], cond);
        switch (i ^ inv) {
        case 0:
            goto do_setcond_const;
        case 1:
            goto do_setcond_low;
        }
        break;

    case TCG_COND_TSTEQ:
    case TCG_COND_TSTNE:
<<<<<<< HEAD
        if (arg_is_const_val(op->args[2], 0)) {
=======
        if (arg_is_const_val(op->args[3], 0)) {
>>>>>>> 5ebde3b5
            goto do_setcond_high;
        }
        if (arg_is_const_val(op->args[4], 0)) {
            goto do_setcond_low;
        }
        break;

    default:
        break;

    do_setcond_low:
        op->args[2] = op->args[3];
        op->args[3] = cond;
        op->opc = INDEX_op_setcond_i32;
        return fold_setcond(ctx, op);

    do_setcond_high:
        op->args[1] = op->args[2];
        op->args[2] = op->args[4];
        op->args[3] = cond;
        op->opc = INDEX_op_setcond_i32;
        return fold_setcond(ctx, op);
    }

    ctx->z_mask = 1;
    ctx->s_mask = smask_from_zmask(1);
    return false;

 do_setcond_const:
    return tcg_opt_gen_movi(ctx, op, op->args[0], i);
}

static bool fold_sextract(OptContext *ctx, TCGOp *op)
{
    uint64_t z_mask, s_mask, s_mask_old;
    int pos = op->args[2];
    int len = op->args[3];

    if (arg_is_const(op->args[1])) {
        uint64_t t;

        t = arg_info(op->args[1])->val;
        t = sextract64(t, pos, len);
        return tcg_opt_gen_movi(ctx, op, op->args[0], t);
    }

    z_mask = arg_info(op->args[1])->z_mask;
    z_mask = sextract64(z_mask, pos, len);
    ctx->z_mask = z_mask;

    s_mask_old = arg_info(op->args[1])->s_mask;
    s_mask = sextract64(s_mask_old, pos, len);
    s_mask |= MAKE_64BIT_MASK(len, 64 - len);
    ctx->s_mask = s_mask;

    if (pos == 0) {
        ctx->a_mask = s_mask & ~s_mask_old;
    }

    return fold_masks(ctx, op);
}

static bool fold_shift(OptContext *ctx, TCGOp *op)
{
    uint64_t s_mask, z_mask, sign;

    if (fold_const2(ctx, op) ||
        fold_ix_to_i(ctx, op, 0) ||
        fold_xi_to_x(ctx, op, 0)) {
        return true;
    }

    s_mask = arg_info(op->args[1])->s_mask;
    z_mask = arg_info(op->args[1])->z_mask;

    if (arg_is_const(op->args[2])) {
        int sh = arg_info(op->args[2])->val;

        ctx->z_mask = do_constant_folding(op->opc, ctx->type, z_mask, sh);

        s_mask = do_constant_folding(op->opc, ctx->type, s_mask, sh);
        ctx->s_mask = smask_from_smask(s_mask);

        return fold_masks(ctx, op);
    }

    switch (op->opc) {
    CASE_OP_32_64(sar):
        /*
         * Arithmetic right shift will not reduce the number of
         * input sign repetitions.
         */
        ctx->s_mask = s_mask;
        break;
    CASE_OP_32_64(shr):
        /*
         * If the sign bit is known zero, then logical right shift
         * will not reduced the number of input sign repetitions.
         */
        sign = (s_mask & -s_mask) >> 1;
        if (sign && !(z_mask & sign)) {
            ctx->s_mask = s_mask;
        }
        break;
    default:
        break;
    }

    return false;
}

static bool fold_sub_to_neg(OptContext *ctx, TCGOp *op)
{
    TCGOpcode neg_op;
    bool have_neg;

    if (!arg_is_const(op->args[1]) || arg_info(op->args[1])->val != 0) {
        return false;
    }

    switch (ctx->type) {
    case TCG_TYPE_I32:
        neg_op = INDEX_op_neg_i32;
        have_neg = true;
        break;
    case TCG_TYPE_I64:
        neg_op = INDEX_op_neg_i64;
        have_neg = true;
        break;
    case TCG_TYPE_V64:
    case TCG_TYPE_V128:
    case TCG_TYPE_V256:
        neg_op = INDEX_op_neg_vec;
        have_neg = (TCG_TARGET_HAS_neg_vec &&
                    tcg_can_emit_vec_op(neg_op, ctx->type, TCGOP_VECE(op)) > 0);
        break;
    default:
        g_assert_not_reached();
    }
    if (have_neg) {
        op->opc = neg_op;
        op->args[1] = op->args[2];
        return fold_neg_no_const(ctx, op);
    }
    return false;
}

/* We cannot as yet do_constant_folding with vectors. */
static bool fold_sub_vec(OptContext *ctx, TCGOp *op)
{
    if (fold_xx_to_i(ctx, op, 0) ||
        fold_xi_to_x(ctx, op, 0) ||
        fold_sub_to_neg(ctx, op)) {
        return true;
    }
    return false;
}

static bool fold_sub(OptContext *ctx, TCGOp *op)
{
    if (fold_const2(ctx, op) || fold_sub_vec(ctx, op)) {
        return true;
    }

    /* Fold sub r,x,i to add r,x,-i */
    if (arg_is_const(op->args[2])) {
        uint64_t val = arg_info(op->args[2])->val;

        op->opc = (ctx->type == TCG_TYPE_I32
                   ? INDEX_op_add_i32 : INDEX_op_add_i64);
        op->args[2] = arg_new_constant(ctx, -val);
    }
    return false;
}

static bool fold_sub2(OptContext *ctx, TCGOp *op)
{
    return fold_addsub2(ctx, op, false);
}

static bool fold_tcg_ld(OptContext *ctx, TCGOp *op)
{
    /* We can't do any folding with a load, but we can record bits. */
    switch (op->opc) {
    CASE_OP_32_64(ld8s):
        ctx->s_mask = MAKE_64BIT_MASK(8, 56);
        break;
    CASE_OP_32_64(ld8u):
        ctx->z_mask = MAKE_64BIT_MASK(0, 8);
        ctx->s_mask = MAKE_64BIT_MASK(9, 55);
        break;
    CASE_OP_32_64(ld16s):
        ctx->s_mask = MAKE_64BIT_MASK(16, 48);
        break;
    CASE_OP_32_64(ld16u):
        ctx->z_mask = MAKE_64BIT_MASK(0, 16);
        ctx->s_mask = MAKE_64BIT_MASK(17, 47);
        break;
    case INDEX_op_ld32s_i64:
        ctx->s_mask = MAKE_64BIT_MASK(32, 32);
        break;
    case INDEX_op_ld32u_i64:
        ctx->z_mask = MAKE_64BIT_MASK(0, 32);
        ctx->s_mask = MAKE_64BIT_MASK(33, 31);
        break;
    default:
        g_assert_not_reached();
    }
    return false;
}

static bool fold_tcg_ld_memcopy(OptContext *ctx, TCGOp *op)
{
    TCGTemp *dst, *src;
    intptr_t ofs;
    TCGType type;

    if (op->args[1] != tcgv_ptr_arg(tcg_env)) {
        return false;
    }

    type = ctx->type;
    ofs = op->args[2];
    dst = arg_temp(op->args[0]);
    src = find_mem_copy_for(ctx, type, ofs);
    if (src && src->base_type == type) {
        return tcg_opt_gen_mov(ctx, op, temp_arg(dst), temp_arg(src));
    }

    reset_ts(ctx, dst);
    record_mem_copy(ctx, type, dst, ofs, ofs + tcg_type_size(type) - 1);
    return true;
}

static bool fold_tcg_st(OptContext *ctx, TCGOp *op)
{
    intptr_t ofs = op->args[2];
    intptr_t lm1;

    if (op->args[1] != tcgv_ptr_arg(tcg_env)) {
        remove_mem_copy_all(ctx);
        return false;
    }

    switch (op->opc) {
    CASE_OP_32_64(st8):
        lm1 = 0;
        break;
    CASE_OP_32_64(st16):
        lm1 = 1;
        break;
    case INDEX_op_st32_i64:
    case INDEX_op_st_i32:
        lm1 = 3;
        break;
    case INDEX_op_st_i64:
        lm1 = 7;
        break;
    case INDEX_op_st_vec:
        lm1 = tcg_type_size(ctx->type) - 1;
        break;
    default:
        g_assert_not_reached();
    }
    remove_mem_copy_in(ctx, ofs, ofs + lm1);
    return false;
}

static bool fold_tcg_st_memcopy(OptContext *ctx, TCGOp *op)
{
    TCGTemp *src;
    intptr_t ofs, last;
    TCGType type;

    if (op->args[1] != tcgv_ptr_arg(tcg_env)) {
        fold_tcg_st(ctx, op);
        return false;
    }

    src = arg_temp(op->args[0]);
    ofs = op->args[2];
    type = ctx->type;

    /*
     * Eliminate duplicate stores of a constant.
     * This happens frequently when the target ISA zero-extends.
     */
    if (ts_is_const(src)) {
        TCGTemp *prev = find_mem_copy_for(ctx, type, ofs);
        if (src == prev) {
            tcg_op_remove(ctx->tcg, op);
            return true;
        }
    }

    last = ofs + tcg_type_size(type) - 1;
    remove_mem_copy_in(ctx, ofs, last);
    record_mem_copy(ctx, type, src, ofs, last);
    return false;
}

static bool fold_xor(OptContext *ctx, TCGOp *op)
{
    if (fold_const2_commutative(ctx, op) ||
        fold_xx_to_i(ctx, op, 0) ||
        fold_xi_to_x(ctx, op, 0) ||
        fold_xi_to_not(ctx, op, -1)) {
        return true;
    }

    ctx->z_mask = arg_info(op->args[1])->z_mask
                | arg_info(op->args[2])->z_mask;
    ctx->s_mask = arg_info(op->args[1])->s_mask
                & arg_info(op->args[2])->s_mask;
    return fold_masks(ctx, op);
}

/* Propagate constants and copies, fold constant expressions. */
void tcg_optimize(TCGContext *s)
{
    int nb_temps, i;
    TCGOp *op, *op_next;
    OptContext ctx = { .tcg = s };

    QSIMPLEQ_INIT(&ctx.mem_free);

    /* Array VALS has an element for each temp.
       If this temp holds a constant then its value is kept in VALS' element.
       If this temp is a copy of other ones then the other copies are
       available through the doubly linked circular list. */

    nb_temps = s->nb_temps;
    for (i = 0; i < nb_temps; ++i) {
        s->temps[i].state_ptr = NULL;
    }

    QTAILQ_FOREACH_SAFE(op, &s->ops, link, op_next) {
        TCGOpcode opc = op->opc;
        const TCGOpDef *def;
        bool done = false;

        /* Calls are special. */
        if (opc == INDEX_op_call) {
            fold_call(&ctx, op);
            continue;
        }

        def = &tcg_op_defs[opc];
        init_arguments(&ctx, op, def->nb_oargs + def->nb_iargs);
        copy_propagate(&ctx, op, def->nb_oargs, def->nb_iargs);

        /* Pre-compute the type of the operation. */
        if (def->flags & TCG_OPF_VECTOR) {
            ctx.type = TCG_TYPE_V64 + TCGOP_VECL(op);
        } else if (def->flags & TCG_OPF_64BIT) {
            ctx.type = TCG_TYPE_I64;
        } else {
            ctx.type = TCG_TYPE_I32;
        }

        /* Assume all bits affected, no bits known zero, no sign reps. */
        ctx.a_mask = -1;
        ctx.z_mask = -1;
        ctx.s_mask = 0;

        /*
         * Process each opcode.
         * Sorted alphabetically by opcode as much as possible.
         */
        switch (opc) {
        CASE_OP_32_64(add):
            done = fold_add(&ctx, op);
            break;
        case INDEX_op_add_vec:
            done = fold_add_vec(&ctx, op);
            break;
        CASE_OP_32_64(add2):
            done = fold_add2(&ctx, op);
            break;
        CASE_OP_32_64_VEC(and):
            done = fold_and(&ctx, op);
            break;
        CASE_OP_32_64_VEC(andc):
            done = fold_andc(&ctx, op);
            break;
        CASE_OP_32_64(brcond):
            done = fold_brcond(&ctx, op);
            break;
        case INDEX_op_brcond2_i32:
            done = fold_brcond2(&ctx, op);
            break;
        CASE_OP_32_64(bswap16):
        CASE_OP_32_64(bswap32):
        case INDEX_op_bswap64_i64:
            done = fold_bswap(&ctx, op);
            break;
        CASE_OP_32_64(clz):
        CASE_OP_32_64(ctz):
            done = fold_count_zeros(&ctx, op);
            break;
        CASE_OP_32_64(ctpop):
            done = fold_ctpop(&ctx, op);
            break;
        CASE_OP_32_64(deposit):
            done = fold_deposit(&ctx, op);
            break;
        CASE_OP_32_64(div):
        CASE_OP_32_64(divu):
            done = fold_divide(&ctx, op);
            break;
        case INDEX_op_dup_vec:
            done = fold_dup(&ctx, op);
            break;
        case INDEX_op_dup2_vec:
            done = fold_dup2(&ctx, op);
            break;
        CASE_OP_32_64_VEC(eqv):
            done = fold_eqv(&ctx, op);
            break;
        CASE_OP_32_64(extract):
            done = fold_extract(&ctx, op);
            break;
        CASE_OP_32_64(extract2):
            done = fold_extract2(&ctx, op);
            break;
        CASE_OP_32_64(ext8s):
        CASE_OP_32_64(ext16s):
        case INDEX_op_ext32s_i64:
        case INDEX_op_ext_i32_i64:
            done = fold_exts(&ctx, op);
            break;
        CASE_OP_32_64(ext8u):
        CASE_OP_32_64(ext16u):
        case INDEX_op_ext32u_i64:
        case INDEX_op_extu_i32_i64:
        case INDEX_op_extrl_i64_i32:
        case INDEX_op_extrh_i64_i32:
            done = fold_extu(&ctx, op);
            break;
        CASE_OP_32_64(ld8s):
        CASE_OP_32_64(ld8u):
        CASE_OP_32_64(ld16s):
        CASE_OP_32_64(ld16u):
        case INDEX_op_ld32s_i64:
        case INDEX_op_ld32u_i64:
            done = fold_tcg_ld(&ctx, op);
            break;
        case INDEX_op_ld_i32:
        case INDEX_op_ld_i64:
        case INDEX_op_ld_vec:
            done = fold_tcg_ld_memcopy(&ctx, op);
            break;
        CASE_OP_32_64(st8):
        CASE_OP_32_64(st16):
        case INDEX_op_st32_i64:
            done = fold_tcg_st(&ctx, op);
            break;
        case INDEX_op_st_i32:
        case INDEX_op_st_i64:
        case INDEX_op_st_vec:
            done = fold_tcg_st_memcopy(&ctx, op);
            break;
        case INDEX_op_mb:
            done = fold_mb(&ctx, op);
            break;
        CASE_OP_32_64_VEC(mov):
            done = fold_mov(&ctx, op);
            break;
        CASE_OP_32_64(movcond):
            done = fold_movcond(&ctx, op);
            break;
        CASE_OP_32_64(mul):
            done = fold_mul(&ctx, op);
            break;
        CASE_OP_32_64(mulsh):
        CASE_OP_32_64(muluh):
            done = fold_mul_highpart(&ctx, op);
            break;
        CASE_OP_32_64(muls2):
        CASE_OP_32_64(mulu2):
            done = fold_multiply2(&ctx, op);
            break;
        CASE_OP_32_64_VEC(nand):
            done = fold_nand(&ctx, op);
            break;
        CASE_OP_32_64(neg):
            done = fold_neg(&ctx, op);
            break;
        CASE_OP_32_64_VEC(nor):
            done = fold_nor(&ctx, op);
            break;
        CASE_OP_32_64_VEC(not):
            done = fold_not(&ctx, op);
            break;
        CASE_OP_32_64_VEC(or):
            done = fold_or(&ctx, op);
            break;
        CASE_OP_32_64_VEC(orc):
            done = fold_orc(&ctx, op);
            break;
        case INDEX_op_qemu_ld_a32_i32:
        case INDEX_op_qemu_ld_a64_i32:
        case INDEX_op_qemu_ld_a32_i64:
        case INDEX_op_qemu_ld_a64_i64:
        case INDEX_op_qemu_ld_a32_i128:
        case INDEX_op_qemu_ld_a64_i128:
            done = fold_qemu_ld(&ctx, op);
            break;
        case INDEX_op_qemu_st8_a32_i32:
        case INDEX_op_qemu_st8_a64_i32:
        case INDEX_op_qemu_st_a32_i32:
        case INDEX_op_qemu_st_a64_i32:
        case INDEX_op_qemu_st_a32_i64:
        case INDEX_op_qemu_st_a64_i64:
        case INDEX_op_qemu_st_a32_i128:
        case INDEX_op_qemu_st_a64_i128:
            done = fold_qemu_st(&ctx, op);
            break;
        CASE_OP_32_64(rem):
        CASE_OP_32_64(remu):
            done = fold_remainder(&ctx, op);
            break;
        CASE_OP_32_64(rotl):
        CASE_OP_32_64(rotr):
        CASE_OP_32_64(sar):
        CASE_OP_32_64(shl):
        CASE_OP_32_64(shr):
            done = fold_shift(&ctx, op);
            break;
        CASE_OP_32_64(setcond):
            done = fold_setcond(&ctx, op);
            break;
        CASE_OP_32_64(negsetcond):
            done = fold_negsetcond(&ctx, op);
            break;
        case INDEX_op_setcond2_i32:
            done = fold_setcond2(&ctx, op);
            break;
        CASE_OP_32_64(sextract):
            done = fold_sextract(&ctx, op);
            break;
        CASE_OP_32_64(sub):
            done = fold_sub(&ctx, op);
            break;
        case INDEX_op_sub_vec:
            done = fold_sub_vec(&ctx, op);
            break;
        CASE_OP_32_64(sub2):
            done = fold_sub2(&ctx, op);
            break;
        CASE_OP_32_64_VEC(xor):
            done = fold_xor(&ctx, op);
            break;
        default:
            break;
        }

        if (!done) {
            finish_folding(&ctx, op);
        }
    }
}<|MERGE_RESOLUTION|>--- conflicted
+++ resolved
@@ -2274,11 +2274,7 @@
 
     case TCG_COND_TSTEQ:
     case TCG_COND_TSTNE:
-<<<<<<< HEAD
-        if (arg_is_const_val(op->args[2], 0)) {
-=======
         if (arg_is_const_val(op->args[3], 0)) {
->>>>>>> 5ebde3b5
             goto do_setcond_high;
         }
         if (arg_is_const_val(op->args[4], 0)) {
